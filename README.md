# biliLive-tools

这是一个用于 B 站录播的一站式工具。

<<<<<<< HEAD
# 下载

目前有两个 Win 版本的包。两个包处理有没有打包 `ffmpeg` 和 `ffprobe` 之外没有任何代码上的区别
如果你是普通用户，那就选择体积大的那个包，如果你是资深用户，那么请自行选择，因自编译 `ffmpeg` 出问题的 issue 是不会被处理的。

1. 自带 `ffmpeg` 版本的包
2. 调用环境变量中 `ffmpeg` 以及 `ffprobe` 的包，减小安装包体积。
=======
1. 支持 Danmufactory GUI
2. 支持 ffmpeg 转封装
3. 支持视频与弹幕压制
>>>>>>> 4c8b90fc

# TODO

- [x] 支持使用ffmpeg压制弹幕至视频文件
- [x] 支持ffmpeg不同cpu，gpu以及相关配置
- [x] 支持使用danmufactory自动处理xml文件并进行压制
- [x] 工具页面，danmufactory的GUI
- [x] 工具页面，flv的转封装
- [x] log记录及其展示
- [ ] 配置持久化，ffmpeg自定义预设，选择保存文件夹，平均码率查询
- [ ] 支持使用ass-convert来进行弹幕处理以及压制高能进度条
- [ ] 支持自动上传
- [ ] 支持录播姬webhook自动处理
- [x] 打包不带ffmpeg的版本，支持自定义ffmpeg以及ffprobe
- [ ] 构建一个不依赖于electron的程序

# 开发

下载项目后需要新建一个`bin`文件夹，里面需要三个文件。
同时需要在应用的设置中设置 ffmpeg 以及 ffprobe 可执行文件地址。

1. `DanmukuFactory.exe` [1.7.0版本](https://github.com/hihkm/DanmakuFactory/releases/tag/v1.70)
2. `ffmpeg.exe` [n6.0](https://github.com/BtbN/FFmpeg-Builds/releases)
3. `ffprobe.exe` [n6.0](https://github.com/BtbN/FFmpeg-Builds/releases)

## Install

```bash
$ npm install
```

## Development

```bash
$ npm run dev
```

## Build

```bash
# For windows
$ npm run build:win

# For windows but no ffmpeg
$ npm run build:win-no-ffmpeg
```

# License

GPLv3<|MERGE_RESOLUTION|>--- conflicted
+++ resolved
@@ -2,7 +2,10 @@
 
 这是一个用于 B 站录播的一站式工具。
 
-<<<<<<< HEAD
+1. 支持 Danmufactory GUI
+2. 支持 ffmpeg 转封装
+3. 支持视频与弹幕压制
+
 # 下载
 
 目前有两个 Win 版本的包。两个包处理有没有打包 `ffmpeg` 和 `ffprobe` 之外没有任何代码上的区别
@@ -10,11 +13,6 @@
 
 1. 自带 `ffmpeg` 版本的包
 2. 调用环境变量中 `ffmpeg` 以及 `ffprobe` 的包，减小安装包体积。
-=======
-1. 支持 Danmufactory GUI
-2. 支持 ffmpeg 转封装
-3. 支持视频与弹幕压制
->>>>>>> 4c8b90fc
 
 # TODO
 
