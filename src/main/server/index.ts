--- conflicted
+++ resolved
@@ -149,18 +149,6 @@
     .slice(0, 80);
   if (!config.title) config.title = path.parse(options.filePath).name;
 
-<<<<<<< HEAD
-  log.info("upload config", config);
-  log.info("appConfig: ", appConfig.webhook);
-  log.debug("options", options);
-
-  const fileSize = await getFileSize(options.filePath);
-  if (fileSize / 1024 / 1024 < minSize) {
-    log.info("file size too small");
-    return;
-  }
-=======
->>>>>>> 21c2b01e
   if (appConfig.webhook.blacklist.includes(String(options.roomId))) {
     log.info(`${options.roomId} is in blacklist`);
     return;
@@ -262,9 +250,6 @@
   if (options.event === "FileOpening" || options.event === "VideoFileCreatedEvent") {
     return;
   }
-<<<<<<< HEAD
-  // 下面是只有结束事件才会执行的代码
-=======
 
   // 需要在录制结束时判断大小
   const fileSize = await getFileSize(options.filePath);
@@ -276,7 +261,6 @@
     }
     return;
   }
->>>>>>> 21c2b01e
   log.debug("currentLive-end", currentLive);
 
   const currentPart = currentLive.parts.find((part) => part.filePath === options.filePath);
