--- conflicted
+++ resolved
@@ -15,10 +15,7 @@
 
 import type { GlobalConfig } from "@biliLive-tools/types";
 import type { AwilixContainer } from "awilix";
-<<<<<<< HEAD
-=======
 import type { AppConfig } from "@biliLive-tools/shared";
->>>>>>> f82052c0
 
 export let config: GlobalConfig;
 export let handler!: WebhookHandler;
@@ -54,17 +51,13 @@
     port: number;
     host: string;
   },
-<<<<<<< HEAD
-  iConfig: GlobalConfig,
   axContainer: AwilixContainer,
-=======
-  container: AwilixContainer,
->>>>>>> f82052c0
 ) {
-  config = container.resolve<GlobalConfig>("globalConfig");
-  appConfig = container.resolve<AppConfig>("appConfig");
+  container = axContainer;
+
+  config = axContainer.resolve<GlobalConfig>("globalConfig");
+  appConfig = axContainer.resolve<AppConfig>("appConfig");
   handler = new WebhookHandler(appConfig);
-  container = axContainer;
 
   app.listen(options.port, options.host, () => {
     console.log(`Server is running at http://${options.host}:${options.port}`);
