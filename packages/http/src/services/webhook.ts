--- conflicted
+++ resolved
@@ -644,54 +644,8 @@
     });
   }
 
-<<<<<<< HEAD
   burn = (
     files: { videoFilePath: string; subtitleFilePath: string },
-=======
-  // xml转ass
-  addDanmuTask = (input: string, videoFile: string, danmuConfig: DanmuConfig): Promise<string> => {
-    return new Promise((resolve, reject) => {
-      readVideoMeta(videoFile)
-        .then((videoMeta) => {
-          const videoStream = videoMeta.streams.find((stream) => stream.codec_type === "video");
-          const { width, height } = videoStream || {};
-          if (danmuConfig.resolutionResponsive) {
-            danmuConfig.resolution[0] = width!;
-            danmuConfig.resolution[1] = height!;
-          }
-
-          return convertXml2Ass(
-            {
-              input: input,
-              output: uuid(),
-            },
-            danmuConfig,
-            {
-              copyInput: true,
-              removeOrigin: false,
-              saveRadio: 2,
-              savePath: os.tmpdir(),
-              override: true,
-            },
-          );
-        })
-        .then((task) => {
-          task.on("task-end", () => {
-            resolve(task.output as string);
-          });
-          task.on("task-error", () => {
-            reject();
-          });
-        });
-    });
-  };
-
-  addMergeAssMp4Task = (
-    videoInput: string,
-    assInput: string | undefined,
-    hotProgressFile: string | undefined,
-    preset: FfmpegOptions,
->>>>>>> ded6bcb7
     options: {
       danmaOptions: DanmuConfig;
       ffmpegOptions: FfmpegOptions;
