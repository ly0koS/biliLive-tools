<<<<<<< HEAD
# 1.6.0

- 支持 `recorderType` 参数用于配置底层录制器，支持`ffmpeg | mesio`
- 修复 `videoFormat=auto` 时某些情况下格式的判断
=======
# Next

- 支持用户主页解析

# 1.5.3

- 修复抖音调用接口错误
>>>>>>> 2efeeb73

# 1.5.2

- `resolveChannelInfoFromURL` 新增返回参数：`avatar`
- 增加更多链接的解析
- 优化获取ttwid的策略

# 1.5.1

- 增加 `a_bogus` 修复抖音无法录制的bug

# 1.5.0

- 支持 `useServerTimestamp` 控制弹幕是否使用服务端时间戳

# 1.4.0

- 支持 `doubleScreen` 选项用来处理双屏录播流，开启后如果是双屏直播，那么就使用拼接的流

# 1.3.0

- 支持 `https://v.douyin.com/xxx/` 链接解析
- 分P时获取更加准确的标题以及封面信息
- 弹幕时间使用服务端时间
- 支持 `auth` 参数，用于传递cookie
- 支持 `formatPriorities` 用来控制 `flv`和`hls`流的优先级

# 1.2.0

1. 支持 `videoFormat`参数: "auto", "ts", "mkv"

# 1.0.1

1. 修复礼物弹幕时间戳错误<|MERGE_RESOLUTION|>--- conflicted
+++ resolved
@@ -1,17 +1,12 @@
-<<<<<<< HEAD
 # 1.6.0
 
 - 支持 `recorderType` 参数用于配置底层录制器，支持`ffmpeg | mesio`
 - 修复 `videoFormat=auto` 时某些情况下格式的判断
-=======
-# Next
-
 - 支持用户主页解析
 
 # 1.5.3
 
 - 修复抖音调用接口错误
->>>>>>> 2efeeb73
 
 # 1.5.2
 
