--- conflicted
+++ resolved
@@ -47,10 +47,7 @@
     NPagination: typeof import('naive-ui')['NPagination']
     NPopover: typeof import('naive-ui')['NPopover']
     NProgress: typeof import('naive-ui')['NProgress']
-<<<<<<< HEAD
-=======
     NQrCode: typeof import('naive-ui')['NQrCode']
->>>>>>> 9de6420a
     NRadio: typeof import('naive-ui')['NRadio']
     NRadioGroup: typeof import('naive-ui')['NRadioGroup']
     NSelect: typeof import('naive-ui')['NSelect']
