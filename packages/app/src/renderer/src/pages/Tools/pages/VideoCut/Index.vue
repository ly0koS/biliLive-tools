--- conflicted
+++ resolved
@@ -7,35 +7,12 @@
         @click="handleProjectClick"
         >导入项目文件</ButtonGroup
       >
-<<<<<<< HEAD
-      <n-button type="primary" @click="addVideo"> {{ videoTitle }} </n-button>
-      <input
-        ref="videoInputRef"
-        type="file"
-        accept="video/*,.flv"
-        style="display: none"
-        @change="handleVideoChange"
-      />
-      <n-button type="primary" :disabled="!files.videoPath" @click="addDanmu">
-        {{ danmuTitle }}
-      </n-button>
-      <input
-        ref="danmuInputRef"
-        type="file"
-        accept=".xml,.ass"
-        style="display: none"
-        @change="handleDanmuChange"
-      />
-
-      <n-button type="info" @click="exportCuts"> 导出切片 </n-button>
-=======
       <n-button type="primary" @click="handleVideoChange"> {{ videoTitle }} </n-button>
       <n-button type="primary" :disabled="!files.videoPath" @click="handleDanmuChange">
         {{ danmuTitle }}
       </n-button>
 
       <n-button type="info" :disabled="!files.videoPath" @click="exportCuts"> 导出切片 </n-button>
->>>>>>> 740dfaf4
     </div>
 
     <div class="content">
