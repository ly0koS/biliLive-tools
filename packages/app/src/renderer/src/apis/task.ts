import request from "./request";

import type { Task } from "@renderer/types";
import type {
  DanmuPreset,
  FfmpegOptions,
<<<<<<< HEAD
  DanmuConfig,
  HotProgressOptions,
=======
  hotProgressOptions,
>>>>>>> ded6bcb7
  BiliupPreset,
  DanmaOptions,
} from "@biliLive-tools/types";
import type { VideoAPI } from "@biliLive-tools/http/types/video.js";

/**
 * 获取任务列表
 */
const list = async (params: {
  type?: string;
}): Promise<{ list: Task[]; runningTaskNum: number }> => {
  const res = await request.get(`/task`, { params });
  return res.data;
};

/**
 * 获取任务
 */
const get = async (id: string): Promise<Task> => {
  const res = await request.get(`/task/${id}`);
  return res.data;
};

const pause = async (id: string): Promise<string> => {
  const res = await request.post(`/task/${id}/pause`);
  return res.data;
};

const resume = async (id: string): Promise<string> => {
  const res = await request.post(`/task/${id}/resume`);
  return res.data;
};

const cancel = async (id: string): Promise<string> => {
  const res = await request.post(`/task/${id}/kill`);
  return res.data;
};

const interrupt = async (id: string): Promise<string> => {
  const res = await request.post(`/task/${id}/interrupt`);
  return res.data;
};

const removeRecord = async (id: string): Promise<string> => {
  const res = await request.post(`/task/${id}/removeRecord`);
  return res.data;
};

const removeFile = async (id: string): Promise<string> => {
  const res = await request.post(`/task/${id}/removeFile`);
  return res.data;
};

// 批量删除
const removeBatch = async (ids: string[]): Promise<string> => {
  const res = await request.post(`/task/removeBatch`, { ids });
  return res.data;
};

const start = async (id: string): Promise<string> => {
  const res = await request.post(`/task/${id}/start`);
  return res.data;
};

const convertXml2Ass = async (
  input: string,
  output: string,
  preset: DanmuPreset["config"],
  options: DanmaOptions & {
    sync?: boolean;
  },
): Promise<{
  taskId: string;
  output: string;
}> => {
  const res = await request.post(`/task/convertXml2Ass`, {
    input,
    output,
    options,
    preset,
  });
  return res.data;
};

const mergeVideos = async (
  inputVideos: string[],
  options: {
    // 如果存在output，那么其他的文件参数都被忽略
    output?: string;
    removeOrigin: boolean;
    saveOriginPath: boolean;
  },
): Promise<string> => {
  const res = await request.post(`/task/mergeVideo`, {
    inputVideos,
    options,
  });
  return res.data;
};

const transcode = async (
  input: string,
  /** 包含后缀 */
  outputName: string,
  ffmpegOptions: FfmpegOptions,
  options: {
    override?: boolean;
    removeOrigin?: boolean;
    /** 支持绝对路径和相对路径 */
    savePath?: string;
    /** 1: 保存到原始文件夹，2：保存到特定文件夹 */
    saveType: 1 | 2;
  },
) => {
  const res = await request.post(`/task/transcode`, {
    input,
    outputName,
    ffmpegOptions,
    options,
  });
  return res.data;
};

const burn = async (
  files: { videoFilePath: string; subtitleFilePath: string },
  output: string,
  options: {
    danmaOptions: DanmuPreset["config"];
    ffmpegOptions: FfmpegOptions;
    hotProgressOptions: Omit<HotProgressOptions, "videoPath">;
    hasHotProgress: boolean;
    override?: boolean;
    removeOrigin?: boolean;
    /** 支持绝对路径和相对路径 */
    savePath?: string;
    /** 1: 保存到原始文件夹，2：保存到特定文件夹 */
    saveType?: 1 | 2;
    uploadOptions?: {
      removeOriginAfterUploadCheck: boolean;
      upload: boolean;
      config: BiliupPreset["config"];
      filePath: string;
      uid: number;
      aid?: number;
    };
  },
) => {
  const res = await request.post(`/task/burn`, {
    files,
    output,
    options,
  });
  return res.data;
};

const sendToWebhook = async (data: {
  event: "FileOpening" | "FileClosed";
  filePath: string;
  danmuPath?: string;
  roomId: string;
  time: string;
  title: string;
  username: string;
}) => {
  const res = await request.post(`/webhook/custom`, data);
  return res.data;
};

const readVideoMeta = async (input: string) => {
  const res = await request.post(`/task/videoMeta`, { file: input });
  return res.data;
};

const parseVideo = async (url: string): Promise<VideoAPI["parseVideo"]["Resp"]> => {
  const res = await request.post(`/video/parse`, { url });
  return res.data;
};

const downloadVideo = async (data: VideoAPI["downloadVideo"]["Args"]) => {
  const res = await request.post(`/video/download`, data);
  return res.data;
};

const task = {
  list,
  get,
  pause,
  resume,
  cancel,
  interrupt,
  removeRecord,
  removeFile,
  start,
  convertXml2Ass,
  mergeVideos,
  transcode,
  burn,
  sendToWebhook,
  removeBatch,
  readVideoMeta,
  parseVideo,
  downloadVideo,
};

export default task;
<|MERGE_RESOLUTION|>--- conflicted
+++ resolved
@@ -1,217 +1,212 @@
-import request from "./request";
-
-import type { Task } from "@renderer/types";
-import type {
-  DanmuPreset,
-  FfmpegOptions,
-<<<<<<< HEAD
-  DanmuConfig,
-  HotProgressOptions,
-=======
-  hotProgressOptions,
->>>>>>> ded6bcb7
-  BiliupPreset,
-  DanmaOptions,
-} from "@biliLive-tools/types";
-import type { VideoAPI } from "@biliLive-tools/http/types/video.js";
-
-/**
- * 获取任务列表
- */
-const list = async (params: {
-  type?: string;
-}): Promise<{ list: Task[]; runningTaskNum: number }> => {
-  const res = await request.get(`/task`, { params });
-  return res.data;
-};
-
-/**
- * 获取任务
- */
-const get = async (id: string): Promise<Task> => {
-  const res = await request.get(`/task/${id}`);
-  return res.data;
-};
-
-const pause = async (id: string): Promise<string> => {
-  const res = await request.post(`/task/${id}/pause`);
-  return res.data;
-};
-
-const resume = async (id: string): Promise<string> => {
-  const res = await request.post(`/task/${id}/resume`);
-  return res.data;
-};
-
-const cancel = async (id: string): Promise<string> => {
-  const res = await request.post(`/task/${id}/kill`);
-  return res.data;
-};
-
-const interrupt = async (id: string): Promise<string> => {
-  const res = await request.post(`/task/${id}/interrupt`);
-  return res.data;
-};
-
-const removeRecord = async (id: string): Promise<string> => {
-  const res = await request.post(`/task/${id}/removeRecord`);
-  return res.data;
-};
-
-const removeFile = async (id: string): Promise<string> => {
-  const res = await request.post(`/task/${id}/removeFile`);
-  return res.data;
-};
-
-// 批量删除
-const removeBatch = async (ids: string[]): Promise<string> => {
-  const res = await request.post(`/task/removeBatch`, { ids });
-  return res.data;
-};
-
-const start = async (id: string): Promise<string> => {
-  const res = await request.post(`/task/${id}/start`);
-  return res.data;
-};
-
-const convertXml2Ass = async (
-  input: string,
-  output: string,
-  preset: DanmuPreset["config"],
-  options: DanmaOptions & {
-    sync?: boolean;
-  },
-): Promise<{
-  taskId: string;
-  output: string;
-}> => {
-  const res = await request.post(`/task/convertXml2Ass`, {
-    input,
-    output,
-    options,
-    preset,
-  });
-  return res.data;
-};
-
-const mergeVideos = async (
-  inputVideos: string[],
-  options: {
-    // 如果存在output，那么其他的文件参数都被忽略
-    output?: string;
-    removeOrigin: boolean;
-    saveOriginPath: boolean;
-  },
-): Promise<string> => {
-  const res = await request.post(`/task/mergeVideo`, {
-    inputVideos,
-    options,
-  });
-  return res.data;
-};
-
-const transcode = async (
-  input: string,
-  /** 包含后缀 */
-  outputName: string,
-  ffmpegOptions: FfmpegOptions,
-  options: {
-    override?: boolean;
-    removeOrigin?: boolean;
-    /** 支持绝对路径和相对路径 */
-    savePath?: string;
-    /** 1: 保存到原始文件夹，2：保存到特定文件夹 */
-    saveType: 1 | 2;
-  },
-) => {
-  const res = await request.post(`/task/transcode`, {
-    input,
-    outputName,
-    ffmpegOptions,
-    options,
-  });
-  return res.data;
-};
-
-const burn = async (
-  files: { videoFilePath: string; subtitleFilePath: string },
-  output: string,
-  options: {
-    danmaOptions: DanmuPreset["config"];
-    ffmpegOptions: FfmpegOptions;
-    hotProgressOptions: Omit<HotProgressOptions, "videoPath">;
-    hasHotProgress: boolean;
-    override?: boolean;
-    removeOrigin?: boolean;
-    /** 支持绝对路径和相对路径 */
-    savePath?: string;
-    /** 1: 保存到原始文件夹，2：保存到特定文件夹 */
-    saveType?: 1 | 2;
-    uploadOptions?: {
-      removeOriginAfterUploadCheck: boolean;
-      upload: boolean;
-      config: BiliupPreset["config"];
-      filePath: string;
-      uid: number;
-      aid?: number;
-    };
-  },
-) => {
-  const res = await request.post(`/task/burn`, {
-    files,
-    output,
-    options,
-  });
-  return res.data;
-};
-
-const sendToWebhook = async (data: {
-  event: "FileOpening" | "FileClosed";
-  filePath: string;
-  danmuPath?: string;
-  roomId: string;
-  time: string;
-  title: string;
-  username: string;
-}) => {
-  const res = await request.post(`/webhook/custom`, data);
-  return res.data;
-};
-
-const readVideoMeta = async (input: string) => {
-  const res = await request.post(`/task/videoMeta`, { file: input });
-  return res.data;
-};
-
-const parseVideo = async (url: string): Promise<VideoAPI["parseVideo"]["Resp"]> => {
-  const res = await request.post(`/video/parse`, { url });
-  return res.data;
-};
-
-const downloadVideo = async (data: VideoAPI["downloadVideo"]["Args"]) => {
-  const res = await request.post(`/video/download`, data);
-  return res.data;
-};
-
-const task = {
-  list,
-  get,
-  pause,
-  resume,
-  cancel,
-  interrupt,
-  removeRecord,
-  removeFile,
-  start,
-  convertXml2Ass,
-  mergeVideos,
-  transcode,
-  burn,
-  sendToWebhook,
-  removeBatch,
-  readVideoMeta,
-  parseVideo,
-  downloadVideo,
-};
-
-export default task;
+import request from "./request";
+
+import type { Task } from "@renderer/types";
+import type {
+  DanmuPreset,
+  FfmpegOptions,
+  HotProgressOptions,
+  BiliupPreset,
+  DanmaOptions,
+} from "@biliLive-tools/types";
+import type { VideoAPI } from "@biliLive-tools/http/types/video.js";
+
+/**
+ * 获取任务列表
+ */
+const list = async (params: {
+  type?: string;
+}): Promise<{ list: Task[]; runningTaskNum: number }> => {
+  const res = await request.get(`/task`, { params });
+  return res.data;
+};
+
+/**
+ * 获取任务
+ */
+const get = async (id: string): Promise<Task> => {
+  const res = await request.get(`/task/${id}`);
+  return res.data;
+};
+
+const pause = async (id: string): Promise<string> => {
+  const res = await request.post(`/task/${id}/pause`);
+  return res.data;
+};
+
+const resume = async (id: string): Promise<string> => {
+  const res = await request.post(`/task/${id}/resume`);
+  return res.data;
+};
+
+const cancel = async (id: string): Promise<string> => {
+  const res = await request.post(`/task/${id}/kill`);
+  return res.data;
+};
+
+const interrupt = async (id: string): Promise<string> => {
+  const res = await request.post(`/task/${id}/interrupt`);
+  return res.data;
+};
+
+const removeRecord = async (id: string): Promise<string> => {
+  const res = await request.post(`/task/${id}/removeRecord`);
+  return res.data;
+};
+
+const removeFile = async (id: string): Promise<string> => {
+  const res = await request.post(`/task/${id}/removeFile`);
+  return res.data;
+};
+
+// 批量删除
+const removeBatch = async (ids: string[]): Promise<string> => {
+  const res = await request.post(`/task/removeBatch`, { ids });
+  return res.data;
+};
+
+const start = async (id: string): Promise<string> => {
+  const res = await request.post(`/task/${id}/start`);
+  return res.data;
+};
+
+const convertXml2Ass = async (
+  input: string,
+  output: string,
+  preset: DanmuPreset["config"],
+  options: DanmaOptions & {
+    sync?: boolean;
+  },
+): Promise<{
+  taskId: string;
+  output: string;
+}> => {
+  const res = await request.post(`/task/convertXml2Ass`, {
+    input,
+    output,
+    options,
+    preset,
+  });
+  return res.data;
+};
+
+const mergeVideos = async (
+  inputVideos: string[],
+  options: {
+    // 如果存在output，那么其他的文件参数都被忽略
+    output?: string;
+    removeOrigin: boolean;
+    saveOriginPath: boolean;
+  },
+): Promise<string> => {
+  const res = await request.post(`/task/mergeVideo`, {
+    inputVideos,
+    options,
+  });
+  return res.data;
+};
+
+const transcode = async (
+  input: string,
+  /** 包含后缀 */
+  outputName: string,
+  ffmpegOptions: FfmpegOptions,
+  options: {
+    override?: boolean;
+    removeOrigin?: boolean;
+    /** 支持绝对路径和相对路径 */
+    savePath?: string;
+    /** 1: 保存到原始文件夹，2：保存到特定文件夹 */
+    saveType: 1 | 2;
+  },
+) => {
+  const res = await request.post(`/task/transcode`, {
+    input,
+    outputName,
+    ffmpegOptions,
+    options,
+  });
+  return res.data;
+};
+
+const burn = async (
+  files: { videoFilePath: string; subtitleFilePath: string },
+  output: string,
+  options: {
+    danmaOptions: DanmuPreset["config"];
+    ffmpegOptions: FfmpegOptions;
+    hotProgressOptions: Omit<HotProgressOptions, "videoPath">;
+    hasHotProgress: boolean;
+    override?: boolean;
+    removeOrigin?: boolean;
+    /** 支持绝对路径和相对路径 */
+    savePath?: string;
+    /** 1: 保存到原始文件夹，2：保存到特定文件夹 */
+    saveType?: 1 | 2;
+    uploadOptions?: {
+      removeOriginAfterUploadCheck: boolean;
+      upload: boolean;
+      config: BiliupPreset["config"];
+      filePath: string;
+      uid: number;
+      aid?: number;
+    };
+  },
+) => {
+  const res = await request.post(`/task/burn`, {
+    files,
+    output,
+    options,
+  });
+  return res.data;
+};
+
+const sendToWebhook = async (data: {
+  event: "FileOpening" | "FileClosed";
+  filePath: string;
+  danmuPath?: string;
+  roomId: string;
+  time: string;
+  title: string;
+  username: string;
+}) => {
+  const res = await request.post(`/webhook/custom`, data);
+  return res.data;
+};
+
+const readVideoMeta = async (input: string) => {
+  const res = await request.post(`/task/videoMeta`, { file: input });
+  return res.data;
+};
+
+const parseVideo = async (url: string): Promise<VideoAPI["parseVideo"]["Resp"]> => {
+  const res = await request.post(`/video/parse`, { url });
+  return res.data;
+};
+
+const downloadVideo = async (data: VideoAPI["downloadVideo"]["Args"]) => {
+  const res = await request.post(`/video/download`, data);
+  return res.data;
+};
+
+const task = {
+  list,
+  get,
+  pause,
+  resume,
+  cancel,
+  interrupt,
+  removeRecord,
+  removeFile,
+  start,
+  convertXml2Ass,
+  mergeVideos,
+  transcode,
+  burn,
+  sendToWebhook,
+  removeBatch,
+  readVideoMeta,
+  parseVideo,
+  downloadVideo,
+};
+
+export default task;