--- conflicted
+++ resolved
@@ -343,11 +343,7 @@
     },
     recorderType: {
       text: "测试：录制器",
-<<<<<<< HEAD
-      tip: "影响最底层的录制，使用mesio前请先去基本配置中配置二进制文件，遇到mesio不支持的情况，会降级到使用ffmpeg，<b>mesio并未为生产做好准备</b>",
-=======
       tip: "影响最底层的录制，使用mesio前请先去基本配置中配置二进制文件，遇到mesio不支持的情况，会降级到使用ffmpeg",
->>>>>>> 28e5df1d
     },
   },
   bili: {
