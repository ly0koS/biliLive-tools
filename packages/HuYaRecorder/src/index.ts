--- conflicted
+++ resolved
@@ -124,7 +124,6 @@
   this.usedSource = stream.source;
 
   const hasSegment = !!this.segment;
-<<<<<<< HEAD
   const streamManager = new StreamManager(
     (opts: { startTime?: number }) =>
       getSavePath({
@@ -135,8 +134,6 @@
     hasSegment,
   );
   const savePath = streamManager.videoFilePath;
-=======
->>>>>>> 146bb2cd
 
   try {
     ensureFolderExist(savePath);
@@ -145,7 +142,6 @@
     throw err;
   }
 
-  const streamManager = new StreamManager(this, getSavePath, owner, title, savePath, hasSegment);
   const handleVideoCreated = async ({ filename }) => {
     this.emit("videoFileCreated", { filename });
     const extraDataController = streamManager?.getExtraDataController();
