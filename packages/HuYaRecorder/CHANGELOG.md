--- conflicted
+++ resolved
@@ -1,14 +1,9 @@
-<<<<<<< HEAD
 # 1.6.0
 
 - 支持 `recorderType` 参数用于配置底层录制器，支持`ffmpeg | mesio`
 - 修复 `videoFormat=auto` 时某些情况下格式的判断
-=======
-# Next
-
 - 支持真原画画质
 - 修复“画质匹配重试次数”不生效的bug
->>>>>>> 69573057
 
 # 1.3.2
 
