--- conflicted
+++ resolved
@@ -24,10 +24,7 @@
   isBetweenTimeRange,
 } from "./utils.js";
 import { StreamManager } from "./recorder/streamManager.js";
-<<<<<<< HEAD
-=======
 import { Cache } from "./cache.js";
->>>>>>> 28e5df1d
 
 export interface RecorderProvider<E extends AnyObject> {
   // Provider 的唯一 id，最好只由英文 + 数字组成
