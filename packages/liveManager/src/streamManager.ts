import EventEmitter from "node:events";

import fs from "fs-extra";
import { createRecordExtraDataController } from "./record_extra_data_controller.js";
import { replaceExtName, ensureFolderExist, isFfmpegStartSegment, isFfmpegStart } from "./utils.js";

export type GetSavePath = (data: { startTime: number; title?: string }) => string;

export class Segment extends EventEmitter {
  extraDataController: ReturnType<typeof createRecordExtraDataController> | null = null;
  init = true;
  getSavePath: GetSavePath;
  /** 原始的ffmpeg文件名，用于重命名 */
  rawRecordingVideoPath!: string;
  /** 输出文件名名，不包含拓展名 */
  outputVideoFilePath!: string;
  disableDanma: boolean;
  videoExt: "ts" | "mkv" | "mp4";

  constructor(getSavePath: GetSavePath, disableDanma: boolean, videoExt: "ts" | "mkv" | "mp4") {
    super();
    this.getSavePath = getSavePath;
    this.disableDanma = disableDanma;
    this.videoExt = videoExt;
  }

  async handleSegmentEnd() {
    if (!this.outputVideoFilePath) {
      this.emit("DebugLog", {
        type: "common",
        text: "Should call onSegmentStart first",
      });
      return;
    }

    try {
      await Promise.all([
        fs.rename(this.rawRecordingVideoPath, this.outputFilePath),
        this.extraDataController?.flush(),
      ]);
      this.emit("videoFileCompleted", { filename: this.outputFilePath });
    } catch (err) {
      this.emit("DebugLog", {
        type: "common",
        text: "videoFileCompleted error " + String(err),
      });
    }
  }

  async onSegmentStart(
    stderrLine: string,
    callBack?: { onUpdateLiveInfo: () => Promise<{ title?: string; cover?: string }> },
  ) {
    if (!this.init) {
      await this.handleSegmentEnd();
    }
    this.init = false;
    const startTime = Date.now();
    let liveInfo: {
      title?: string;
      cover?: string;
    } = { title: "", cover: "" };
    if (callBack?.onUpdateLiveInfo) {
      try {
        liveInfo = await callBack.onUpdateLiveInfo();
      } catch (err) {
        this.emit("DebugLog", {
          type: "common",
          text: "onUpdateLiveInfo error " + String(err),
        });
      }
    }
    this.outputVideoFilePath = this.getSavePath({
      startTime: startTime,
      title: liveInfo?.title,
    });

    ensureFolderExist(this.outputVideoFilePath);

    if (!this.disableDanma) {
      this.extraDataController = createRecordExtraDataController(
        `${this.outputVideoFilePath}.json`,
      );
    }

    const regex = /'([^']+)'/;
    const match = stderrLine.match(regex);
    if (match) {
      const filename = match[1];
      this.rawRecordingVideoPath = filename;
      this.emit("videoFileCreated", {
        filename: this.outputFilePath,
        title: liveInfo?.title,
        cover: liveInfo?.cover,
      });
    } else {
      this.emit("DebugLog", { type: "ffmpeg", text: "No match found" });
    }
  }

  get outputFilePath() {
    return `${this.outputVideoFilePath}.${this.videoExt}`;
  }
}

export class StreamManager extends EventEmitter {
  private segment: Segment | null = null;
  private extraDataController: ReturnType<typeof createRecordExtraDataController> | null = null;
  recordSavePath: string;
  recordStartTime?: number;
  hasSegment: boolean;
  private videoFormat?: "auto" | "ts" | "mkv";
  private callBack?: {
    onUpdateLiveInfo: () => Promise<{ title?: string; cover?: string }>;
  };

  constructor(
    getSavePath: GetSavePath,
    hasSegment: boolean,
    disableDanma: boolean,
    videoFormat?: "auto" | "ts" | "mkv",
    callBack?: {
      onUpdateLiveInfo: () => Promise<{ title?: string; cover?: string }>;
    },
  ) {
    super();
    const recordSavePath = getSavePath({ startTime: Date.now() });
    this.recordSavePath = recordSavePath;
    this.videoFormat = videoFormat;
<<<<<<< HEAD
    this.hasSegment = hasSegment;
=======
    this.callBack = callBack;
>>>>>>> 45725b6c

    if (hasSegment) {
      this.segment = new Segment(getSavePath, disableDanma, this.videoExt);
      this.segment.on("DebugLog", (data) => {
        this.emit("DebugLog", data);
      });
      this.segment.on("videoFileCreated", (data) => {
        this.emit("videoFileCreated", data);
      });
      this.segment.on("videoFileCompleted", (data) => {
        this.emit("videoFileCompleted", data);
      });
    } else {
      const extraDataSavePath = replaceExtName(recordSavePath, ".json");
      if (!disableDanma) {
        this.extraDataController = createRecordExtraDataController(extraDataSavePath);
      }
    }
  }

  async handleVideoStarted(stderrLine: string) {
    if (this.segment) {
      if (isFfmpegStartSegment(stderrLine)) {
        await this.segment.onSegmentStart(stderrLine, this.callBack);
      }
    } else {
      // 不能直接在onStart回调进行判断，在某些情况下会链接无法录制的情况
      if (isFfmpegStart(stderrLine)) {
        if (this.recordStartTime) return;
        this.recordStartTime = Date.now();
        this.emit("videoFileCreated", { filename: this.videoFilePath });
      }
    }
  }

  async handleVideoCompleted() {
    if (this.segment) {
      await this.segment.handleSegmentEnd();
    } else {
      if (this.recordStartTime) {
        await this.getExtraDataController()?.flush();
        this.emit("videoFileCompleted", { filename: this.videoFilePath });
      }
    }
  }

  getExtraDataController() {
    return this.segment?.extraDataController || this.extraDataController;
  }

  get videoExt() {
    if (this.videoFormat === "mkv") {
      return "mkv";
    } else if (this.videoFormat === "auto") {
      if (!this.hasSegment) {
        return "mp4";
      }
    }
    return "ts";
  }

  get videoFilePath() {
    return this.segment
      ? `${this.recordSavePath}-PART%03d.${this.videoExt}`
      : `${this.recordSavePath}.${this.videoExt}`;
  }
}<|MERGE_RESOLUTION|>--- conflicted
+++ resolved
@@ -127,11 +127,8 @@
     const recordSavePath = getSavePath({ startTime: Date.now() });
     this.recordSavePath = recordSavePath;
     this.videoFormat = videoFormat;
-<<<<<<< HEAD
     this.hasSegment = hasSegment;
-=======
     this.callBack = callBack;
->>>>>>> 45725b6c
 
     if (hasSegment) {
       this.segment = new Segment(getSavePath, disableDanma, this.videoExt);
