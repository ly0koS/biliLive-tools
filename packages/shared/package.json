--- conflicted
+++ resolved
@@ -1,10 +1,6 @@
 {
   "name": "@biliLive-tools/shared",
-<<<<<<< HEAD
   "version": "1.8.0",
-=======
-  "version": "1.7.2",
->>>>>>> aba54ae6
   "type": "module",
   "description": "",
   "main": "./lib/index.js",
