--- conflicted
+++ resolved
@@ -32,11 +32,7 @@
     "@autorecord/manager": "workspace:*",
     "@biliLive-tools/types": "workspace:*",
     "@napi-rs/canvas": "^0.1.53",
-<<<<<<< HEAD
-    "@renmu/bili-api": "2.0.1-beta.0",
-=======
     "@renmu/bili-api": "2.0.1",
->>>>>>> c417546a
     "@renmu/fluent-ffmpeg": "2.2.1",
     "@renmu/m3u8-downloader": "^0.3.0",
     "ass-compiler": "^0.1.11",
