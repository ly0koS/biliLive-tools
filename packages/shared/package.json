{
  "name": "@biliLive-tools/shared",
  "version": "2.5.2",
  "type": "module",
  "description": "",
  "main": "./lib/index.js",
  "author": "renmu123",
  "license": "GPL-3.0",
  "homepage": "https://github.com/renmu123/biliLive-tools",
  "exports": {
    ".": {
      "types": "./src/index.ts",
      "development": "./src/index.ts",
      "default": "./lib/index.js"
    },
    "./*.js": {
      "types": "./src/*.ts",
      "development": "./src/*.ts",
      "default": "./lib/*.js"
    }
  },
  "scripts": {
    "build": "pnpm run test && pnpm run typecheck && tsc",
    "dev": "tsc -w",
    "start:dev": "tsx src/index.ts",
    "typecheck": "tsc --noEmit -p tsconfig.json --composite false",
    "test": "vitest run"
  },
  "keywords": [],
  "dependencies": {
    "@biliLive-tools/types": "workspace:*",
    "@bililive-tools/bilibili-recorder": "workspace:*",
    "@bililive-tools/douyin-recorder": "workspace:*",
    "@bililive-tools/douyu-recorder": "workspace:*",
    "@bililive-tools/huya-recorder": "workspace:*",
    "@bililive-tools/manager": "workspace:*",
    "@napi-rs/canvas": "^0.1.60",
<<<<<<< HEAD
    "@renmu/bili-api": "2.9.0",
    "@renmu/fluent-ffmpeg": "2.3.3",
=======
    "@renmu/bili-api": "2.9.3",
    "@renmu/fluent-ffmpeg": "2.3.2",
>>>>>>> b41b3ff6
    "@renmu/m3u8-downloader": "^0.4.0",
    "arktype": "^2.1.2",
    "ass-compiler": "^0.1.14",
    "awilix": "^11.0.4",
    "better-sqlite3": "catalog:",
    "check-disk-space": "^3.4.0",
    "douyu-api": "^0.1.0",
    "ejs": "^3.1.10",
    "fast-xml-parser": "^4.5.0",
    "font-ls": "catalog:",
    "nodemailer": "^6.9.16",
    "ntsuspend": "catalog:",
    "ollama": "^0.5.9",
    "p-limit": "^6.1.0",
    "serverchan-sdk": "^1.0.6",
    "subtitle": "^4.2.1",
    "tiny-typed-emitter": "^2.1.0",
    "trash": "^9.0.0",
    "tree-kill": "^1.2.2",
    "zod": "^3.23.8",
    "pan123-uploader": "0.1.0"
  },
  "devDependencies": {
    "@types/nodemailer": "^6.4.17"
  }
}<|MERGE_RESOLUTION|>--- conflicted
+++ resolved
@@ -35,13 +35,8 @@
     "@bililive-tools/huya-recorder": "workspace:*",
     "@bililive-tools/manager": "workspace:*",
     "@napi-rs/canvas": "^0.1.60",
-<<<<<<< HEAD
-    "@renmu/bili-api": "2.9.0",
     "@renmu/fluent-ffmpeg": "2.3.3",
-=======
     "@renmu/bili-api": "2.9.3",
-    "@renmu/fluent-ffmpeg": "2.3.2",
->>>>>>> b41b3ff6
     "@renmu/m3u8-downloader": "^0.4.0",
     "arktype": "^2.1.2",
     "ass-compiler": "^0.1.14",
