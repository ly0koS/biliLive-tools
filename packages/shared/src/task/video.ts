--- conflicted
+++ resolved
@@ -133,11 +133,7 @@
 };
 
 /**
-<<<<<<< HEAD
- * 只有webhook在用，几乎废弃，不再更新
-=======
  * 只有webhook在用，几乎废弃，不再更新，之后直接重构
->>>>>>> e8cbd562
  */
 export const convertVideo2Mp4 = async (
   file: {
@@ -463,7 +459,6 @@
 
   async function addDefaultComplexFilter() {
     const scaleMethod = selectScaleMethod(ffmpegOptions);
-<<<<<<< HEAD
 
     // 先缩放后渲染
     if (
@@ -478,22 +473,6 @@
       );
     }
 
-=======
-
-    // 先缩放后渲染
-    if (
-      scaleMethod === "before" &&
-      ffmpegOptions.resolutionWidth &&
-      ffmpegOptions.resolutionHeight
-    ) {
-      complexFilter.addScaleFilter(
-        ffmpegOptions.resolutionWidth,
-        ffmpegOptions.resolutionHeight,
-        ffmpegOptions.swsFlags,
-      );
-    }
-
->>>>>>> e8cbd562
     if (assFile) {
       if (files.hotProgressFilePath) {
         const subtitleStream = complexFilter.addSubtitleFilter(assFile);
