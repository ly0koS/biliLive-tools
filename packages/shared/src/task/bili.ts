import path from "node:path";
import os from "node:os";

import { Client, TvQrcodeLogin, WebVideoUploader } from "@renmu/bili-api";
import { appConfig, AppConfig } from "../config.js";
import { container } from "../index.js";

import {
  BiliAddVideoTask,
  taskQueue,
  BiliDownloadVideoTask,
  BiliPartVideoTask,
  BiliEditVideoTask,
} from "./task.js";
import log from "../utils/log.js";
import { sleep } from "../utils/index.js";

import type { BiliupConfig, BiliUser } from "@biliLive-tools/types";
import type { MediaOptions, DescV2 } from "@renmu/bili-api/dist/types/index.js";

type ClientInstance = InstanceType<typeof Client>;

/**
 * 生成client
 */
async function createClient(uid?: number) {
  const client = new Client();

  const mid = uid || appConfig.get("uid");

  if (!mid) throw new Error("请先登录");
  const user = await readUser(mid);
  client.setAuth(user!.cookie, user!.mid, user!.accessToken);
  return client;
}

export async function getRoomInfo(room_id: number, uid?: number) {
  const client = await createClient(uid);
  await client.live.getRoomInfo(room_id);
}

async function getArchives(
  params?: Parameters<ClientInstance["platform"]["getArchives"]>[0],
  uid?: number,
) {
  const client = await createClient(uid);
  return client.platform.getArchives(params);
}

async function checkTag(tag: string, uid: number) {
  const client = await createClient(uid);
  return client.platform.checkTag(tag);
}

async function searchTopic(keyword: string, uid: number) {
  const client = await createClient(uid);
  return client.platform.searchTopic({
    page_size: 20,
    offset: 0,
    keywords: keyword,
  });
}

async function getUserInfo(uid: number) {
  const client = await createClient(uid);
  return client.user.getUserInfo(uid);
}

async function getMyInfo(uid: number) {
  const client = await createClient(uid);
  return client.user.getMyInfo();
}

function login() {
  const tv = new TvQrcodeLogin();
  return tv.login();
}

async function getArchiveDetail(bvid: string, uid?: number) {
  const client = await createClient(uid);
  return client.video.detail({ bvid });
}

async function download(options: { bvid: string; cid: number; output: string }, uid: number) {
  const client = await createClient(uid);
  const ffmpegBinPath = appConfig.get("ffmpegPath");
  const tmpPath = path.join(os.tmpdir(), "biliLive-tools");
  const command = await client.video.download(
    { ...options, ffmpegBinPath, cachePath: tmpPath },
    {},
  );

  const task = new BiliDownloadVideoTask(
    command,
    {
      name: `下载任务：${path.parse(options.output).name}`,
    },
    {},
  );

  taskQueue.addTask(task, true);

  return {
    taskId: task.taskId,
  };
}

/**
 * 解析desc
 */
export function parseDesc(input: string): DescV2[] {
  const tokens: DescV2[] = [];

  const regex = /\[([^\]]*)\]<([^>]*)>/g;
  let lastIndex = 0;
  let match;

  while ((match = regex.exec(input)) !== null) {
    const precedingText = input.substring(lastIndex, match.index);
    if (precedingText) {
      tokens.push({ raw_text: precedingText, type: 1, biz_id: "" });
    }

    const innerText = match[1];
    const biz_id = match[2];
    tokens.push({ raw_text: innerText, type: 2, biz_id });

    lastIndex = regex.lastIndex;
  }

  const trailingText = input.substring(lastIndex);
  if (trailingText) {
    tokens.push({ raw_text: trailingText, type: 1, biz_id: "" });
  }

  return tokens;
}

export function formatOptions(options: BiliupConfig) {
  const descV2 = parseDesc(options.desc || "");
  const hasAt = descV2.some((item) => item.type === 2);
  const desc = descV2
    .map((item) => {
      if (item.type === 1) {
        return item.raw_text;
      } else if (item.type === 2) {
        return `@${item.raw_text} `;
      } else {
        throw new Error(`不存在该type:${item.type}`);
      }
    })
    .join("");
  const tags = options.tag.map((item) => item.trim());
  if (options.topic_name) {
    tags.unshift(options.topic_name);
  }

  const data: MediaOptions = {
    cover: options.cover,
    title: options.title,
    tid: options.tid,
    tag: tags.slice(0, 10).join(","),
    copyright: options.copyright,
    source: options.source,
    dolby: options.dolby,
    lossless_music: options.hires,
    no_reprint: options.noReprint,
    up_close_danmu: options.closeDanmu ? true : false,
    up_close_reply: options.closeReply ? true : false,
    up_selection_reply: options.selectiionReply ? true : false,
    open_elec: options.openElec,
    desc_v2: hasAt ? descV2 : undefined,
    desc: desc,
    recreate: options.recreate || -1,
    no_disturbance: options.no_disturbance || 0,
    topic_id: options.topic_id,
    mission_id: options.mission_id,
  };
  return data;
}

/**
 * 合集列表
 */
async function getSeasonList(uid: number) {
  const client = await createClient(uid);
  return client.platform.getSeasonList();
}

/**
 * 上传视频接口
 */
export async function addMediaApi(
  uid: number,
  video: { cid: number; filename: string; title: string; desc?: string }[],
  options: BiliupConfig,
) {
  const mediaOptions = formatOptions(options);
  const client = await createClient(uid);
  return client.platform.addMediaClientApi(video, mediaOptions);
}

/**
 * 编辑视频接口
 */
export async function editMediaApi(
  uid: number,
  aid: number,
  video: { cid: number; filename: string; title: string; desc?: string }[],
  options: BiliupConfig,
) {
  const mediaOptions = formatOptions(options);
  const client = await createClient(uid);
  return client.platform.editMediaClientApi(video, { aid, ...mediaOptions }, "append");
}

async function addMedia(
  filePath:
    | string[]
    | {
        path: string;
        title?: string;
      }[],
  options: BiliupConfig,
  uid: number,
) {
  const client = await createClient(uid);

  const pTask = new BiliAddVideoTask(
    {
      name: `创建稿件：${options.title}`,
      uid,
      mediaOptions: options,
    },
    {
      onEnd: async (data: { aid: number; bvid: string }) => {
        try {
          // 合集相关功能
          if (options.seasonId) {
            const archive = await client.platform.getArchive({ aid: data.aid });
            log.debug("合集稿件", archive);
            if (archive.videos.length > 1) {
              log.warn("该稿件的分p大于1，无法加入分p", archive.archive.title);
              return;
            }
            const cid = archive.videos[0].cid;
            let sectionId = options.sectionId;
            if (!options.sectionId) {
              sectionId = (await client.platform.getSeasonDetail(options.seasonId)).sections
                .sections[0].id;
            }
            client.platform.addMedia2Season({
              sectionId: sectionId!,
              episodes: [
                {
                  aid: data.aid,
                  cid: cid,
                  title: options.title,
                },
              ],
            });
          }
        } catch (error) {
          log.error("加入合集失败", error);
        }
        // 自动评论
        if (options.autoComment && options.comment) {
          const commentQueue = container.resolve<BiliCommentQueue>("commentQueue");
          commentQueue.add({
            aid: data.aid,
            content: options.comment || "",
            uid: uid,
            top: options.commentTop || false,
          });
        }
      },
    },
  );

  const config = appConfig.getAll();
  const uploadOptions = config.biliUpload;
  for (const item of filePath) {
    const part = {
      path: typeof item === "string" ? item : item.path,
      title: typeof item === "string" ? path.parse(item).name : item.title,
    };
    const uploader = new WebVideoUploader(part, client.auth, uploadOptions);

    const task = new BiliPartVideoTask(
      uploader,
      {
        name: `上传视频：${part.title}`,
        pid: pTask.taskId,
      },
      {},
    );

    taskQueue.addTask(task, false);
    pTask.addTask(task);
  }
  taskQueue.addTask(pTask, true);

  return pTask;
}

export async function editMedia(
  aid: number,
  filePath:
    | string[]
    | {
        path: string;
        title?: string;
      }[],
  options: BiliupConfig | any,
  uid: number,
) {
  const client = await createClient(uid);

  const pTask = new BiliEditVideoTask(
    {
      name: `编辑稿件：${options.title}`,
      uid,
      mediaOptions: options,
      aid,
    },
    {},
  );

  const config = appConfig.getAll();
  const uploadOptions = config.biliUpload;
  for (const item of filePath) {
    const part = {
      path: typeof item === "string" ? item : item.path,
      title: typeof item === "string" ? path.parse(item).name : item.title,
    };
    const uploader = new WebVideoUploader(part, client.auth, uploadOptions);

    const task = new BiliPartVideoTask(
      uploader,
      {
        name: `上传视频：${part.title}`,
        pid: pTask.taskId,
      },
      {},
    );

    taskQueue.addTask(task, false);
    pTask.addTask(task);
  }
  taskQueue.addTask(pTask, true);

  return pTask;
}

async function getSessionId(
  aid: number,
  uid: number,
): Promise<{
  /** 合集id */
  id: number;
  title: string;
  desc: string;
  cover: string;
  isEnd: number;
  mid: number;
  isAct: number;
  is_pay: number;
  state: number;
  partState: number;
  signState: number;
  rejectReason: string;
  ctime: number;
  mtime: number;
  no_section: number;
  forbid: number;
  protocol_id: string;
  ep_num: number;
  season_price: number;
  is_opened: number;
}> {
  const client = await createClient(uid);
  return client.platform.getSessionId(aid);
}

/**
 * 获取创作中心的稿件详情
 */
async function getPlatformArchiveDetail(aid: number, uid: number) {
  const client = await createClient(uid);
  return client.platform.getArchive({ aid });
}

/**
 * 获取投稿分区
 */
async function getPlatformPre(uid: number) {
  const client = await createClient(uid);
  return client.platform.getArchivePre();
}

/**
 * 获取分区简介信息
 */
async function getTypeDesc(tid: number, uid: number) {
  const client = await createClient(uid);
  return client.platform.getTypeDesc(tid);
}

// b站评论队列
export class BiliCommentQueue {
  list: {
    uid: number;
    aid: number;
    status: "pending" | "completed" | "error";
    content: string;
    startTime: number;
    updateTime: number;
    top: boolean;
  }[] = [];
<<<<<<< HEAD
=======
  /** 时间间隔，单位秒 */
>>>>>>> 8634975e
  interval: number = 600;
  constructor({ appConfig }: { appConfig: AppConfig }) {
    this.list = [];
    this.interval = appConfig?.data?.biliUpload?.checkInterval ?? 600;
  }
  add(data: { aid: number; content: string; uid: number; top: boolean }) {
    // bvid是唯一的
    if (this.list.some((item) => item.aid === data.aid)) return;
    this.list.push({
      uid: data.uid,
      aid: data.aid,
      content: data.content,
      top: data.top,
      status: "pending",
      startTime: Date.now(),
      updateTime: Date.now(),
    });
  }
  async check() {
    const list = await this.filterList();
    for (const item of list) {
      try {
        const res = await this.addComment(item);
        console.log("评论成功", res);
        await sleep(3000);
        await this.top(res.rpid, item);
        item.status = "completed";
      } catch (error) {
        item.status = "error";
        log.error("评论失败", error);
      }
    }
  }
  /**
   * 过滤出通过审核的稿件
   */
  async filterList() {
    const allowCommentList: number[] = [];
    const uids = this.list.map((item) => item.uid);
    for (const uid of uids) {
      const res = await biliApi.getArchives({ pn: 1, ps: 20 }, uid);
      allowCommentList.push(
        ...res.arc_audits.filter((item) => item.stat.aid).map((item) => item.Archive.aid),
      );
    }
    log.debug("评论队列", this.list);

    this.list.map((item) => {
      // 更新操作时间，如果超过24小时，状态设置为error
      item.updateTime = Date.now();
      if (item.updateTime - item.startTime > 1000 * 60 * 60 * 24) {
        item.status = "error";
      }
    });
    return this.list.filter((item) => {
      return allowCommentList.some((aid) => aid === item.aid) && item.status === "pending";
    });
  }
  async addComment(item: { aid: number; content: string; uid: number }): Promise<{
    rpid: number;
  }> {
    const client = await createClient(item.uid);
    // @ts-ignore
    return client.reply.add({
      oid: item.aid,
      type: 1,
      message: item.content,
      plat: 1,
    });
  }
  async top(rpid: number, item: { aid: number; uid: number }) {
    const client = await createClient(item.uid);

    return client.reply.top({ oid: item.aid, type: 1, action: 1, rpid });
  }

  checkLoop = async () => {
    try {
      await this.check();
    } finally {
      setTimeout(this.checkLoop, this.interval * 1000);
    }
  };
}

// 验证配置
export const validateBiliupConfig = async (config: BiliupConfig) => {
  let msg: string | undefined = undefined;
  if (!config.title) {
    msg = "标题不能为空";
  }
  if (config.title.length > 80) {
    msg = "标题不能超过80个字符";
  }
  // if (config.desc && config.desc.length > 250) {
  //   msg = "简介不能超过250个字符";
  // }
  if (config.copyright === 2) {
    if (!config.source) {
      msg = "转载来源不能为空";
    } else {
      if (config.source.length > 200) {
        msg = "转载来源不能超过200个字符";
      }
    }
    if (config.topic_name) {
      msg = "转载类型稿件不支持活动参加哦~";
    }
  }
  if (config.tag.length === 0) {
    msg = "标签不能为空";
  }
  if (config.tag.length > 12) {
    msg = "标签不能超过12个";
  }

  if (msg) {
    throw new Error(msg);
  }
  return true;
};

// 删除bili登录的cookie
export const deleteUser = async (uid: number) => {
  const users = appConfig.get("biliUser") || {};
  delete users[uid];
  appConfig.set("biliUser", users);
  return true;
};

// 写入用户数据
export const writeUser = async (data: BiliUser) => {
  const users = appConfig.get("biliUser") || {};
  users[data.mid] = data;
  appConfig.set("biliUser", users);
};

// 读取用户数据
export const readUser = async (mid: number): Promise<BiliUser | undefined> => {
  const users = appConfig.get("biliUser") || {};
  return users[mid];
};

// 读取用户列表
export const readUserList = async (): Promise<BiliUser[]> => {
  const users = appConfig.get("biliUser") || {};
  return Object.values(users) as unknown as BiliUser[];
};

export const format = async (data: any) => {
  const cookieObj = {};
  (data?.cookie_info?.cookies || []).map((item: any) => (cookieObj[item.name] = item.value));

  const result: BiliUser = {
    mid: data.mid,
    rawAuth: JSON.stringify(data),
    cookie: cookieObj as any,
    expires: data.expires_in,
    accessToken: data.access_token,
    refreshToken: data.refresh_token,
    platform: "TV",
  };

  try {
    const biliUser = await biliApi.getUserInfo(data.mid);
    result.name = biliUser.name;
    result.avatar = biliUser.face;
  } catch (e) {
    log.error(e);
  }

  return result;
};

export const biliApi = {
  getArchives,
  checkTag,
  searchTopic,
  login,
  getUserInfo,
  getMyInfo,
  addMedia,
  editMedia,
  getSeasonList,
  getArchiveDetail,
  getPlatformPre,
  getTypeDesc,
  download,
  getSessionId,
  getPlatformArchiveDetail,
  validateBiliupConfig,
};<|MERGE_RESOLUTION|>--- conflicted
+++ resolved
@@ -417,10 +417,7 @@
     updateTime: number;
     top: boolean;
   }[] = [];
-<<<<<<< HEAD
-=======
   /** 时间间隔，单位秒 */
->>>>>>> 8634975e
   interval: number = 600;
   constructor({ appConfig }: { appConfig: AppConfig }) {
     this.list = [];
