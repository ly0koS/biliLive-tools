lockfileVersion: '9.0'

settings:
  autoInstallPeers: true
  excludeLinksFromLockfile: false

catalogs:
  default:
    axios:
      specifier: ^1.7.8
      version: 1.7.8
    better-sqlite3:
      specifier: 11.9.0
      version: 11.9.0
    font-ls:
      specifier: 0.5.0
      version: 0.5.0
    lodash-es:
      specifier: ^4.17.21
      version: 4.17.21
    mitt:
      specifier: ^3.0.1
      version: 3.0.1
    ntsuspend:
      specifier: ^1.0.2
      version: 1.0.2

patchedDependencies:
  trash:
    hash: knfqho266jmayp7bpztl4tszxi
    path: patches/trash.patch

importers:

  .:
    dependencies:
      axios:
        specifier: ^1.7.8
        version: 1.7.8
      fs-extra:
        specifier: ^11.2.0
        version: 11.2.0
      jszip:
        specifier: ^3.10.1
        version: 3.10.1
      lodash-es:
        specifier: ^4.17.21
        version: 4.17.21
      uuid:
        specifier: ^10.0.0
        version: 10.0.0
    devDependencies:
      '@kineticcafe/rollup-plugin-delete':
        specifier: 3.0.1
        version: 3.0.1(rollup@4.24.4)
      '@rollup/plugin-commonjs':
        specifier: ^26.0.3
        version: 26.0.3(rollup@4.24.4)
      '@rollup/plugin-json':
        specifier: ^6.1.0
        version: 6.1.0(rollup@4.24.4)
      '@rollup/plugin-node-resolve':
        specifier: ^15.3.0
        version: 15.3.0(rollup@4.24.4)
      '@rollup/plugin-typescript':
        specifier: ^11.1.6
        version: 11.1.6(rollup@4.24.4)(tslib@2.8.1)(typescript@5.6.3)
      '@types/node':
        specifier: 20.17.6
        version: 20.17.6
      '@types/uuid':
        specifier: ^10.0.0
        version: 10.0.0
      '@vitest/coverage-istanbul':
        specifier: ^2.1.8
        version: 2.1.8(vitest@3.1.1(@types/debug@4.1.12)(@types/node@20.17.6)(less@4.2.1)(tsx@4.19.2))
      cli-progress:
        specifier: ^3.12.0
        version: 3.12.0
      download:
        specifier: ^8.0.0
        version: 8.0.0
      prettier:
        specifier: ^3.4.1
        version: 3.4.1
      rollup:
        specifier: ^4.24.4
        version: 4.24.4
      tar:
        specifier: ^7.4.3
        version: 7.4.3
      typescript:
        specifier: 5.6.3
        version: 5.6.3
      vitest:
        specifier: ^3.1.1
        version: 3.1.1(@types/debug@4.1.12)(@types/node@20.17.6)(less@4.2.1)(tsx@4.19.2)

  packages/BilibiliRecorder:
    dependencies:
      '@bililive-tools/manager':
        specifier: workspace:^
        version: link:../liveManager
      axios:
        specifier: 'catalog:'
        version: 1.7.8
      blive-message-listener:
        specifier: ^0.5.0
        version: 0.5.0(bufferutil@4.0.8)(utf-8-validate@6.0.5)
      lodash-es:
        specifier: 'catalog:'
        version: 4.17.21
      mitt:
        specifier: 'catalog:'
        version: 3.0.1
      tiny-bilibili-ws:
        specifier: ^1.0.2
        version: 1.0.2(bufferutil@4.0.8)(utf-8-validate@6.0.5)

  packages/CLI:
    dependencies:
      '@napi-rs/canvas':
        specifier: ^0.1.60
        version: 0.1.60
      better-sqlite3:
        specifier: 11.9.0
        version: 11.9.0
      font-ls:
        specifier: 0.5.0
        version: 0.5.0
      ntsuspend:
        specifier: ^1.0.2
        version: 1.0.2
    devDependencies:
      '@biliLive-tools/http':
        specifier: workspace:*
        version: link:../http
      '@biliLive-tools/shared':
        specifier: workspace:*
        version: link:../shared
      '@biliLive-tools/types':
        specifier: workspace:*
        version: link:../types
      '@types/cli-progress':
        specifier: ^3.11.6
        version: 3.11.6
      '@yao-pkg/pkg':
        specifier: ^6.1.1
        version: 6.1.1(encoding@0.1.13)
      bestzip:
        specifier: ^2.2.1
        version: 2.2.1
      cli-progress:
        specifier: ^3.12.0
        version: 3.12.0
      commander:
        specifier: ^12.1.0
        version: 12.1.0
      rimraf:
        specifier: ^6.0.1
        version: 6.0.1
      tsx:
        specifier: ^4.19.2
        version: 4.19.2

  packages/DouYinDanma:
    dependencies:
      protobufjs:
        specifier: ^7.4.0
        version: 7.4.0
      tiny-typed-emitter:
        specifier: ^2.1.0
        version: 2.1.0
      ws:
        specifier: ^8.18.0
        version: 8.18.0(bufferutil@4.0.8)(utf-8-validate@6.0.5)
    devDependencies:
      '@types/node':
        specifier: '*'
        version: 20.17.6
      protobufjs-cli:
        specifier: ^1.1.3
        version: 1.1.3(protobufjs@7.4.0)

  packages/DouYinRecorder:
    dependencies:
      '@bililive-tools/manager':
        specifier: workspace:^
        version: link:../liveManager
      axios:
        specifier: 'catalog:'
        version: 1.7.8
      douyin-danma-listener:
        specifier: workspace:*
        version: link:../DouYinDanma
      lodash-es:
        specifier: 'catalog:'
        version: 4.17.21
      mitt:
        specifier: 'catalog:'
        version: 3.0.1
    devDependencies:
      '@types/node':
        specifier: '*'
        version: 20.17.6

  packages/DouYuRecorder:
    dependencies:
      '@bililive-tools/manager':
        specifier: workspace:^
        version: link:../liveManager
      axios:
        specifier: 'catalog:'
        version: 1.7.8
      douyu-api:
        specifier: ^0.1.0
        version: 0.1.0
      lodash-es:
        specifier: 'catalog:'
        version: 4.17.21
      mitt:
        specifier: 'catalog:'
        version: 3.0.1
      query-string:
        specifier: ^9.1.1
        version: 9.1.1
      safe-eval:
        specifier: ^0.4.1
        version: 0.4.1
      ws:
        specifier: ^8.18.0
        version: 8.18.0(bufferutil@4.0.8)(utf-8-validate@6.0.5)
    optionalDependencies:
      bufferutil:
        specifier: ^4.0.8
        version: 4.0.8
      utf-8-validate:
        specifier: ^6.0.5
        version: 6.0.5
    devDependencies:
      '@types/ws':
        specifier: ^8.5.13
        version: 8.5.13

  packages/HuYaRecorder:
    dependencies:
      '@bililive-tools/manager':
        specifier: workspace:^
        version: link:../liveManager
      axios:
        specifier: 'catalog:'
        version: 1.7.8
      huya-danma-listener:
        specifier: workspace:*
        version: link:../huya-danmu
      lodash-es:
        specifier: 'catalog:'
        version: 4.17.21
      mitt:
        specifier: 'catalog:'
        version: 3.0.1

  packages/app:
    dependencies:
      '@biliLive-tools/http':
        specifier: workspace:*
        version: link:../http
      '@biliLive-tools/shared':
        specifier: workspace:*
        version: link:../shared
      '@biliLive-tools/types':
        specifier: workspace:*
        version: link:../types
      '@electron-toolkit/preload':
        specifier: ^3.0.1
        version: 3.0.1(electron@37.2.6)
      '@electron-toolkit/utils':
        specifier: ^4.0.0
        version: 4.0.0(electron@37.2.6)
      '@napi-rs/canvas':
        specifier: ^0.1.60
        version: 0.1.60
      better-sqlite3:
        specifier: 'catalog:'
        version: 11.9.0
      bufferutil:
        specifier: ^4.0.8
        version: 4.0.8
      electron-context-menu:
        specifier: 4.0.4
        version: 4.0.4
      electron-log:
        specifier: ^5.2.3
        version: 5.2.3
      electron-store:
        specifier: ^10.0.0
        version: 10.0.0
      electron-updater:
        specifier: ^6.3.9
        version: 6.3.9
      font-ls:
        specifier: 'catalog:'
        version: 0.5.0
      ntsuspend:
        specifier: 'catalog:'
        version: 1.0.2
      semver:
        specifier: ^7.6.3
        version: 7.6.3
      trash:
        specifier: ^9.0.0
        version: 9.0.0(patch_hash=knfqho266jmayp7bpztl4tszxi)
      utf-8-validate:
        specifier: ^6.0.5
        version: 6.0.5
    devDependencies:
      '@electron-toolkit/eslint-config':
        specifier: ^1.0.2
        version: 1.0.2(eslint@8.57.1)
      '@electron-toolkit/eslint-config-ts':
        specifier: ^2.0.0
        version: 2.0.0(eslint@8.57.1)(typescript@5.6.3)
      '@electron-toolkit/tsconfig':
        specifier: ^1.0.1
        version: 1.0.1(@types/node@22.9.0)
      '@electron/rebuild':
        specifier: ^3.7.1
        version: 3.7.1
      '@rushstack/eslint-patch':
        specifier: ^1.10.4
        version: 1.10.4
      '@types/better-sqlite3':
        specifier: ^7.6.12
        version: 7.6.12
      '@vicons/fluent':
        specifier: ^0.13.0
        version: 0.13.0
      '@vicons/ionicons5':
        specifier: ^0.13.0
        version: 0.13.0
      '@vicons/material':
        specifier: ^0.13.0
        version: 0.13.0
      '@vitejs/plugin-vue':
        specifier: ^5.2.1
        version: 5.2.1(vite@6.2.5(@types/node@22.9.0)(less@4.2.1)(tsx@4.19.2))(vue@3.5.13(typescript@5.6.3))
      '@vue/eslint-config-prettier':
        specifier: ^10.1.0
        version: 10.1.0(eslint@8.57.1)(prettier@3.4.1)
      '@vue/eslint-config-typescript':
        specifier: ^14.1.4
        version: 14.1.4(@typescript-eslint/parser@8.17.0(eslint@8.57.1)(typescript@5.6.3))(eslint-plugin-vue@9.32.0(eslint@8.57.1))(eslint@8.57.1)(typescript@5.6.3)
      '@vueuse/components':
        specifier: ^13.0.0
        version: 13.0.0(vue@3.5.13(typescript@5.6.3))
      '@vueuse/core':
        specifier: ^13.0.0
        version: 13.0.0(vue@3.5.13(typescript@5.6.3))
      artplayer:
        specifier: ^5.2.1
        version: 5.2.1
      artplayer-plugin-assjs:
        specifier: ^0.1.3
        version: 0.1.3
      artplayer-plugin-danmuku:
        specifier: 5.1.4
        version: 5.1.4
      artplayer-plugin-hls-control:
        specifier: ^1.0.1
        version: 1.0.1
      crypto-js:
        specifier: ^4.2.0
        version: 4.2.0
      driver.js:
        specifier: ^1.3.1
        version: 1.3.1
      electron:
        specifier: 37.2.6
        version: 37.2.6
      electron-builder:
        specifier: ^24.13.3
        version: 24.13.3(electron-builder-squirrel-windows@24.13.3(dmg-builder@24.13.3))
      electron-devtools-installer:
        specifier: ^3.2.0
        version: 3.2.0
      electron-vite:
        specifier: ^3.1.0
        version: 3.1.0(vite@6.2.5(@types/node@22.9.0)(less@4.2.1)(tsx@4.19.2))
      eslint:
        specifier: ^8.57.1
        version: 8.57.1
      eslint-plugin-vue:
        specifier: ^9.32.0
        version: 9.32.0(eslint@8.57.1)
      file-saver:
        specifier: ^2.0.5
        version: 2.0.5
      filenamify:
        specifier: ^6.0.0
        version: 6.0.0
      flv.js:
        specifier: ^1.6.2
        version: 1.6.2
      hls.js:
        specifier: ^1.5.17
        version: 1.5.17
      hotkeys-js:
        specifier: ^3.13.7
        version: 3.13.7
      json5:
        specifier: ^2.2.3
        version: 2.2.3
      less:
        specifier: ^4.2.1
        version: 4.2.1
      marked:
        specifier: ^14.1.4
        version: 14.1.4
      mitt:
        specifier: 'catalog:'
        version: 3.0.1
      mpegts.js:
        specifier: ^1.8.0
        version: 1.8.0
      naive-ui:
        specifier: ^2.40.3
        version: 2.40.3(vue@3.5.13(typescript@5.6.3))
      path-unified:
        specifier: ^0.2.0
        version: 0.2.0
      pinia:
        specifier: ^3.0.1
        version: 3.0.1(typescript@5.6.3)(vue@3.5.13(typescript@5.6.3))
      sortablejs:
        specifier: ^1.15.6
        version: 1.15.6
      unplugin-auto-import:
        specifier: ^19.1.2
        version: 19.1.2(@vueuse/core@13.0.0(vue@3.5.13(typescript@5.6.3)))
      unplugin-vue-components:
        specifier: ^28.4.1
        version: 28.4.1(@babel/parser@7.27.0)(vue@3.5.13(typescript@5.6.3))
      vite:
        specifier: ^6.2.1
        version: 6.2.5(@types/node@22.9.0)(less@4.2.1)(tsx@4.19.2)
      vue:
        specifier: ^3.5.13
        version: 3.5.13(typescript@5.6.3)
      vue-router:
        specifier: ^4.5.0
        version: 4.5.0(vue@3.5.13(typescript@5.6.3))
      vue-tsc:
        specifier: ^2.1.10
        version: 2.1.10(typescript@5.6.3)
      vuedraggable:
        specifier: ^4.1.0
        version: 4.1.0(vue@3.5.13(typescript@5.6.3))

  packages/http:
    dependencies:
      '@biliLive-tools/shared':
        specifier: workspace:*
        version: link:../shared
      '@biliLive-tools/types':
        specifier: workspace:*
        version: link:../types
      '@bililive-tools/manager':
        specifier: workspace:*
        version: link:../liveManager
      '@koa/bodyparser':
        specifier: ^5.1.1
        version: 5.1.1(koa@2.15.3)
      '@koa/cors':
        specifier: ^5.0.0
        version: 5.0.0
      chokidar:
        specifier: ^3.6.0
        version: 3.6.0
      cli-progress:
        specifier: ^3.12.0
        version: 3.12.0
      koa:
        specifier: ^2.15.3
        version: 2.15.3
      koa-router:
        specifier: ^13.0.1
        version: 13.0.1
      koa-sse-stream:
        specifier: ^0.2.0
        version: 0.2.0
      multer:
        specifier: 1.4.5-lts.1
        version: 1.4.5-lts.1
      zod:
        specifier: ^3.23.8
        version: 3.23.8
    devDependencies:
      '@types/cli-progress':
        specifier: ^3.11.6
        version: 3.11.6
      '@types/koa':
        specifier: ^2.15.0
        version: 2.15.0
      '@types/koa-router':
        specifier: ^7.4.8
        version: 7.4.8
      tsx:
        specifier: ^4.19.2
        version: 4.19.2

  packages/huya-danmu:
    dependencies:
      socks-proxy-agent:
        specifier: ^3.0.1
        version: 3.0.1
      to-arraybuffer:
        specifier: ^1.0.1
        version: 1.0.1
      ws:
        specifier: ^4.1.0
        version: 4.1.0(bufferutil@4.0.8)

  packages/liveManager:
    dependencies:
      '@renmu/fluent-ffmpeg':
        specifier: 2.3.2
        version: 2.3.2
      axios:
        specifier: 'catalog:'
        version: 1.7.8
      ejs:
        specifier: ^3.1.10
        version: 3.1.10
      fast-xml-parser:
        specifier: ^4.5.0
        version: 4.5.0
      filenamify:
        specifier: ^6.0.0
        version: 6.0.0
      fs-extra:
        specifier: ^11.2.0
        version: 11.2.0
      lodash-es:
        specifier: 'catalog:'
        version: 4.17.21
      mitt:
        specifier: 'catalog:'
        version: 3.0.1
      string-argv:
        specifier: ^0.3.2
        version: 0.3.2

  packages/shared:
    dependencies:
      '@biliLive-tools/types':
        specifier: workspace:*
        version: link:../types
      '@bililive-tools/bilibili-recorder':
        specifier: workspace:*
        version: link:../BilibiliRecorder
      '@bililive-tools/douyin-recorder':
        specifier: workspace:*
        version: link:../DouYinRecorder
      '@bililive-tools/douyu-recorder':
        specifier: workspace:*
        version: link:../DouYuRecorder
      '@bililive-tools/huya-recorder':
        specifier: workspace:*
        version: link:../HuYaRecorder
      '@bililive-tools/manager':
        specifier: workspace:*
        version: link:../liveManager
      '@napi-rs/canvas':
        specifier: ^0.1.60
        version: 0.1.60
      '@renmu/bili-api':
        specifier: 2.9.0
        version: 2.9.0
      '@renmu/fluent-ffmpeg':
        specifier: 2.3.2
        version: 2.3.2
      '@renmu/m3u8-downloader':
        specifier: ^0.4.0
        version: 0.4.0
      arktype:
        specifier: ^2.1.2
        version: 2.1.2
      ass-compiler:
        specifier: ^0.1.14
        version: 0.1.14
      awilix:
        specifier: ^11.0.4
        version: 11.0.4
      better-sqlite3:
        specifier: 'catalog:'
        version: 11.9.0
      check-disk-space:
        specifier: ^3.4.0
        version: 3.4.0
      douyu-api:
        specifier: ^0.1.0
        version: 0.1.0
      ejs:
        specifier: ^3.1.10
        version: 3.1.10
      fast-xml-parser:
        specifier: ^4.5.0
        version: 4.5.0
      font-ls:
        specifier: 'catalog:'
        version: 0.5.0
      nodemailer:
        specifier: ^6.9.16
        version: 6.9.16
      ntsuspend:
        specifier: 'catalog:'
        version: 1.0.2
      ollama:
        specifier: ^0.5.9
        version: 0.5.9
      p-limit:
        specifier: ^6.1.0
        version: 6.1.0
      serverchan-sdk:
        specifier: ^1.0.6
        version: 1.0.6(encoding@0.1.13)
      subtitle:
        specifier: ^4.2.1
        version: 4.2.1
      tiny-typed-emitter:
        specifier: ^2.1.0
        version: 2.1.0
      trash:
        specifier: ^9.0.0
        version: 9.0.0(patch_hash=knfqho266jmayp7bpztl4tszxi)
      tree-kill:
        specifier: ^1.2.2
        version: 1.2.2
      zod:
        specifier: ^3.23.8
        version: 3.23.8
    devDependencies:
      '@types/nodemailer':
        specifier: ^6.4.17
        version: 6.4.17

  packages/types: {}

packages:

  7zip-bin@5.2.0:
    resolution: {integrity: sha512-ukTPVhqG4jNzMro2qA9HSCSSVJN3aN7tlb+hfqYCt3ER0yWroeA2VR38MNrOHLQ/cVj+DaIMad0kFCtWWowh/A==}

  '@ampproject/remapping@2.3.0':
    resolution: {integrity: sha512-30iZtAPgz+LTIYoeivqYo853f02jBYSd5uGnGpkFV0M3xOt9aN73erkgYAmZU43x4VfqcnLxW9Kpg3R5LC4YYw==}
    engines: {node: '>=6.0.0'}

  '@ark/schema@0.43.1':
    resolution: {integrity: sha512-B28ceusolthB9bmHQEG9Lp16keUTt5JhuoB9Uhaw7MQh9+ODSbH4d2KJDD/yrMSeoXiNqEGuWmhlR6YO2pdNvA==}

  '@ark/util@0.43.1':
    resolution: {integrity: sha512-sRx5bZiNoilA7mr5lAu78ZHOJx88nCagLER9Ns1FfoWWHrDWj8J8xU+VFj0g1ujJrAxWsVJRVElOEZ0XzXCrDw==}

  '@babel/code-frame@7.26.2':
    resolution: {integrity: sha512-RJlIHRueQgwWitWgF8OdFYGZX328Ax5BCemNGlqHfplnRT9ESi8JkFlvaVYbS+UubVY6dpv87Fs2u5M29iNFVQ==}
    engines: {node: '>=6.9.0'}

  '@babel/compat-data@7.26.2':
    resolution: {integrity: sha512-Z0WgzSEa+aUcdiJuCIqgujCshpMWgUpgOxXotrYPSA53hA3qopNaqcJpyr0hVb1FeWdnqFA35/fUtXgBK8srQg==}
    engines: {node: '>=6.9.0'}

  '@babel/compat-data@7.26.8':
    resolution: {integrity: sha512-oH5UPLMWR3L2wEFLnFJ1TZXqHufiTKAiLfqw5zkhS4dKXLJ10yVztfil/twG8EDTA4F/tvVNw9nOl4ZMslB8rQ==}
    engines: {node: '>=6.9.0'}

  '@babel/core@7.26.0':
    resolution: {integrity: sha512-i1SLeK+DzNnQ3LL/CswPCa/E5u4lh1k6IAEphON8F+cXt0t9euTshDru0q7/IqMa1PMPz5RnHuHscF8/ZJsStg==}
    engines: {node: '>=6.9.0'}

  '@babel/core@7.26.10':
    resolution: {integrity: sha512-vMqyb7XCDMPvJFFOaT9kxtiRh42GwlZEg1/uIgtZshS5a/8OaduUfCi7kynKgc3Tw/6Uo2D+db9qBttghhmxwQ==}
    engines: {node: '>=6.9.0'}

  '@babel/generator@7.26.2':
    resolution: {integrity: sha512-zevQbhbau95nkoxSq3f/DC/SC+EEOUZd3DYqfSkMhY2/wfSeaHV1Ew4vk8e+x8lja31IbyuUa2uQ3JONqKbysw==}
    engines: {node: '>=6.9.0'}

  '@babel/generator@7.27.0':
    resolution: {integrity: sha512-VybsKvpiN1gU1sdMZIp7FcqphVVKEwcuj02x73uvcHE0PTihx1nlBcowYWhDwjpoAXRv43+gDzyggGnn1XZhVw==}
    engines: {node: '>=6.9.0'}

  '@babel/helper-compilation-targets@7.25.9':
    resolution: {integrity: sha512-j9Db8Suy6yV/VHa4qzrj9yZfZxhLWQdVnRlXxmKLYlhWUVB1sB2G5sxuWYXk/whHD9iW76PmNzxZ4UCnTQTVEQ==}
    engines: {node: '>=6.9.0'}

  '@babel/helper-compilation-targets@7.27.0':
    resolution: {integrity: sha512-LVk7fbXml0H2xH34dFzKQ7TDZ2G4/rVTOrq9V+icbbadjbVxxeFeDsNHv2SrZeWoA+6ZiTyWYWtScEIW07EAcA==}
    engines: {node: '>=6.9.0'}

  '@babel/helper-module-imports@7.25.9':
    resolution: {integrity: sha512-tnUA4RsrmflIM6W6RFTLFSXITtl0wKjgpnLgXyowocVPrbYrLUXSBXDgTs8BlbmIzIdlBySRQjINYs2BAkiLtw==}
    engines: {node: '>=6.9.0'}

  '@babel/helper-module-transforms@7.26.0':
    resolution: {integrity: sha512-xO+xu6B5K2czEnQye6BHA7DolFFmS3LB7stHZFaOLb1pAwO1HWLS8fXA+eh0A2yIvltPVmx3eNNDBJA2SLHXFw==}
    engines: {node: '>=6.9.0'}
    peerDependencies:
      '@babel/core': ^7.0.0

  '@babel/helper-plugin-utils@7.25.9':
    resolution: {integrity: sha512-kSMlyUVdWe25rEsRGviIgOWnoT/nfABVWlqt9N19/dIPWViAOW2s9wznP5tURbs/IDuNk4gPy3YdYRgH3uxhBw==}
    engines: {node: '>=6.9.0'}

  '@babel/helper-string-parser@7.25.9':
    resolution: {integrity: sha512-4A/SCr/2KLd5jrtOMFzaKjVtAei3+2r/NChoBNoZ3EyP/+GlhoaEGoWOZUmFmoITP7zOJyHIMm+DYRd8o3PvHA==}
    engines: {node: '>=6.9.0'}

  '@babel/helper-validator-identifier@7.25.9':
    resolution: {integrity: sha512-Ed61U6XJc3CVRfkERJWDz4dJwKe7iLmmJsbOGu9wSloNSFttHV0I8g6UAgb7qnK5ly5bGLPd4oXZlxCdANBOWQ==}
    engines: {node: '>=6.9.0'}

  '@babel/helper-validator-option@7.25.9':
    resolution: {integrity: sha512-e/zv1co8pp55dNdEcCynfj9X7nyUKUXoUEwfXqaZt0omVOmDe9oOTdKStH4GmAw6zxMFs50ZayuMfHDKlO7Tfw==}
    engines: {node: '>=6.9.0'}

  '@babel/helpers@7.26.0':
    resolution: {integrity: sha512-tbhNuIxNcVb21pInl3ZSjksLCvgdZy9KwJ8brv993QtIVKJBBkYXz4q4ZbAv31GdnC+R90np23L5FbEBlthAEw==}
    engines: {node: '>=6.9.0'}

  '@babel/helpers@7.27.0':
    resolution: {integrity: sha512-U5eyP/CTFPuNE3qk+WZMxFkp/4zUzdceQlfzf7DdGdhp+Fezd7HD+i8Y24ZuTMKX3wQBld449jijbGq6OdGNQg==}
    engines: {node: '>=6.9.0'}

  '@babel/parser@7.26.2':
    resolution: {integrity: sha512-DWMCZH9WA4Maitz2q21SRKHo9QXZxkDsbNZoVD62gusNtNBBqDg9i7uOhASfTfIGNzW+O+r7+jAlM8dwphcJKQ==}
    engines: {node: '>=6.0.0'}
    hasBin: true

  '@babel/parser@7.27.0':
    resolution: {integrity: sha512-iaepho73/2Pz7w2eMS0Q5f83+0RKI7i4xmiYeBmDzfRVbQtTOG7Ts0S4HzJVsTMGI9keU8rNfuZr8DKfSt7Yyg==}
    engines: {node: '>=6.0.0'}
    hasBin: true

  '@babel/plugin-transform-arrow-functions@7.25.9':
    resolution: {integrity: sha512-6jmooXYIwn9ca5/RylZADJ+EnSxVUS5sjeJ9UPk6RWRzXCmOJCy6dqItPJFpw2cuCangPK4OYr5uhGKcmrm5Qg==}
    engines: {node: '>=6.9.0'}
    peerDependencies:
      '@babel/core': ^7.0.0-0

  '@babel/runtime@7.26.0':
    resolution: {integrity: sha512-FDSOghenHTiToteC/QRlv2q3DhPZ/oOXTBoirfWNx1Cx3TMVcGWQtMMmQcSvb/JjpNeGzx8Pq/b4fKEJuWm1sw==}
    engines: {node: '>=6.9.0'}

  '@babel/template@7.25.9':
    resolution: {integrity: sha512-9DGttpmPvIxBb/2uwpVo3dqJ+O6RooAFOS+lB+xDqoE2PVCE8nfoHMdZLpfCQRLwvohzXISPZcgxt80xLfsuwg==}
    engines: {node: '>=6.9.0'}

  '@babel/template@7.27.0':
    resolution: {integrity: sha512-2ncevenBqXI6qRMukPlXwHKHchC7RyMuu4xv5JBXRfOGVcTy1mXCD12qrp7Jsoxll1EV3+9sE4GugBVRjT2jFA==}
    engines: {node: '>=6.9.0'}

  '@babel/traverse@7.25.9':
    resolution: {integrity: sha512-ZCuvfwOwlz/bawvAuvcj8rrithP2/N55Tzz342AkTvq4qaWbGfmCk/tKhNaV2cthijKrPAA8SRJV5WWe7IBMJw==}
    engines: {node: '>=6.9.0'}

  '@babel/traverse@7.27.0':
    resolution: {integrity: sha512-19lYZFzYVQkkHkl4Cy4WrAVcqBkgvV2YM2TU3xG6DIwO7O3ecbDPfW3yM3bjAGcqcQHi+CCtjMR3dIEHxsd6bA==}
    engines: {node: '>=6.9.0'}

  '@babel/types@7.26.0':
    resolution: {integrity: sha512-Z/yiTPj+lDVnF7lWeKCIJzaIkI0vYO87dMpZ4bg4TDrFe4XXLFWL1TbXU27gBP3QccxV9mZICCrnjnYlJjXHOA==}
    engines: {node: '>=6.9.0'}

  '@babel/types@7.27.0':
    resolution: {integrity: sha512-H45s8fVLYjbhFH62dIJ3WtmJ6RSPt/3DRO0ZcT2SUiYiQyz3BLVb9ADEnLl91m74aQPS3AzzeajZHYOalWe3bg==}
    engines: {node: '>=6.9.0'}

  '@bufbuild/protobuf@2.2.3':
    resolution: {integrity: sha512-tFQoXHJdkEOSwj5tRIZSPNUuXK3RaR7T1nUrPgbYX1pUbvqqaaZAsfo+NXBPsz5rZMSKVFrgK1WL8Q/MSLvprg==}

  '@css-render/plugin-bem@0.15.14':
    resolution: {integrity: sha512-QK513CJ7yEQxm/P3EwsI+d+ha8kSOcjGvD6SevM41neEMxdULE+18iuQK6tEChAWMOQNQPLG/Rw3Khb69r5neg==}
    peerDependencies:
      css-render: ~0.15.14

  '@css-render/vue3-ssr@0.15.14':
    resolution: {integrity: sha512-//8027GSbxE9n3QlD73xFY6z4ZbHbvrOVB7AO6hsmrEzGbg+h2A09HboUyDgu+xsmj7JnvJD39Irt+2D0+iV8g==}
    peerDependencies:
      vue: ^3.0.11

  '@develar/schema-utils@2.6.5':
    resolution: {integrity: sha512-0cp4PsWQ/9avqTVMCtZ+GirikIA36ikvjtHweU4/j8yLtgObI0+JUPhYFScgwlteveGB1rt3Cm8UhN04XayDig==}
    engines: {node: '>= 8.9.0'}

  '@electron-toolkit/eslint-config-ts@2.0.0':
    resolution: {integrity: sha512-NGXadMyWH9+ZsgYe/u5E0mqK2qTDq01kKKnyo7oiq/7v/dWoMoPhqSkn69NZvt7WmnFNOm57l71fv6128mAx3Q==}
    peerDependencies:
      eslint: '>=8.56.0'
      typescript: '*'
    peerDependenciesMeta:
      typescript:
        optional: true

  '@electron-toolkit/eslint-config@1.0.2':
    resolution: {integrity: sha512-GJVuMsxBHfVARfmUoSTCHT0e/QfWlVbXcGk3tgoku0ad6tLjydbv2LpvKi02+Sy2WiEz9L9SkGSw090ukT/F0A==}
    peerDependencies:
      eslint: '>= 8.0.0'

  '@electron-toolkit/preload@3.0.1':
    resolution: {integrity: sha512-EzoQmpK8jqqU8YnM5jRe0GJjGVJPke2KtANqz8QtN2JPT96ViOvProBdK5C6riCm0j1T8jjAGVQCZLQy9OVoIA==}
    peerDependencies:
      electron: '>=13.0.0'

  '@electron-toolkit/tsconfig@1.0.1':
    resolution: {integrity: sha512-M0Mol3odspvtCuheyujLNAW7bXq7KFNYVMRtpjFa4ZfES4MuklXBC7Nli/omvc+PRKlrklgAGx3l4VakjNo8jg==}
    peerDependencies:
      '@types/node': '*'

  '@electron-toolkit/utils@4.0.0':
    resolution: {integrity: sha512-qXSntwEzluSzKl4z5yFNBknmPGjPa3zFhE4mp9+h0cgokY5ornAeP+CJQDBhKsL1S58aOQfcwkD3NwLZCl+64g==}
    peerDependencies:
      electron: '>=13.0.0'

  '@electron/asar@3.2.17':
    resolution: {integrity: sha512-OcWImUI686w8LkghQj9R2ynZ2ME693Ek6L1SiaAgqGKzBaTIZw3fHDqN82Rcl+EU1Gm9EgkJ5KLIY/q5DCRbbA==}
    engines: {node: '>=10.12.0'}
    hasBin: true

  '@electron/get@2.0.3':
    resolution: {integrity: sha512-Qkzpg2s9GnVV2I2BjRksUi43U5e6+zaQMcjoJy0C+C5oxaKl+fmckGDQFtRpZpZV0NQekuZZ+tGz7EA9TVnQtQ==}
    engines: {node: '>=12'}

  '@electron/node-gyp@https://codeload.github.com/electron/node-gyp/tar.gz/06b29aafb7708acef8b3669835c8a7857ebc92d2':
    resolution: {tarball: https://codeload.github.com/electron/node-gyp/tar.gz/06b29aafb7708acef8b3669835c8a7857ebc92d2}
    version: 10.2.0-electron.1
    engines: {node: '>=12.13.0'}
    hasBin: true

  '@electron/notarize@2.2.1':
    resolution: {integrity: sha512-aL+bFMIkpR0cmmj5Zgy0LMKEpgy43/hw5zadEArgmAMWWlKc5buwFvFT9G/o/YJkvXAJm5q3iuTuLaiaXW39sg==}
    engines: {node: '>= 10.0.0'}

  '@electron/osx-sign@1.0.5':
    resolution: {integrity: sha512-k9ZzUQtamSoweGQDV2jILiRIHUu7lYlJ3c6IEmjv1hC17rclE+eb9U+f6UFlOOETo0JzY1HNlXy4YOlCvl+Lww==}
    engines: {node: '>=12.0.0'}
    hasBin: true

  '@electron/rebuild@3.7.1':
    resolution: {integrity: sha512-sKGD+xav4Gh25+LcLY0rjIwcCFTw+f/HU1pB48UVbwxXXRGaXEqIH0AaYKN46dgd/7+6kuiDXzoyAEvx1zCsdw==}
    engines: {node: '>=12.13.0'}
    hasBin: true

  '@electron/universal@1.5.1':
    resolution: {integrity: sha512-kbgXxyEauPJiQQUNG2VgUeyfQNFk6hBF11ISN2PNI6agUgPl55pv4eQmaqHzTAzchBvqZ2tQuRVaPStGf0mxGw==}
    engines: {node: '>=8.6'}

  '@emotion/hash@0.8.0':
    resolution: {integrity: sha512-kBJtf7PH6aWwZ6fka3zQ0p6SBYzx4fl1LoZXE2RrnYST9Xljm7WfKJrU4g/Xr3Beg72MLrp1AWNUmuYJTL7Cow==}

  '@esbuild/aix-ppc64@0.23.1':
    resolution: {integrity: sha512-6VhYk1diRqrhBAqpJEdjASR/+WVRtfjpqKuNw11cLiaWpAT/Uu+nokB+UJnevzy/P9C/ty6AOe0dwueMrGh/iQ==}
    engines: {node: '>=18'}
    cpu: [ppc64]
    os: [aix]

  '@esbuild/aix-ppc64@0.25.2':
    resolution: {integrity: sha512-wCIboOL2yXZym2cgm6mlA742s9QeJ8DjGVaL39dLN4rRwrOgOyYSnOaFPhKZGLb2ngj4EyfAFjsNJwPXZvseag==}
    engines: {node: '>=18'}
    cpu: [ppc64]
    os: [aix]

  '@esbuild/android-arm64@0.23.1':
    resolution: {integrity: sha512-xw50ipykXcLstLeWH7WRdQuysJqejuAGPd30vd1i5zSyKK3WE+ijzHmLKxdiCMtH1pHz78rOg0BKSYOSB/2Khw==}
    engines: {node: '>=18'}
    cpu: [arm64]
    os: [android]

  '@esbuild/android-arm64@0.25.2':
    resolution: {integrity: sha512-5ZAX5xOmTligeBaeNEPnPaeEuah53Id2tX4c2CVP3JaROTH+j4fnfHCkr1PjXMd78hMst+TlkfKcW/DlTq0i4w==}
    engines: {node: '>=18'}
    cpu: [arm64]
    os: [android]

  '@esbuild/android-arm@0.23.1':
    resolution: {integrity: sha512-uz6/tEy2IFm9RYOyvKl88zdzZfwEfKZmnX9Cj1BHjeSGNuGLuMD1kR8y5bteYmwqKm1tj8m4cb/aKEorr6fHWQ==}
    engines: {node: '>=18'}
    cpu: [arm]
    os: [android]

  '@esbuild/android-arm@0.25.2':
    resolution: {integrity: sha512-NQhH7jFstVY5x8CKbcfa166GoV0EFkaPkCKBQkdPJFvo5u+nGXLEH/ooniLb3QI8Fk58YAx7nsPLozUWfCBOJA==}
    engines: {node: '>=18'}
    cpu: [arm]
    os: [android]

  '@esbuild/android-x64@0.23.1':
    resolution: {integrity: sha512-nlN9B69St9BwUoB+jkyU090bru8L0NA3yFvAd7k8dNsVH8bi9a8cUAUSEcEEgTp2z3dbEDGJGfP6VUnkQnlReg==}
    engines: {node: '>=18'}
    cpu: [x64]
    os: [android]

  '@esbuild/android-x64@0.25.2':
    resolution: {integrity: sha512-Ffcx+nnma8Sge4jzddPHCZVRvIfQ0kMsUsCMcJRHkGJ1cDmhe4SsrYIjLUKn1xpHZybmOqCWwB0zQvsjdEHtkg==}
    engines: {node: '>=18'}
    cpu: [x64]
    os: [android]

  '@esbuild/darwin-arm64@0.23.1':
    resolution: {integrity: sha512-YsS2e3Wtgnw7Wq53XXBLcV6JhRsEq8hkfg91ESVadIrzr9wO6jJDMZnCQbHm1Guc5t/CdDiFSSfWP58FNuvT3Q==}
    engines: {node: '>=18'}
    cpu: [arm64]
    os: [darwin]

  '@esbuild/darwin-arm64@0.25.2':
    resolution: {integrity: sha512-MpM6LUVTXAzOvN4KbjzU/q5smzryuoNjlriAIx+06RpecwCkL9JpenNzpKd2YMzLJFOdPqBpuub6eVRP5IgiSA==}
    engines: {node: '>=18'}
    cpu: [arm64]
    os: [darwin]

  '@esbuild/darwin-x64@0.23.1':
    resolution: {integrity: sha512-aClqdgTDVPSEGgoCS8QDG37Gu8yc9lTHNAQlsztQ6ENetKEO//b8y31MMu2ZaPbn4kVsIABzVLXYLhCGekGDqw==}
    engines: {node: '>=18'}
    cpu: [x64]
    os: [darwin]

  '@esbuild/darwin-x64@0.25.2':
    resolution: {integrity: sha512-5eRPrTX7wFyuWe8FqEFPG2cU0+butQQVNcT4sVipqjLYQjjh8a8+vUTfgBKM88ObB85ahsnTwF7PSIt6PG+QkA==}
    engines: {node: '>=18'}
    cpu: [x64]
    os: [darwin]

  '@esbuild/freebsd-arm64@0.23.1':
    resolution: {integrity: sha512-h1k6yS8/pN/NHlMl5+v4XPfikhJulk4G+tKGFIOwURBSFzE8bixw1ebjluLOjfwtLqY0kewfjLSrO6tN2MgIhA==}
    engines: {node: '>=18'}
    cpu: [arm64]
    os: [freebsd]

  '@esbuild/freebsd-arm64@0.25.2':
    resolution: {integrity: sha512-mLwm4vXKiQ2UTSX4+ImyiPdiHjiZhIaE9QvC7sw0tZ6HoNMjYAqQpGyui5VRIi5sGd+uWq940gdCbY3VLvsO1w==}
    engines: {node: '>=18'}
    cpu: [arm64]
    os: [freebsd]

  '@esbuild/freebsd-x64@0.23.1':
    resolution: {integrity: sha512-lK1eJeyk1ZX8UklqFd/3A60UuZ/6UVfGT2LuGo3Wp4/z7eRTRYY+0xOu2kpClP+vMTi9wKOfXi2vjUpO1Ro76g==}
    engines: {node: '>=18'}
    cpu: [x64]
    os: [freebsd]

  '@esbuild/freebsd-x64@0.25.2':
    resolution: {integrity: sha512-6qyyn6TjayJSwGpm8J9QYYGQcRgc90nmfdUb0O7pp1s4lTY+9D0H9O02v5JqGApUyiHOtkz6+1hZNvNtEhbwRQ==}
    engines: {node: '>=18'}
    cpu: [x64]
    os: [freebsd]

  '@esbuild/linux-arm64@0.23.1':
    resolution: {integrity: sha512-/93bf2yxencYDnItMYV/v116zff6UyTjo4EtEQjUBeGiVpMmffDNUyD9UN2zV+V3LRV3/on4xdZ26NKzn6754g==}
    engines: {node: '>=18'}
    cpu: [arm64]
    os: [linux]

  '@esbuild/linux-arm64@0.25.2':
    resolution: {integrity: sha512-gq/sjLsOyMT19I8obBISvhoYiZIAaGF8JpeXu1u8yPv8BE5HlWYobmlsfijFIZ9hIVGYkbdFhEqC0NvM4kNO0g==}
    engines: {node: '>=18'}
    cpu: [arm64]
    os: [linux]

  '@esbuild/linux-arm@0.23.1':
    resolution: {integrity: sha512-CXXkzgn+dXAPs3WBwE+Kvnrf4WECwBdfjfeYHpMeVxWE0EceB6vhWGShs6wi0IYEqMSIzdOF1XjQ/Mkm5d7ZdQ==}
    engines: {node: '>=18'}
    cpu: [arm]
    os: [linux]

  '@esbuild/linux-arm@0.25.2':
    resolution: {integrity: sha512-UHBRgJcmjJv5oeQF8EpTRZs/1knq6loLxTsjc3nxO9eXAPDLcWW55flrMVc97qFPbmZP31ta1AZVUKQzKTzb0g==}
    engines: {node: '>=18'}
    cpu: [arm]
    os: [linux]

  '@esbuild/linux-ia32@0.23.1':
    resolution: {integrity: sha512-VTN4EuOHwXEkXzX5nTvVY4s7E/Krz7COC8xkftbbKRYAl96vPiUssGkeMELQMOnLOJ8k3BY1+ZY52tttZnHcXQ==}
    engines: {node: '>=18'}
    cpu: [ia32]
    os: [linux]

  '@esbuild/linux-ia32@0.25.2':
    resolution: {integrity: sha512-bBYCv9obgW2cBP+2ZWfjYTU+f5cxRoGGQ5SeDbYdFCAZpYWrfjjfYwvUpP8MlKbP0nwZ5gyOU/0aUzZ5HWPuvQ==}
    engines: {node: '>=18'}
    cpu: [ia32]
    os: [linux]

  '@esbuild/linux-loong64@0.23.1':
    resolution: {integrity: sha512-Vx09LzEoBa5zDnieH8LSMRToj7ir/Jeq0Gu6qJ/1GcBq9GkfoEAoXvLiW1U9J1qE/Y/Oyaq33w5p2ZWrNNHNEw==}
    engines: {node: '>=18'}
    cpu: [loong64]
    os: [linux]

  '@esbuild/linux-loong64@0.25.2':
    resolution: {integrity: sha512-SHNGiKtvnU2dBlM5D8CXRFdd+6etgZ9dXfaPCeJtz+37PIUlixvlIhI23L5khKXs3DIzAn9V8v+qb1TRKrgT5w==}
    engines: {node: '>=18'}
    cpu: [loong64]
    os: [linux]

  '@esbuild/linux-mips64el@0.23.1':
    resolution: {integrity: sha512-nrFzzMQ7W4WRLNUOU5dlWAqa6yVeI0P78WKGUo7lg2HShq/yx+UYkeNSE0SSfSure0SqgnsxPvmAUu/vu0E+3Q==}
    engines: {node: '>=18'}
    cpu: [mips64el]
    os: [linux]

  '@esbuild/linux-mips64el@0.25.2':
    resolution: {integrity: sha512-hDDRlzE6rPeoj+5fsADqdUZl1OzqDYow4TB4Y/3PlKBD0ph1e6uPHzIQcv2Z65u2K0kpeByIyAjCmjn1hJgG0Q==}
    engines: {node: '>=18'}
    cpu: [mips64el]
    os: [linux]

  '@esbuild/linux-ppc64@0.23.1':
    resolution: {integrity: sha512-dKN8fgVqd0vUIjxuJI6P/9SSSe/mB9rvA98CSH2sJnlZ/OCZWO1DJvxj8jvKTfYUdGfcq2dDxoKaC6bHuTlgcw==}
    engines: {node: '>=18'}
    cpu: [ppc64]
    os: [linux]

  '@esbuild/linux-ppc64@0.25.2':
    resolution: {integrity: sha512-tsHu2RRSWzipmUi9UBDEzc0nLc4HtpZEI5Ba+Omms5456x5WaNuiG3u7xh5AO6sipnJ9r4cRWQB2tUjPyIkc6g==}
    engines: {node: '>=18'}
    cpu: [ppc64]
    os: [linux]

  '@esbuild/linux-riscv64@0.23.1':
    resolution: {integrity: sha512-5AV4Pzp80fhHL83JM6LoA6pTQVWgB1HovMBsLQ9OZWLDqVY8MVobBXNSmAJi//Csh6tcY7e7Lny2Hg1tElMjIA==}
    engines: {node: '>=18'}
    cpu: [riscv64]
    os: [linux]

  '@esbuild/linux-riscv64@0.25.2':
    resolution: {integrity: sha512-k4LtpgV7NJQOml/10uPU0s4SAXGnowi5qBSjaLWMojNCUICNu7TshqHLAEbkBdAszL5TabfvQ48kK84hyFzjnw==}
    engines: {node: '>=18'}
    cpu: [riscv64]
    os: [linux]

  '@esbuild/linux-s390x@0.23.1':
    resolution: {integrity: sha512-9ygs73tuFCe6f6m/Tb+9LtYxWR4c9yg7zjt2cYkjDbDpV/xVn+68cQxMXCjUpYwEkze2RcU/rMnfIXNRFmSoDw==}
    engines: {node: '>=18'}
    cpu: [s390x]
    os: [linux]

  '@esbuild/linux-s390x@0.25.2':
    resolution: {integrity: sha512-GRa4IshOdvKY7M/rDpRR3gkiTNp34M0eLTaC1a08gNrh4u488aPhuZOCpkF6+2wl3zAN7L7XIpOFBhnaE3/Q8Q==}
    engines: {node: '>=18'}
    cpu: [s390x]
    os: [linux]

  '@esbuild/linux-x64@0.23.1':
    resolution: {integrity: sha512-EV6+ovTsEXCPAp58g2dD68LxoP/wK5pRvgy0J/HxPGB009omFPv3Yet0HiaqvrIrgPTBuC6wCH1LTOY91EO5hQ==}
    engines: {node: '>=18'}
    cpu: [x64]
    os: [linux]

  '@esbuild/linux-x64@0.25.2':
    resolution: {integrity: sha512-QInHERlqpTTZ4FRB0fROQWXcYRD64lAoiegezDunLpalZMjcUcld3YzZmVJ2H/Cp0wJRZ8Xtjtj0cEHhYc/uUg==}
    engines: {node: '>=18'}
    cpu: [x64]
    os: [linux]

  '@esbuild/netbsd-arm64@0.25.2':
    resolution: {integrity: sha512-talAIBoY5M8vHc6EeI2WW9d/CkiO9MQJ0IOWX8hrLhxGbro/vBXJvaQXefW2cP0z0nQVTdQ/eNyGFV1GSKrxfw==}
    engines: {node: '>=18'}
    cpu: [arm64]
    os: [netbsd]

  '@esbuild/netbsd-x64@0.23.1':
    resolution: {integrity: sha512-aevEkCNu7KlPRpYLjwmdcuNz6bDFiE7Z8XC4CPqExjTvrHugh28QzUXVOZtiYghciKUacNktqxdpymplil1beA==}
    engines: {node: '>=18'}
    cpu: [x64]
    os: [netbsd]

  '@esbuild/netbsd-x64@0.25.2':
    resolution: {integrity: sha512-voZT9Z+tpOxrvfKFyfDYPc4DO4rk06qamv1a/fkuzHpiVBMOhpjK+vBmWM8J1eiB3OLSMFYNaOaBNLXGChf5tg==}
    engines: {node: '>=18'}
    cpu: [x64]
    os: [netbsd]

  '@esbuild/openbsd-arm64@0.23.1':
    resolution: {integrity: sha512-3x37szhLexNA4bXhLrCC/LImN/YtWis6WXr1VESlfVtVeoFJBRINPJ3f0a/6LV8zpikqoUg4hyXw0sFBt5Cr+Q==}
    engines: {node: '>=18'}
    cpu: [arm64]
    os: [openbsd]

  '@esbuild/openbsd-arm64@0.25.2':
    resolution: {integrity: sha512-dcXYOC6NXOqcykeDlwId9kB6OkPUxOEqU+rkrYVqJbK2hagWOMrsTGsMr8+rW02M+d5Op5NNlgMmjzecaRf7Tg==}
    engines: {node: '>=18'}
    cpu: [arm64]
    os: [openbsd]

  '@esbuild/openbsd-x64@0.23.1':
    resolution: {integrity: sha512-aY2gMmKmPhxfU+0EdnN+XNtGbjfQgwZj43k8G3fyrDM/UdZww6xrWxmDkuz2eCZchqVeABjV5BpildOrUbBTqA==}
    engines: {node: '>=18'}
    cpu: [x64]
    os: [openbsd]

  '@esbuild/openbsd-x64@0.25.2':
    resolution: {integrity: sha512-t/TkWwahkH0Tsgoq1Ju7QfgGhArkGLkF1uYz8nQS/PPFlXbP5YgRpqQR3ARRiC2iXoLTWFxc6DJMSK10dVXluw==}
    engines: {node: '>=18'}
    cpu: [x64]
    os: [openbsd]

  '@esbuild/sunos-x64@0.23.1':
    resolution: {integrity: sha512-RBRT2gqEl0IKQABT4XTj78tpk9v7ehp+mazn2HbUeZl1YMdaGAQqhapjGTCe7uw7y0frDi4gS0uHzhvpFuI1sA==}
    engines: {node: '>=18'}
    cpu: [x64]
    os: [sunos]

  '@esbuild/sunos-x64@0.25.2':
    resolution: {integrity: sha512-cfZH1co2+imVdWCjd+D1gf9NjkchVhhdpgb1q5y6Hcv9TP6Zi9ZG/beI3ig8TvwT9lH9dlxLq5MQBBgwuj4xvA==}
    engines: {node: '>=18'}
    cpu: [x64]
    os: [sunos]

  '@esbuild/win32-arm64@0.23.1':
    resolution: {integrity: sha512-4O+gPR5rEBe2FpKOVyiJ7wNDPA8nGzDuJ6gN4okSA1gEOYZ67N8JPk58tkWtdtPeLz7lBnY6I5L3jdsr3S+A6A==}
    engines: {node: '>=18'}
    cpu: [arm64]
    os: [win32]

  '@esbuild/win32-arm64@0.25.2':
    resolution: {integrity: sha512-7Loyjh+D/Nx/sOTzV8vfbB3GJuHdOQyrOryFdZvPHLf42Tk9ivBU5Aedi7iyX+x6rbn2Mh68T4qq1SDqJBQO5Q==}
    engines: {node: '>=18'}
    cpu: [arm64]
    os: [win32]

  '@esbuild/win32-ia32@0.23.1':
    resolution: {integrity: sha512-BcaL0Vn6QwCwre3Y717nVHZbAa4UBEigzFm6VdsVdT/MbZ38xoj1X9HPkZhbmaBGUD1W8vxAfffbDe8bA6AKnQ==}
    engines: {node: '>=18'}
    cpu: [ia32]
    os: [win32]

  '@esbuild/win32-ia32@0.25.2':
    resolution: {integrity: sha512-WRJgsz9un0nqZJ4MfhabxaD9Ft8KioqU3JMinOTvobbX6MOSUigSBlogP8QB3uxpJDsFS6yN+3FDBdqE5lg9kg==}
    engines: {node: '>=18'}
    cpu: [ia32]
    os: [win32]

  '@esbuild/win32-x64@0.23.1':
    resolution: {integrity: sha512-BHpFFeslkWrXWyUPnbKm+xYYVYruCinGcftSBaa8zoF9hZO4BcSCFUvHVTtzpIY6YzUnYtuEhZ+C9iEXjxnasg==}
    engines: {node: '>=18'}
    cpu: [x64]
    os: [win32]

  '@esbuild/win32-x64@0.25.2':
    resolution: {integrity: sha512-kM3HKb16VIXZyIeVrM1ygYmZBKybX8N4p754bw390wGO3Tf2j4L2/WYL+4suWujpgf6GBYs3jv7TyUivdd05JA==}
    engines: {node: '>=18'}
    cpu: [x64]
    os: [win32]

  '@eslint-community/eslint-utils@4.4.1':
    resolution: {integrity: sha512-s3O3waFUrMV8P/XaF/+ZTp1X9XBZW1a4B97ZnjQF2KYWaFD2A8KyFBsrsfSjEmjn3RGWAIuvlneuZm3CUK3jbA==}
    engines: {node: ^12.22.0 || ^14.17.0 || >=16.0.0}
    peerDependencies:
      eslint: ^6.0.0 || ^7.0.0 || >=8.0.0

  '@eslint-community/regexpp@4.12.1':
    resolution: {integrity: sha512-CCZCDJuduB9OUkFkY2IgppNZMi2lBQgD2qzwXkEia16cge2pijY/aXi96CJMquDMn3nJdlPV1A5KrJEXwfLNzQ==}
    engines: {node: ^12.0.0 || ^14.0.0 || >=16.0.0}

  '@eslint/eslintrc@2.1.4':
    resolution: {integrity: sha512-269Z39MS6wVJtsoUl10L60WdkhJVdPG24Q4eZTH3nnF6lpvSShEK3wQjDX9JRWAUPvPh7COouPpU9IrqaZFvtQ==}
    engines: {node: ^12.22.0 || ^14.17.0 || >=16.0.0}

  '@eslint/js@8.57.1':
    resolution: {integrity: sha512-d9zaMRSTIKDLhctzH12MtXvJKSSUhaHcjV+2Z+GK+EEY7XKpP5yR4x+N3TAcHTcu963nIr+TMcCb4DBCYX1z6Q==}
    engines: {node: ^12.22.0 || ^14.17.0 || >=16.0.0}

  '@gar/promisify@1.1.3':
    resolution: {integrity: sha512-k2Ty1JcVojjJFwrg/ThKi2ujJ7XNLYaFGNB/bWT9wGR+oSMJHMa5w+CUq6p/pVrKeNNgA7pCqEcjSnHVoqJQFw==}

  '@hapi/bourne@3.0.0':
    resolution: {integrity: sha512-Waj1cwPXJDucOib4a3bAISsKJVb15MKi9IvmTI/7ssVEm6sywXGjVJDhl6/umt1pK1ZS7PacXU3A1PmFKHEZ2w==}

  '@humanwhocodes/config-array@0.13.0':
    resolution: {integrity: sha512-DZLEEqFWQFiyK6h5YIeynKx7JlvCYWL0cImfSRXZ9l4Sg2efkFGTuFf6vzXjK1cq6IYkU+Eg/JizXw+TD2vRNw==}
    engines: {node: '>=10.10.0'}
    deprecated: Use @eslint/config-array instead

  '@humanwhocodes/module-importer@1.0.1':
    resolution: {integrity: sha512-bxveV4V8v5Yb4ncFTT3rPSgZBOpCkjfK0y4oVVVJwIuDVBRMDXrPyXRL988i5ap9m9bnyEEjWfm5WkBmtffLfA==}
    engines: {node: '>=12.22'}

  '@humanwhocodes/object-schema@2.0.3':
    resolution: {integrity: sha512-93zYdMES/c1D69yZiKDBj0V24vqNzB/koF26KPaagAfd3P/4gUlh3Dys5ogAK+Exi9QyzlD8x/08Zt7wIKcDcA==}
    deprecated: Use @eslint/object-schema instead

  '@isaacs/cliui@8.0.2':
    resolution: {integrity: sha512-O8jcjabXaleOG9DQ0+ARXWZBTfnP4WNAqzuiJK7ll44AmxGKv/J2M4TPjxjY3znBCfvBXFzucm1twdyFybFqEA==}
    engines: {node: '>=12'}

  '@isaacs/fs-minipass@4.0.1':
    resolution: {integrity: sha512-wgm9Ehl2jpeqP3zw/7mo3kRHFp5MEDhqAdwy1fTGkHAwnkGOVsgpvQhL8B5n1qlb01jV3n/bI0ZfZp5lWA1k4w==}
    engines: {node: '>=18.0.0'}

  '@istanbuljs/schema@0.1.3':
    resolution: {integrity: sha512-ZXRY4jNvVgSVQ8DL3LTcakaAtXwTVUxE81hslsyD2AtoXW/wVob10HkOJ1X/pAlcI7D+2YoZKg5do8G/w6RYgA==}
    engines: {node: '>=8'}

  '@jridgewell/gen-mapping@0.3.5':
    resolution: {integrity: sha512-IzL8ZoEDIBRWEzlCcRhOaCupYyN5gdIK+Q6fbFdPDg6HqX6jpkItn7DFIpW9LQzXG6Df9sA7+OKnq0qlz/GaQg==}
    engines: {node: '>=6.0.0'}

  '@jridgewell/resolve-uri@3.1.2':
    resolution: {integrity: sha512-bRISgCIjP20/tbWSPWMEi54QVPRZExkuD9lJL+UIxUKtwVJA8wW1Trb1jMs1RFXo1CBTNZ/5hpC9QvmKWdopKw==}
    engines: {node: '>=6.0.0'}

  '@jridgewell/set-array@1.2.1':
    resolution: {integrity: sha512-R8gLRTZeyp03ymzP/6Lil/28tGeGEzhx1q2k703KGWRAI1VdvPIXdG70VJc2pAMw3NA6JKL5hhFu1sJX0Mnn/A==}
    engines: {node: '>=6.0.0'}

  '@jridgewell/sourcemap-codec@1.5.0':
    resolution: {integrity: sha512-gv3ZRaISU3fjPAgNsriBRqGWQL6quFx04YMPW/zD8XMLsU32mhCCbfbO6KZFLjvYpCZ8zyDEgqsgf+PwPaM7GQ==}

  '@jridgewell/trace-mapping@0.3.25':
    resolution: {integrity: sha512-vNk6aEwybGtawWmy/PzwnGDOjCkLWSD2wqvjGGAgOAwCGWySYXfYoxt00IJkTF+8Lb57DwOb3Aa0o9CApepiYQ==}

  '@jsdoc/salty@0.2.9':
    resolution: {integrity: sha512-yYxMVH7Dqw6nO0d5NIV8OQWnitU8k6vXH8NtgqAfIa/IUqRMxRv/NUJJ08VEKbAakwxlgBl5PJdrU0dMPStsnw==}
    engines: {node: '>=v12.0.0'}

  '@juggle/resize-observer@3.4.0':
    resolution: {integrity: sha512-dfLbk+PwWvFzSxwk3n5ySL0hfBog779o8h68wK/7/APo/7cgyWp5jcXockbxdk5kFRkbeXWm4Fbi9FrdN381sA==}

  '@kineticcafe/rollup-plugin-delete@3.0.1':
    resolution: {integrity: sha512-GW4q8e31hfKcAkkt7TrVqg9jHwLBNJUnAtdEHX5QesQa39qz/bUftYOc89ikgTUQsINLSfYA8Y9LbEM6uKLp+w==}
    engines: {node: '>= 16'}
    deprecated: This package has been deprecated. Use rollup-plugin-delete instead.
    peerDependencies:
      rollup: ^1.20.0 || ^2.0.0 || ^3.0.0 || ^4.0.0

  '@koa/bodyparser@5.1.1':
    resolution: {integrity: sha512-ZBF49xqNVxnmJ+8iXegq+fXPQm9RSX8giNl/aXS5rW1VpNct92wnFbGR/47vfoRJVLARGQ4HVL4WaQ0u8IJVoA==}
    engines: {node: '>= 16'}
    peerDependencies:
      koa: ^2.14.1

  '@koa/cors@5.0.0':
    resolution: {integrity: sha512-x/iUDjcS90W69PryLDIMgFyV21YLTnG9zOpPXS7Bkt2b8AsY3zZsIpOLBkYr9fBcF3HbkKaER5hOBZLfpLgYNw==}
    engines: {node: '>= 14.0.0'}

  '@malept/cross-spawn-promise@1.1.1':
    resolution: {integrity: sha512-RTBGWL5FWQcg9orDOCcp4LvItNzUPcyEU9bwaeJX0rJ1IQxzucC48Y0/sQLp/g6t99IQgAlGIaesJS+gTn7tVQ==}
    engines: {node: '>= 10'}

  '@malept/cross-spawn-promise@2.0.0':
    resolution: {integrity: sha512-1DpKU0Z5ThltBwjNySMC14g0CkbyhCaz9FkhxqNsZI6uAPJXFS8cMXlBKo26FJ8ZuW6S9GCMcR9IO5k2X5/9Fg==}
    engines: {node: '>= 12.13.0'}

  '@malept/flatpak-bundler@0.4.0':
    resolution: {integrity: sha512-9QOtNffcOF/c1seMCDnjckb3R9WHcG34tky+FHpNKKCW0wc/scYLwMtO+ptyGUfMW0/b/n4qRiALlaFHc9Oj7Q==}
    engines: {node: '>= 10.0.0'}

  '@napi-rs/canvas-android-arm64@0.1.60':
    resolution: {integrity: sha512-KNOBYH3BUfUl5mo5wvrA2C+tJk0RnF4InkbsCoHdsxjhLjbriJKmu5DCFLaiG/c6WPfTcLRz73bGcP7boVeb6A==}
    engines: {node: '>= 10'}
    cpu: [arm64]
    os: [android]

  '@napi-rs/canvas-darwin-arm64@0.1.60':
    resolution: {integrity: sha512-j6PA7RwRcx0409Jk3zz6beq3EtvwEgvN46FyKgFnSnzoV0ey2kM+KI2XTpG3tE/v4+fTnQenR+ysUBEgtWuUuA==}
    engines: {node: '>= 10'}
    cpu: [arm64]
    os: [darwin]

  '@napi-rs/canvas-darwin-x64@0.1.60':
    resolution: {integrity: sha512-k0uBuShNK7QnOJlLhzxSsnSdJMkiU8VexqvuTEi0qABqKkHrYzD0ezUgtyvaVLOOoqxwGy1Hh5ZoEze5s9H/6g==}
    engines: {node: '>= 10'}
    cpu: [x64]
    os: [darwin]

  '@napi-rs/canvas-linux-arm-gnueabihf@0.1.60':
    resolution: {integrity: sha512-X2cQ6MIDZn5dMsy9jakASM6tvo2PGd3dq25gqrUzJeQIngQhLIWZtaYWza3md3M6HoQ4b/6W81OVQhgL/8uTkA==}
    engines: {node: '>= 10'}
    cpu: [arm]
    os: [linux]

  '@napi-rs/canvas-linux-arm64-gnu@0.1.60':
    resolution: {integrity: sha512-Ch02kQsetlXA4tfHfSJ63oyq9EbYB00yy/6hZ0/VYh60pLnopvsMt682+cM+rGBbgm14G+Heh3rDzJ6zBiiocw==}
    engines: {node: '>= 10'}
    cpu: [arm64]
    os: [linux]
    libc: [glibc]

  '@napi-rs/canvas-linux-arm64-musl@0.1.60':
    resolution: {integrity: sha512-7TpSJM4RnhHnAMrA/bDXitNVx9TV8ZLQ/47QHsNhdZ77yCgcEyLBRgUGvjsmnUpWIHhTOWTHDlGY47zHcQDfhA==}
    engines: {node: '>= 10'}
    cpu: [arm64]
    os: [linux]
    libc: [musl]

  '@napi-rs/canvas-linux-x64-gnu@0.1.60':
    resolution: {integrity: sha512-46yi+fIUQ5SRg0Qs3L04zh67kk0uFJa2elWt/cS/7kEydu06uhjbJwW3123J9KShu2PKLlaZEqxJPksYpowoeA==}
    engines: {node: '>= 10'}
    cpu: [x64]
    os: [linux]
    libc: [glibc]

  '@napi-rs/canvas-linux-x64-musl@0.1.60':
    resolution: {integrity: sha512-lTKiv5VnccFyZAd27AL6t69djDXQlfUgVE03PTM5HZUUy0h7sQKnrGh2mSMq58E3/vA0k65IFDqVqxyLjCpvlw==}
    engines: {node: '>= 10'}
    cpu: [x64]
    os: [linux]
    libc: [musl]

  '@napi-rs/canvas-win32-x64-msvc@0.1.60':
    resolution: {integrity: sha512-b7VjNQ3V/7G6VQqB8KvG9A06ENFZhxFMe4areUduipFwuJ0w35PGgOmYZHd0+iY9Nh7niECjgPRNDcrzpDlWXg==}
    engines: {node: '>= 10'}
    cpu: [x64]
    os: [win32]

  '@napi-rs/canvas@0.1.60':
    resolution: {integrity: sha512-2a/8ynCHVXu9JVTeT/RLrZy6kro3VHnxDqy7SyHIdzCUUwJoKuKNmDzXjD6bqE0W/07j1lFW7OVIAYSr1GiWuA==}
    engines: {node: '>= 10'}

  '@nodelib/fs.scandir@2.1.5':
    resolution: {integrity: sha512-vq24Bq3ym5HEQm2NKCr3yXDwjc7vTsEThRDnkp2DK9p1uqLR+DHurm/NOTo0KG7HYHU7eppKZj3MyqYuMBf62g==}
    engines: {node: '>= 8'}

  '@nodelib/fs.stat@2.0.5':
    resolution: {integrity: sha512-RkhPPp2zrqDAQA/2jNhnztcPAlv64XdhIp7a7454A5ovI7Bukxgt7MX7udwAu3zg1DcpPU0rz3VV1SeaqvY4+A==}
    engines: {node: '>= 8'}

  '@nodelib/fs.walk@1.2.8':
    resolution: {integrity: sha512-oGB+UxlgWcgQkgwo8GcEGwemoTFt3FIO9ababBmaGwXIoBKZ+GTy0pP185beGg7Llih/NSHSV2XAs1lnznocSg==}
    engines: {node: '>= 8'}

  '@npmcli/fs@2.1.2':
    resolution: {integrity: sha512-yOJKRvohFOaLqipNtwYB9WugyZKhC/DZC4VYPmpaCzDBrA8YpK3qHZ8/HGscMnE4GqbkLNuVcCnxkeQEdGt6LQ==}
    engines: {node: ^12.13.0 || ^14.15.0 || >=16.0.0}

  '@npmcli/move-file@2.0.1':
    resolution: {integrity: sha512-mJd2Z5TjYWq/ttPLLGqArdtnC74J6bOzg4rMDnN+p1xTacZ2yPRCk2y0oSWQtygLR9YVQXgOcONrwtnk3JupxQ==}
    engines: {node: ^12.13.0 || ^14.15.0 || >=16.0.0}
    deprecated: This functionality has been moved to @npmcli/fs

  '@pkgjs/parseargs@0.11.0':
    resolution: {integrity: sha512-+1VkjdD0QBLPodGrJUeqarH8VAIvQODIbwh9XpP5Syisf7YoQgsJKPNFoqqLQlu+VQ/tVSshMR6loPMn8U+dPg==}
    engines: {node: '>=14'}

  '@pkgr/core@0.1.1':
    resolution: {integrity: sha512-cq8o4cWH0ibXh9VGi5P20Tu9XF/0fFXl9EUinr9QfTM7a7p0oTA4iJRCQWppXR1Pg8dSM0UCItCkPwsk9qWWYA==}
    engines: {node: ^12.20.0 || ^14.18.0 || >=16.0.0}

  '@protobufjs/aspromise@1.1.2':
    resolution: {integrity: sha512-j+gKExEuLmKwvz3OgROXtrJ2UG2x8Ch2YZUxahh+s1F2HZ+wAceUNLkvy6zKCPVRkU++ZWQrdxsUeQXmcg4uoQ==}

  '@protobufjs/base64@1.1.2':
    resolution: {integrity: sha512-AZkcAA5vnN/v4PDqKyMR5lx7hZttPDgClv83E//FMNhR2TMcLUhfRUBHCmSl0oi9zMgDDqRUJkSxO3wm85+XLg==}

  '@protobufjs/codegen@2.0.4':
    resolution: {integrity: sha512-YyFaikqM5sH0ziFZCN3xDC7zeGaB/d0IUb9CATugHWbd1FRFwWwt4ld4OYMPWu5a3Xe01mGAULCdqhMlPl29Jg==}

  '@protobufjs/eventemitter@1.1.0':
    resolution: {integrity: sha512-j9ednRT81vYJ9OfVuXG6ERSTdEL1xVsNgqpkxMsbIabzSo3goCjDIveeGv5d03om39ML71RdmrGNjG5SReBP/Q==}

  '@protobufjs/fetch@1.1.0':
    resolution: {integrity: sha512-lljVXpqXebpsijW71PZaCYeIcE5on1w5DlQy5WH6GLbFryLUrBD4932W/E2BSpfRJWseIL4v/KPgBFxDOIdKpQ==}

  '@protobufjs/float@1.0.2':
    resolution: {integrity: sha512-Ddb+kVXlXst9d+R9PfTIxh1EdNkgoRe5tOX6t01f1lYWOvJnSPDBlG241QLzcyPdoNTsblLUdujGSE4RzrTZGQ==}

  '@protobufjs/inquire@1.1.0':
    resolution: {integrity: sha512-kdSefcPdruJiFMVSbn801t4vFK7KB/5gd2fYvrxhuJYg8ILrmn9SKSX2tZdV6V+ksulWqS7aXjBcRXl3wHoD9Q==}

  '@protobufjs/path@1.1.2':
    resolution: {integrity: sha512-6JOcJ5Tm08dOHAbdR3GrvP+yUUfkjG5ePsHYczMFLq3ZmMkAD98cDgcT2iA1lJ9NVwFd4tH/iSSoe44YWkltEA==}

  '@protobufjs/pool@1.1.0':
    resolution: {integrity: sha512-0kELaGSIDBKvcgS4zkjz1PeddatrjYcmMWOlAuAPwAeccUrPHdUqo/J6LiymHHEiJT5NrF1UVwxY14f+fy4WQw==}

  '@protobufjs/utf8@1.1.0':
    resolution: {integrity: sha512-Vvn3zZrhQZkkBE8LSuW3em98c0FwgO4nxzv6OdSxPKJIEKY2bGbHn+mhGIPerzI4twdxaP8/0+06HBpwf345Lw==}

  '@renmu/bili-api@2.9.0':
    resolution: {integrity: sha512-/ewyhniFeVsFxuDNW4t7tm4KPcSiOBKvrzfbZtB1+jSYsx2wjmUepHA73hMEb9p6U/IWhLVd1QCRsAeosWKT7A==}
    engines: {node: '>=18'}

  '@renmu/fluent-ffmpeg@2.3.2':
    resolution: {integrity: sha512-+vZ2UcIMdkSsjDcSx3TfT+NQ2dQroX45ySsGBbI5FaYTxQu2Or5vHdtYXtTu155+rMv8oT0mlddSP12maFbDfg==}
    engines: {node: '>=18'}

  '@renmu/m3u8-downloader@0.4.0':
    resolution: {integrity: sha512-JS6jy03njOjEopa23cJsCBHfSEy1l0icxnGSC9iIrq0FR4NOCumlk+zkatG4cNWjL0o2feN7FgXoo7Ug/TR4UQ==}
    engines: {node: '>=18'}

  '@renmu/throttle@1.0.3':
    resolution: {integrity: sha512-6ArdPb+EJ3IXnvemzNDj8YIAJMgyU8NMCi3Ad4nL0Vr9R8TfAk4KvHHsu9tWbmOmgrbp3bCYYO7AAQRN0MRQuw==}
    engines: {node: '>= v0.8.0'}

  '@rollup/plugin-commonjs@26.0.3':
    resolution: {integrity: sha512-2BJcolt43MY+y5Tz47djHkodCC3c1VKVrBDKpVqHKpQ9z9S158kCCqB8NF6/gzxLdNlYW9abB3Ibh+kOWLp8KQ==}
    engines: {node: '>=16.0.0 || 14 >= 14.17'}
    peerDependencies:
      rollup: ^2.68.0||^3.0.0||^4.0.0
    peerDependenciesMeta:
      rollup:
        optional: true

  '@rollup/plugin-json@6.1.0':
    resolution: {integrity: sha512-EGI2te5ENk1coGeADSIwZ7G2Q8CJS2sF120T7jLw4xFw9n7wIOXHo+kIYRAoVpJAN+kmqZSoO3Fp4JtoNF4ReA==}
    engines: {node: '>=14.0.0'}
    peerDependencies:
      rollup: ^1.20.0||^2.0.0||^3.0.0||^4.0.0
    peerDependenciesMeta:
      rollup:
        optional: true

  '@rollup/plugin-node-resolve@15.3.0':
    resolution: {integrity: sha512-9eO5McEICxMzJpDW9OnMYSv4Sta3hmt7VtBFz5zR9273suNOydOyq/FrGeGy+KsTRFm8w0SLVhzig2ILFT63Ag==}
    engines: {node: '>=14.0.0'}
    peerDependencies:
      rollup: ^2.78.0||^3.0.0||^4.0.0
    peerDependenciesMeta:
      rollup:
        optional: true

  '@rollup/plugin-typescript@11.1.6':
    resolution: {integrity: sha512-R92yOmIACgYdJ7dJ97p4K69I8gg6IEHt8M7dUBxN3W6nrO8uUxX5ixl0yU/N3aZTi8WhPuICvOHXQvF6FaykAA==}
    engines: {node: '>=14.0.0'}
    peerDependencies:
      rollup: ^2.14.0||^3.0.0||^4.0.0
      tslib: '*'
      typescript: '>=3.7.0'
    peerDependenciesMeta:
      rollup:
        optional: true
      tslib:
        optional: true

  '@rollup/pluginutils@5.1.3':
    resolution: {integrity: sha512-Pnsb6f32CD2W3uCaLZIzDmeFyQ2b8UWMFI7xtwUezpcGBDVDW6y9XgAWIlARiGAo6eNF5FK5aQTr0LFyNyqq5A==}
    engines: {node: '>=14.0.0'}
    peerDependencies:
      rollup: ^1.20.0||^2.0.0||^3.0.0||^4.0.0
    peerDependenciesMeta:
      rollup:
        optional: true

  '@rollup/rollup-android-arm-eabi@4.24.4':
    resolution: {integrity: sha512-jfUJrFct/hTA0XDM5p/htWKoNNTbDLY0KRwEt6pyOA6k2fmk0WVwl65PdUdJZgzGEHWx+49LilkcSaumQRyNQw==}
    cpu: [arm]
    os: [android]

  '@rollup/rollup-android-arm-eabi@4.39.0':
    resolution: {integrity: sha512-lGVys55Qb00Wvh8DMAocp5kIcaNzEFTmGhfFd88LfaogYTRKrdxgtlO5H6S49v2Nd8R2C6wLOal0qv6/kCkOwA==}
    cpu: [arm]
    os: [android]

  '@rollup/rollup-android-arm64@4.24.4':
    resolution: {integrity: sha512-j4nrEO6nHU1nZUuCfRKoCcvh7PIywQPUCBa2UsootTHvTHIoIu2BzueInGJhhvQO/2FTRdNYpf63xsgEqH9IhA==}
    cpu: [arm64]
    os: [android]

  '@rollup/rollup-android-arm64@4.39.0':
    resolution: {integrity: sha512-It9+M1zE31KWfqh/0cJLrrsCPiF72PoJjIChLX+rEcujVRCb4NLQ5QzFkzIZW8Kn8FTbvGQBY5TkKBau3S8cCQ==}
    cpu: [arm64]
    os: [android]

  '@rollup/rollup-darwin-arm64@4.24.4':
    resolution: {integrity: sha512-GmU/QgGtBTeraKyldC7cDVVvAJEOr3dFLKneez/n7BvX57UdhOqDsVwzU7UOnYA7AAOt+Xb26lk79PldDHgMIQ==}
    cpu: [arm64]
    os: [darwin]

  '@rollup/rollup-darwin-arm64@4.39.0':
    resolution: {integrity: sha512-lXQnhpFDOKDXiGxsU9/l8UEGGM65comrQuZ+lDcGUx+9YQ9dKpF3rSEGepyeR5AHZ0b5RgiligsBhWZfSSQh8Q==}
    cpu: [arm64]
    os: [darwin]

  '@rollup/rollup-darwin-x64@4.24.4':
    resolution: {integrity: sha512-N6oDBiZCBKlwYcsEPXGDE4g9RoxZLK6vT98M8111cW7VsVJFpNEqvJeIPfsCzbf0XEakPslh72X0gnlMi4Ddgg==}
    cpu: [x64]
    os: [darwin]

  '@rollup/rollup-darwin-x64@4.39.0':
    resolution: {integrity: sha512-mKXpNZLvtEbgu6WCkNij7CGycdw9cJi2k9v0noMb++Vab12GZjFgUXD69ilAbBh034Zwn95c2PNSz9xM7KYEAQ==}
    cpu: [x64]
    os: [darwin]

  '@rollup/rollup-freebsd-arm64@4.24.4':
    resolution: {integrity: sha512-py5oNShCCjCyjWXCZNrRGRpjWsF0ic8f4ieBNra5buQz0O/U6mMXCpC1LvrHuhJsNPgRt36tSYMidGzZiJF6mw==}
    cpu: [arm64]
    os: [freebsd]

  '@rollup/rollup-freebsd-arm64@4.39.0':
    resolution: {integrity: sha512-jivRRlh2Lod/KvDZx2zUR+I4iBfHcu2V/BA2vasUtdtTN2Uk3jfcZczLa81ESHZHPHy4ih3T/W5rPFZ/hX7RtQ==}
    cpu: [arm64]
    os: [freebsd]

  '@rollup/rollup-freebsd-x64@4.24.4':
    resolution: {integrity: sha512-L7VVVW9FCnTTp4i7KrmHeDsDvjB4++KOBENYtNYAiYl96jeBThFfhP6HVxL74v4SiZEVDH/1ILscR5U9S4ms4g==}
    cpu: [x64]
    os: [freebsd]

  '@rollup/rollup-freebsd-x64@4.39.0':
    resolution: {integrity: sha512-8RXIWvYIRK9nO+bhVz8DwLBepcptw633gv/QT4015CpJ0Ht8punmoHU/DuEd3iw9Hr8UwUV+t+VNNuZIWYeY7Q==}
    cpu: [x64]
    os: [freebsd]

  '@rollup/rollup-linux-arm-gnueabihf@4.24.4':
    resolution: {integrity: sha512-10ICosOwYChROdQoQo589N5idQIisxjaFE/PAnX2i0Zr84mY0k9zul1ArH0rnJ/fpgiqfu13TFZR5A5YJLOYZA==}
    cpu: [arm]
    os: [linux]
    libc: [glibc]

  '@rollup/rollup-linux-arm-gnueabihf@4.39.0':
    resolution: {integrity: sha512-mz5POx5Zu58f2xAG5RaRRhp3IZDK7zXGk5sdEDj4o96HeaXhlUwmLFzNlc4hCQi5sGdR12VDgEUqVSHer0lI9g==}
    cpu: [arm]
    os: [linux]
    libc: [glibc]

  '@rollup/rollup-linux-arm-musleabihf@4.24.4':
    resolution: {integrity: sha512-ySAfWs69LYC7QhRDZNKqNhz2UKN8LDfbKSMAEtoEI0jitwfAG2iZwVqGACJT+kfYvvz3/JgsLlcBP+WWoKCLcw==}
    cpu: [arm]
    os: [linux]
    libc: [musl]

  '@rollup/rollup-linux-arm-musleabihf@4.39.0':
    resolution: {integrity: sha512-+YDwhM6gUAyakl0CD+bMFpdmwIoRDzZYaTWV3SDRBGkMU/VpIBYXXEvkEcTagw/7VVkL2vA29zU4UVy1mP0/Yw==}
    cpu: [arm]
    os: [linux]
    libc: [musl]

  '@rollup/rollup-linux-arm64-gnu@4.24.4':
    resolution: {integrity: sha512-uHYJ0HNOI6pGEeZ/5mgm5arNVTI0nLlmrbdph+pGXpC9tFHFDQmDMOEqkmUObRfosJqpU8RliYoGz06qSdtcjg==}
    cpu: [arm64]
    os: [linux]
    libc: [glibc]

  '@rollup/rollup-linux-arm64-gnu@4.39.0':
    resolution: {integrity: sha512-EKf7iF7aK36eEChvlgxGnk7pdJfzfQbNvGV/+l98iiMwU23MwvmV0Ty3pJ0p5WQfm3JRHOytSIqD9LB7Bq7xdQ==}
    cpu: [arm64]
    os: [linux]
    libc: [glibc]

  '@rollup/rollup-linux-arm64-musl@4.24.4':
    resolution: {integrity: sha512-38yiWLemQf7aLHDgTg85fh3hW9stJ0Muk7+s6tIkSUOMmi4Xbv5pH/5Bofnsb6spIwD5FJiR+jg71f0CH5OzoA==}
    cpu: [arm64]
    os: [linux]
    libc: [musl]

  '@rollup/rollup-linux-arm64-musl@4.39.0':
    resolution: {integrity: sha512-vYanR6MtqC7Z2SNr8gzVnzUul09Wi1kZqJaek3KcIlI/wq5Xtq4ZPIZ0Mr/st/sv/NnaPwy/D4yXg5x0B3aUUA==}
    cpu: [arm64]
    os: [linux]
    libc: [musl]

  '@rollup/rollup-linux-loongarch64-gnu@4.39.0':
    resolution: {integrity: sha512-NMRUT40+h0FBa5fb+cpxtZoGAggRem16ocVKIv5gDB5uLDgBIwrIsXlGqYbLwW8YyO3WVTk1FkFDjMETYlDqiw==}
    cpu: [loong64]
    os: [linux]
    libc: [glibc]

  '@rollup/rollup-linux-powerpc64le-gnu@4.24.4':
    resolution: {integrity: sha512-q73XUPnkwt9ZNF2xRS4fvneSuaHw2BXuV5rI4cw0fWYVIWIBeDZX7c7FWhFQPNTnE24172K30I+dViWRVD9TwA==}
    cpu: [ppc64]
    os: [linux]
    libc: [glibc]

  '@rollup/rollup-linux-powerpc64le-gnu@4.39.0':
    resolution: {integrity: sha512-0pCNnmxgduJ3YRt+D+kJ6Ai/r+TaePu9ZLENl+ZDV/CdVczXl95CbIiwwswu4L+K7uOIGf6tMo2vm8uadRaICQ==}
    cpu: [ppc64]
    os: [linux]
    libc: [glibc]

  '@rollup/rollup-linux-riscv64-gnu@4.24.4':
    resolution: {integrity: sha512-Aie/TbmQi6UXokJqDZdmTJuZBCU3QBDA8oTKRGtd4ABi/nHgXICulfg1KI6n9/koDsiDbvHAiQO3YAUNa/7BCw==}
    cpu: [riscv64]
    os: [linux]
    libc: [glibc]

  '@rollup/rollup-linux-riscv64-gnu@4.39.0':
    resolution: {integrity: sha512-t7j5Zhr7S4bBtksT73bO6c3Qa2AV/HqiGlj9+KB3gNF5upcVkx+HLgxTm8DK4OkzsOYqbdqbLKwvGMhylJCPhQ==}
    cpu: [riscv64]
    os: [linux]
    libc: [glibc]

  '@rollup/rollup-linux-riscv64-musl@4.39.0':
    resolution: {integrity: sha512-m6cwI86IvQ7M93MQ2RF5SP8tUjD39Y7rjb1qjHgYh28uAPVU8+k/xYWvxRO3/tBN2pZkSMa5RjnPuUIbrwVxeA==}
    cpu: [riscv64]
    os: [linux]
    libc: [musl]

  '@rollup/rollup-linux-s390x-gnu@4.24.4':
    resolution: {integrity: sha512-P8MPErVO/y8ohWSP9JY7lLQ8+YMHfTI4bAdtCi3pC2hTeqFJco2jYspzOzTUB8hwUWIIu1xwOrJE11nP+0JFAQ==}
    cpu: [s390x]
    os: [linux]
    libc: [glibc]

  '@rollup/rollup-linux-s390x-gnu@4.39.0':
    resolution: {integrity: sha512-iRDJd2ebMunnk2rsSBYlsptCyuINvxUfGwOUldjv5M4tpa93K8tFMeYGpNk2+Nxl+OBJnBzy2/JCscGeO507kA==}
    cpu: [s390x]
    os: [linux]
    libc: [glibc]

  '@rollup/rollup-linux-x64-gnu@4.24.4':
    resolution: {integrity: sha512-K03TljaaoPK5FOyNMZAAEmhlyO49LaE4qCsr0lYHUKyb6QacTNF9pnfPpXnFlFD3TXuFbFbz7tJ51FujUXkXYA==}
    cpu: [x64]
    os: [linux]
    libc: [glibc]

  '@rollup/rollup-linux-x64-gnu@4.39.0':
    resolution: {integrity: sha512-t9jqYw27R6Lx0XKfEFe5vUeEJ5pF3SGIM6gTfONSMb7DuG6z6wfj2yjcoZxHg129veTqU7+wOhY6GX8wmf90dA==}
    cpu: [x64]
    os: [linux]
    libc: [glibc]

  '@rollup/rollup-linux-x64-musl@4.24.4':
    resolution: {integrity: sha512-VJYl4xSl/wqG2D5xTYncVWW+26ICV4wubwN9Gs5NrqhJtayikwCXzPL8GDsLnaLU3WwhQ8W02IinYSFJfyo34Q==}
    cpu: [x64]
    os: [linux]
    libc: [musl]

  '@rollup/rollup-linux-x64-musl@4.39.0':
    resolution: {integrity: sha512-ThFdkrFDP55AIsIZDKSBWEt/JcWlCzydbZHinZ0F/r1h83qbGeenCt/G/wG2O0reuENDD2tawfAj2s8VK7Bugg==}
    cpu: [x64]
    os: [linux]
    libc: [musl]

  '@rollup/rollup-win32-arm64-msvc@4.24.4':
    resolution: {integrity: sha512-ku2GvtPwQfCqoPFIJCqZ8o7bJcj+Y54cZSr43hHca6jLwAiCbZdBUOrqE6y29QFajNAzzpIOwsckaTFmN6/8TA==}
    cpu: [arm64]
    os: [win32]

  '@rollup/rollup-win32-arm64-msvc@4.39.0':
    resolution: {integrity: sha512-jDrLm6yUtbOg2TYB3sBF3acUnAwsIksEYjLeHL+TJv9jg+TmTwdyjnDex27jqEMakNKf3RwwPahDIt7QXCSqRQ==}
    cpu: [arm64]
    os: [win32]

  '@rollup/rollup-win32-ia32-msvc@4.24.4':
    resolution: {integrity: sha512-V3nCe+eTt/W6UYNr/wGvO1fLpHUrnlirlypZfKCT1fG6hWfqhPgQV/K/mRBXBpxc0eKLIF18pIOFVPh0mqHjlg==}
    cpu: [ia32]
    os: [win32]

  '@rollup/rollup-win32-ia32-msvc@4.39.0':
    resolution: {integrity: sha512-6w9uMuza+LbLCVoNKL5FSLE7yvYkq9laSd09bwS0tMjkwXrmib/4KmoJcrKhLWHvw19mwU+33ndC69T7weNNjQ==}
    cpu: [ia32]
    os: [win32]

  '@rollup/rollup-win32-x64-msvc@4.24.4':
    resolution: {integrity: sha512-LTw1Dfd0mBIEqUVCxbvTE/LLo+9ZxVC9k99v1v4ahg9Aak6FpqOfNu5kRkeTAn0wphoC4JU7No1/rL+bBCEwhg==}
    cpu: [x64]
    os: [win32]

  '@rollup/rollup-win32-x64-msvc@4.39.0':
    resolution: {integrity: sha512-yAkUOkIKZlK5dl7u6dg897doBgLXmUHhIINM2c+sND3DZwnrdQkkSiDh7N75Ll4mM4dxSkYfXqU9fW3lLkMFug==}
    cpu: [x64]
    os: [win32]

  '@rushstack/eslint-patch@1.10.4':
    resolution: {integrity: sha512-WJgX9nzTqknM393q1QJDJmoW28kUfEnybeTfVNcNAPnIx210RXm2DiXiHzfNPJNIUUb1tJnz/l4QGtJ30PgWmA==}

  '@sindresorhus/chunkify@1.0.0':
    resolution: {integrity: sha512-YJOcVaEasXWcttXetXn0jd6Gtm9wFHQ1gViTPcxhESwkMCOoA4kwFsNr9EGcmsARGx7jXQZWmOR4zQotRcI9hw==}
    engines: {node: '>=18'}

  '@sindresorhus/df@1.0.1':
    resolution: {integrity: sha512-1Hyp7NQnD/u4DSxR2DGW78TF9k7R0wZ8ev0BpMAIzA6yTQSHqNb5wTuvtcPYf4FWbVse2rW7RgDsyL8ua2vXHw==}
    engines: {node: '>=0.10.0'}

  '@sindresorhus/df@3.1.1':
    resolution: {integrity: sha512-SME/vtXaJcnQ/HpeV6P82Egy+jThn11IKfwW8+/XVoRD0rmPHVTeKMtww1oWdVnMykzVPjmrDN9S8NBndPEHCQ==}
    engines: {node: '>=8'}

  '@sindresorhus/is@0.7.0':
    resolution: {integrity: sha512-ONhaKPIufzzrlNbqtWFFd+jlnemX6lJAgq9ZeiZtS7I1PIf/la7CW4m83rTXRnVnsMbW2k56pGYu7AUFJD9Pow==}
    engines: {node: '>=4'}

  '@sindresorhus/is@4.6.0':
    resolution: {integrity: sha512-t09vSN3MdfsyCHoFcTRCH/iUtG7OJ0CsjzB8cjAmKc/va/kIgeDI/TxsigdncE/4be734m0cvIYwNaV4i2XqAw==}
    engines: {node: '>=10'}

  '@sindresorhus/merge-streams@2.3.0':
    resolution: {integrity: sha512-LtoMMhxAlorcGhmFYI+LhPgbPZCkgP6ra1YL604EeF6U98pLlQ3iWIGMdWSC+vWmPBWBNgmDBAhnAobLROJmwg==}
    engines: {node: '>=18'}

  '@stroncium/procfs@1.2.1':
    resolution: {integrity: sha512-X1Iui3FUNZP18EUvysTHxt+Avu2nlVzyf90YM8OYgP6SGzTzzX/0JgObfO1AQQDzuZtNNz29bVh8h5R97JrjxA==}
    engines: {node: '>=8'}

  '@szmarczak/http-timer@4.0.6':
    resolution: {integrity: sha512-4BAffykYOgO+5nzBWYwE3W90sBgLJoUPRWWcL8wlyiM8IB8ipJz3UMJ9KXQd1RKQXpKp8Tutn80HZtWsu2u76w==}
    engines: {node: '>=10'}

  '@tootallnate/once@2.0.0':
    resolution: {integrity: sha512-XCuKFP5PS55gnMVu3dty8KPatLqUoy/ZYzDzAGCQ8JNFCkLXzmI7vNHCR+XpbZaMWQK/vQubr7PkYq8g470J/A==}
    engines: {node: '>= 10'}

  '@types/accepts@1.3.7':
    resolution: {integrity: sha512-Pay9fq2lM2wXPWbteBsRAGiWH2hig4ZE2asK+mm7kUzlxRTfL961rj89I6zV/E3PcIkDqyuBEcMxFT7rccugeQ==}

  '@types/better-sqlite3@7.6.12':
    resolution: {integrity: sha512-fnQmj8lELIj7BSrZQAdBMHEHX8OZLYIHXqAKT1O7tDfLxaINzf00PMjw22r3N/xXh0w/sGHlO6SVaCQ2mj78lg==}

  '@types/body-parser@1.19.5':
    resolution: {integrity: sha512-fB3Zu92ucau0iQ0JMCFQE7b/dv8Ot07NI3KaZIkIUNXq82k4eBAqUaneXfleGY9JWskeS9y+u0nXMyspcuQrCg==}

  '@types/cacheable-request@6.0.3':
    resolution: {integrity: sha512-IQ3EbTzGxIigb1I3qPZc1rWJnH0BmSKv5QYTalEwweFvyBDLSAe24zP0le/hyi7ecGfZVlIVAg4BZqb8WBwKqw==}

  '@types/cli-progress@3.11.6':
    resolution: {integrity: sha512-cE3+jb9WRlu+uOSAugewNpITJDt1VF8dHOopPO4IABFc3SXYL5WE/+PTz/FCdZRRfIujiWW3n3aMbv1eIGVRWA==}

  '@types/connect@3.4.38':
    resolution: {integrity: sha512-K6uROf1LD88uDQqJCktA4yzL1YYAK6NgfsI0v/mTgyPKWsX1CnJ0XPSDhViejru1GcRkLWb8RlzFYJRqGUbaug==}

  '@types/content-disposition@0.5.8':
    resolution: {integrity: sha512-QVSSvno3dE0MgO76pJhmv4Qyi/j0Yk9pBp0Y7TJ2Tlj+KCgJWY6qX7nnxCOLkZ3VYRSIk1WTxCvwUSdx6CCLdg==}

  '@types/cookies@0.9.0':
    resolution: {integrity: sha512-40Zk8qR147RABiQ7NQnBzWzDcjKzNrntB5BAmeGCb2p/MIyOE+4BVvc17wumsUqUw00bJYqoXFHYygQnEFh4/Q==}

  '@types/debug@4.1.12':
    resolution: {integrity: sha512-vIChWdVG3LG1SMxEvI/AK+FWJthlrqlTu7fbrlywTkkaONwk/UAGaULXRlf8vkzFBLVm0zkMdCquhL5aOjhXPQ==}

  '@types/estree@1.0.6':
    resolution: {integrity: sha512-AYnb1nQyY49te+VRAVgmzfcgjYS91mY5P0TKUDCLEM+gNnA+3T6rWITXRLYCpahpqSQbN5cE+gHpnPyXjHWxcw==}

  '@types/estree@1.0.7':
    resolution: {integrity: sha512-w28IoSUCJpidD/TGviZwwMJckNESJZXFu7NBZ5YJ4mEUnNraUn9Pm8HSZm/jDF1pDWYKspWE7oVphigUPRakIQ==}

  '@types/express-serve-static-core@5.0.1':
    resolution: {integrity: sha512-CRICJIl0N5cXDONAdlTv5ShATZ4HEwk6kDDIW2/w9qOWKg+NU/5F8wYRWCrONad0/UKkloNSmmyN/wX4rtpbVA==}

  '@types/express@5.0.0':
    resolution: {integrity: sha512-DvZriSMehGHL1ZNLzi6MidnsDhUZM/x2pRdDIKdwbUNqqwHxMlRdkxtn6/EPKyqKpHqTl/4nRZsRNLpZxZRpPQ==}

  '@types/fs-extra@9.0.13':
    resolution: {integrity: sha512-nEnwB++1u5lVDM2UI4c1+5R+FYaKfaAzS4OococimjVm3nQw3TuzH5UNsocrcTBbhnerblyHj4A49qXbIiZdpA==}

  '@types/http-assert@1.5.6':
    resolution: {integrity: sha512-TTEwmtjgVbYAzZYWyeHPrrtWnfVkm8tQkP8P21uQifPgMRgjrow3XDEYqucuC8SKZJT7pUnhU/JymvjggxO9vw==}

  '@types/http-cache-semantics@4.0.4':
    resolution: {integrity: sha512-1m0bIFVc7eJWyve9S0RnuRgcQqF/Xd5QsUZAZeQFr1Q3/p9JWoQQEqmVy+DPTNpGXwhgIetAoYF8JSc33q29QA==}

  '@types/http-errors@2.0.4':
    resolution: {integrity: sha512-D0CFMMtydbJAegzOyHjtiKPLlvnm3iTZyZRSZoLq2mRhDdmLfIWOCYPfQJ4cu2erKghU++QvjcUjp/5h7hESpA==}

  '@types/katex@0.16.7':
    resolution: {integrity: sha512-HMwFiRujE5PjrgwHQ25+bsLJgowjGjm5Z8FVSf0N6PwgJrwxH0QxzHYDcKsTfV3wva0vzrpqMTJS2jXPr5BMEQ==}

  '@types/keygrip@1.0.6':
    resolution: {integrity: sha512-lZuNAY9xeJt7Bx4t4dx0rYCDqGPW8RXhQZK1td7d4H6E9zYbLoOtjBvfwdTKpsyxQI/2jv+armjX/RW+ZNpXOQ==}

  '@types/keyv@3.1.4':
    resolution: {integrity: sha512-BQ5aZNSCpj7D6K2ksrRCTmKRLEpnPvWDiLPfoGyhZ++8YtiK9d/3DBKPJgry359X/P1PfruyYwvnvwFjuEiEIg==}

  '@types/koa-compose@3.2.8':
    resolution: {integrity: sha512-4Olc63RY+MKvxMwVknCUDhRQX1pFQoBZ/lXcRLP69PQkEpze/0cr8LNqJQe5NFb/b19DWi2a5bTi2VAlQzhJuA==}

  '@types/koa-router@7.4.8':
    resolution: {integrity: sha512-SkWlv4F9f+l3WqYNQHnWjYnyTxYthqt8W9az2RTdQW7Ay8bc00iRZcrb8MC75iEfPqnGcg2csEl8tTG1NQPD4A==}

  '@types/koa@2.15.0':
    resolution: {integrity: sha512-7QFsywoE5URbuVnG3loe03QXuGajrnotr3gQkXcEBShORai23MePfFYdhz90FEtBBpkyIYQbVD+evKtloCgX3g==}

  '@types/linkify-it@5.0.0':
    resolution: {integrity: sha512-sVDA58zAw4eWAffKOaQH5/5j3XeayukzDk+ewSsnv3p4yJEZHCCzMDiZM8e0OUrRvmpGZ85jf4yDHkHsgBNr9Q==}

  '@types/lodash-es@4.17.12':
    resolution: {integrity: sha512-0NgftHUcV4v34VhXm8QBSftKVXtbkBG3ViCjs6+eJ5a6y6Mi/jiFGPc1sC7QK+9BFhWrURE3EOggmWaSxL9OzQ==}

  '@types/lodash@4.17.13':
    resolution: {integrity: sha512-lfx+dftrEZcdBPczf9d0Qv0x+j/rfNCMuC6OcfXmO8gkfeNAY88PgKUbvG56whcN23gc27yenwF6oJZXGFpYxg==}

  '@types/markdown-it@14.1.2':
    resolution: {integrity: sha512-promo4eFwuiW+TfGxhi+0x3czqTYJkG8qB17ZUJiVF10Xm7NLVRSLUsfRTU/6h1e24VvRnXCx+hG7li58lkzog==}

  '@types/mdurl@2.0.0':
    resolution: {integrity: sha512-RGdgjQUZba5p6QEFAVx2OGb8rQDL/cPRG7GiedRzMcJ1tYnUANBncjbSB1NRGwbvjcPeikRABz2nshyPk1bhWg==}

  '@types/mime@1.3.5':
    resolution: {integrity: sha512-/pyBZWSLD2n0dcHE3hq8s8ZvcETHtEuF+3E7XVt0Ig2nvsVQXdghHVcEkIWjy9A0wKfTn97a/PSDYohKIlnP/w==}

  '@types/ms@0.7.34':
    resolution: {integrity: sha512-nG96G3Wp6acyAgJqGasjODb+acrI7KltPiRxzHPXnP3NgI28bpQDRv53olbqGXbfcgF5aiiHmO3xpwEpS5Ld9g==}

  '@types/multipipe@3.0.5':
    resolution: {integrity: sha512-mHBbV67bsmUtLtio0gj/GPzGsjv+Y6K1ff/48iR6YAfFfLkBtRIR0M5lZPbkMCyHGrCZM9p3VNnfY1QCws4t4w==}

  '@types/node@20.17.6':
    resolution: {integrity: sha512-VEI7OdvK2wP7XHnsuXbAJnEpEkF6NjSN45QJlL4VGqZSXsnicpesdTWsg9RISeSdYd3yeRj/y3k5KGjUXYnFwQ==}

  '@types/node@22.9.0':
    resolution: {integrity: sha512-vuyHg81vvWA1Z1ELfvLko2c8f34gyA0zaic0+Rllc5lbCnbSyuvb2Oxpm6TAUAC/2xZN3QGqxBNggD1nNR2AfQ==}

  '@types/nodemailer@6.4.17':
    resolution: {integrity: sha512-I9CCaIp6DTldEg7vyUTZi8+9Vo0hi1/T8gv3C89yk1rSAAzoKQ8H8ki/jBYJSFoH/BisgLP8tkZMlQ91CIquww==}

  '@types/plist@3.0.5':
    resolution: {integrity: sha512-E6OCaRmAe4WDmWNsL/9RMqdkkzDCY1etutkflWk4c+AcjDU07Pcz1fQwTX0TQz+Pxqn9i4L1TU3UFpjnrcDgxA==}

  '@types/qs@6.9.17':
    resolution: {integrity: sha512-rX4/bPcfmvxHDv0XjfJELTTr+iB+tn032nPILqHm5wbthUUUuVtNGGqzhya9XUxjTP8Fpr0qYgSZZKxGY++svQ==}

  '@types/range-parser@1.2.7':
    resolution: {integrity: sha512-hKormJbkJqzQGhziax5PItDUTMAM9uE2XXQmM37dyd4hVM+5aVl7oVxMVUiVQn2oCQFN/LKCZdvSM0pFRqbSmQ==}

  '@types/resolve@1.20.2':
    resolution: {integrity: sha512-60BCwRFOZCQhDncwQdxxeOEEkbc5dIMccYLwbxsS4TUNeVECQ/pBJ0j09mrHOl/JJvpRPGwO9SvE4nR2Nb/a4Q==}

  '@types/responselike@1.0.3':
    resolution: {integrity: sha512-H/+L+UkTV33uf49PH5pCAUBVPNj2nDBXTN+qS1dOwyyg24l3CcicicCA7ca+HMvJBZcFgl5r8e+RR6elsb4Lyw==}

  '@types/send@0.17.4':
    resolution: {integrity: sha512-x2EM6TJOybec7c52BX0ZspPodMsQUd5L6PRwOunVyVUhXiBSKf3AezDL8Dgvgt5o0UfKNfuA0eMLr2wLT4AiBA==}

  '@types/serve-static@1.15.7':
    resolution: {integrity: sha512-W8Ym+h8nhuRwaKPaDw34QUkwsGi6Rc4yYqvKFo5rm2FUEhCFbzVWrxXUxuKK8TASjWsysJY0nsmNCGhCOIsrOw==}

  '@types/uuid@10.0.0':
    resolution: {integrity: sha512-7gqG38EyHgyP1S+7+xomFtL+ZNHcKv6DwNaCZmJmo1vgMugyF3TCnXVg4t1uk89mLNwnLtnY3TpOpCOyp1/xHQ==}

  '@types/verror@1.10.10':
    resolution: {integrity: sha512-l4MM0Jppn18hb9xmM6wwD1uTdShpf9Pn80aXTStnK1C94gtPvJcV2FrDmbOQUAQfJ1cKZHktkQUDwEqaAKXMMg==}

  '@types/web-bluetooth@0.0.21':
    resolution: {integrity: sha512-oIQLCGWtcFZy2JW77j9k8nHzAOpqMHLQejDA48XXMWH6tjCQHz5RCFz1bzsmROyL6PUm+LLnUiI4BCn221inxA==}

  '@types/ws@8.5.13':
    resolution: {integrity: sha512-osM/gWBTPKgHV8XkTunnegTRIsvF6owmf5w+JtAfOw472dptdm0dlGv4xCt6GwQRcC2XVOvvRE/0bAoQcL2QkA==}

  '@types/yauzl@2.10.3':
    resolution: {integrity: sha512-oJoftv0LSuaDZE3Le4DbKX+KS9G36NzOeSap90UIK0yMA/NhKJhqlSGtNDORNRaIbQfzjXDrQa0ytJ6mNRGz/Q==}

  '@typescript-eslint/eslint-plugin@7.18.0':
    resolution: {integrity: sha512-94EQTWZ40mzBc42ATNIBimBEDltSJ9RQHCC8vc/PDbxi4k8dVwUAv4o98dk50M1zB+JGFxp43FP7f8+FP8R6Sw==}
    engines: {node: ^18.18.0 || >=20.0.0}
    peerDependencies:
      '@typescript-eslint/parser': ^7.0.0
      eslint: ^8.56.0
      typescript: '*'
    peerDependenciesMeta:
      typescript:
        optional: true

  '@typescript-eslint/eslint-plugin@8.17.0':
    resolution: {integrity: sha512-HU1KAdW3Tt8zQkdvNoIijfWDMvdSweFYm4hWh+KwhPstv+sCmWb89hCIP8msFm9N1R/ooh9honpSuvqKWlYy3w==}
    engines: {node: ^18.18.0 || ^20.9.0 || >=21.1.0}
    peerDependencies:
      '@typescript-eslint/parser': ^8.0.0 || ^8.0.0-alpha.0
      eslint: ^8.57.0 || ^9.0.0
      typescript: '*'
    peerDependenciesMeta:
      typescript:
        optional: true

  '@typescript-eslint/parser@7.18.0':
    resolution: {integrity: sha512-4Z+L8I2OqhZV8qA132M4wNL30ypZGYOQVBfMgxDH/K5UX0PNqTu1c6za9ST5r9+tavvHiTWmBnKzpCJ/GlVFtg==}
    engines: {node: ^18.18.0 || >=20.0.0}
    peerDependencies:
      eslint: ^8.56.0
      typescript: '*'
    peerDependenciesMeta:
      typescript:
        optional: true

  '@typescript-eslint/parser@8.17.0':
    resolution: {integrity: sha512-Drp39TXuUlD49F7ilHHCG7TTg8IkA+hxCuULdmzWYICxGXvDXmDmWEjJYZQYgf6l/TFfYNE167m7isnc3xlIEg==}
    engines: {node: ^18.18.0 || ^20.9.0 || >=21.1.0}
    peerDependencies:
      eslint: ^8.57.0 || ^9.0.0
      typescript: '*'
    peerDependenciesMeta:
      typescript:
        optional: true

  '@typescript-eslint/scope-manager@7.18.0':
    resolution: {integrity: sha512-jjhdIE/FPF2B7Z1uzc6i3oWKbGcHb87Qw7AWj6jmEqNOfDFbJWtjt/XfwCpvNkpGWlcJaog5vTR+VV8+w9JflA==}
    engines: {node: ^18.18.0 || >=20.0.0}

  '@typescript-eslint/scope-manager@8.17.0':
    resolution: {integrity: sha512-/ewp4XjvnxaREtqsZjF4Mfn078RD/9GmiEAtTeLQ7yFdKnqwTOgRMSvFz4et9U5RiJQ15WTGXPLj89zGusvxBg==}
    engines: {node: ^18.18.0 || ^20.9.0 || >=21.1.0}

  '@typescript-eslint/type-utils@7.18.0':
    resolution: {integrity: sha512-XL0FJXuCLaDuX2sYqZUUSOJ2sG5/i1AAze+axqmLnSkNEVMVYLF+cbwlB2w8D1tinFuSikHmFta+P+HOofrLeA==}
    engines: {node: ^18.18.0 || >=20.0.0}
    peerDependencies:
      eslint: ^8.56.0
      typescript: '*'
    peerDependenciesMeta:
      typescript:
        optional: true

  '@typescript-eslint/type-utils@8.17.0':
    resolution: {integrity: sha512-q38llWJYPd63rRnJ6wY/ZQqIzPrBCkPdpIsaCfkR3Q4t3p6sb422zougfad4TFW9+ElIFLVDzWGiGAfbb/v2qw==}
    engines: {node: ^18.18.0 || ^20.9.0 || >=21.1.0}
    peerDependencies:
      eslint: ^8.57.0 || ^9.0.0
      typescript: '*'
    peerDependenciesMeta:
      typescript:
        optional: true

  '@typescript-eslint/types@7.18.0':
    resolution: {integrity: sha512-iZqi+Ds1y4EDYUtlOOC+aUmxnE9xS/yCigkjA7XpTKV6nCBd3Hp/PRGGmdwnfkV2ThMyYldP1wRpm/id99spTQ==}
    engines: {node: ^18.18.0 || >=20.0.0}

  '@typescript-eslint/types@8.17.0':
    resolution: {integrity: sha512-gY2TVzeve3z6crqh2Ic7Cr+CAv6pfb0Egee7J5UAVWCpVvDI/F71wNfolIim4FE6hT15EbpZFVUj9j5i38jYXA==}
    engines: {node: ^18.18.0 || ^20.9.0 || >=21.1.0}

  '@typescript-eslint/typescript-estree@7.18.0':
    resolution: {integrity: sha512-aP1v/BSPnnyhMHts8cf1qQ6Q1IFwwRvAQGRvBFkWlo3/lH29OXA3Pts+c10nxRxIBrDnoMqzhgdwVe5f2D6OzA==}
    engines: {node: ^18.18.0 || >=20.0.0}
    peerDependencies:
      typescript: '*'
    peerDependenciesMeta:
      typescript:
        optional: true

  '@typescript-eslint/typescript-estree@8.17.0':
    resolution: {integrity: sha512-JqkOopc1nRKZpX+opvKqnM3XUlM7LpFMD0lYxTqOTKQfCWAmxw45e3qlOCsEqEB2yuacujivudOFpCnqkBDNMw==}
    engines: {node: ^18.18.0 || ^20.9.0 || >=21.1.0}
    peerDependencies:
      typescript: '*'
    peerDependenciesMeta:
      typescript:
        optional: true

  '@typescript-eslint/utils@7.18.0':
    resolution: {integrity: sha512-kK0/rNa2j74XuHVcoCZxdFBMF+aq/vH83CXAOHieC+2Gis4mF8jJXT5eAfyD3K0sAxtPuwxaIOIOvhwzVDt/kw==}
    engines: {node: ^18.18.0 || >=20.0.0}
    peerDependencies:
      eslint: ^8.56.0

  '@typescript-eslint/utils@8.17.0':
    resolution: {integrity: sha512-bQC8BnEkxqG8HBGKwG9wXlZqg37RKSMY7v/X8VEWD8JG2JuTHuNK0VFvMPMUKQcbk6B+tf05k+4AShAEtCtJ/w==}
    engines: {node: ^18.18.0 || ^20.9.0 || >=21.1.0}
    peerDependencies:
      eslint: ^8.57.0 || ^9.0.0
      typescript: '*'
    peerDependenciesMeta:
      typescript:
        optional: true

  '@typescript-eslint/visitor-keys@7.18.0':
    resolution: {integrity: sha512-cDF0/Gf81QpY3xYyJKDV14Zwdmid5+uuENhjH2EqFaF0ni+yAyq/LzMaIJdhNJXZI7uLzwIlA+V7oWoyn6Curg==}
    engines: {node: ^18.18.0 || >=20.0.0}

  '@typescript-eslint/visitor-keys@8.17.0':
    resolution: {integrity: sha512-1Hm7THLpO6ww5QU6H/Qp+AusUUl+z/CAm3cNZZ0jQvon9yicgO7Rwd+/WWRpMKLYV6p2UvdbR27c86rzCPpreg==}
    engines: {node: ^18.18.0 || ^20.9.0 || >=21.1.0}

  '@ungap/structured-clone@1.2.0':
    resolution: {integrity: sha512-zuVdFrMJiuCDQUMCzQaD6KL28MjnqqN8XnAqiEq9PNm/hCPTSGfrXCOfwj1ow4LFb/tNymJPwsNbVePc1xFqrQ==}

  '@vicons/fluent@0.13.0':
    resolution: {integrity: sha512-bYGZsOE3qzvm3Cm43e7tybgGlr5ZUpYqtRZq0g0Tfupe8jIzLolpvQLNUt1zS8Mgt6goTbUk5YH7Fkv16jkykg==}

  '@vicons/ionicons5@0.13.0':
    resolution: {integrity: sha512-zvZKBPjEXKN7AXNo2Na2uy+nvuv6SP4KAMQxpKL2vfHMj0fSvuw7JZcOPCjQC3e7ayssKnaoFVAhbYcW6v41qQ==}

  '@vicons/material@0.13.0':
    resolution: {integrity: sha512-lKVxFNprM+CaBkUH3gt6VjIeiMsKQl2zARQMwTCZruQl2vRHzyeZiKeCflWS99CEfv2JzX/6y697smxlzyxcVw==}

  '@videojs/vhs-utils@4.1.1':
    resolution: {integrity: sha512-5iLX6sR2ownbv4Mtejw6Ax+naosGvoT9kY+gcuHzANyUZZ+4NpeNdKMUhb6ag0acYej1Y7cmr/F2+4PrggMiVA==}
    engines: {node: '>=8', npm: '>=5'}

  '@vitejs/plugin-vue@5.2.1':
    resolution: {integrity: sha512-cxh314tzaWwOLqVes2gnnCtvBDcM1UMdn+iFR+UjAn411dPT3tOmqrJjbMd7koZpMAmBM/GqeV4n9ge7JSiJJQ==}
    engines: {node: ^18.0.0 || >=20.0.0}
    peerDependencies:
      vite: ^5.0.0 || ^6.0.0
      vue: ^3.2.25

  '@vitest/coverage-istanbul@2.1.8':
    resolution: {integrity: sha512-cSaCd8KcWWvgDwEJSXm0NEWZ1YTiJzjicKHy+zOEbUm0gjbbkz+qJf1p8q71uBzSlS7vdnZA8wRLeiwVE3fFTA==}
    peerDependencies:
      vitest: 2.1.8

  '@vitest/expect@3.1.1':
    resolution: {integrity: sha512-q/zjrW9lgynctNbwvFtQkGK9+vvHA5UzVi2V8APrp1C6fG6/MuYYkmlx4FubuqLycCeSdHD5aadWfua/Vr0EUA==}

  '@vitest/mocker@3.1.1':
    resolution: {integrity: sha512-bmpJJm7Y7i9BBELlLuuM1J1Q6EQ6K5Ye4wcyOpOMXMcePYKSIYlpcrCm4l/O6ja4VJA5G2aMJiuZkZdnxlC3SA==}
    peerDependencies:
      msw: ^2.4.9
      vite: ^5.0.0 || ^6.0.0
    peerDependenciesMeta:
      msw:
        optional: true
      vite:
        optional: true

  '@vitest/pretty-format@3.1.1':
    resolution: {integrity: sha512-dg0CIzNx+hMMYfNmSqJlLSXEmnNhMswcn3sXO7Tpldr0LiGmg3eXdLLhwkv2ZqgHb/d5xg5F7ezNFRA1fA13yA==}

  '@vitest/runner@3.1.1':
    resolution: {integrity: sha512-X/d46qzJuEDO8ueyjtKfxffiXraPRfmYasoC4i5+mlLEJ10UvPb0XH5M9C3gWuxd7BAQhpK42cJgJtq53YnWVA==}

  '@vitest/snapshot@3.1.1':
    resolution: {integrity: sha512-bByMwaVWe/+1WDf9exFxWWgAixelSdiwo2p33tpqIlM14vW7PRV5ppayVXtfycqze4Qhtwag5sVhX400MLBOOw==}

  '@vitest/spy@3.1.1':
    resolution: {integrity: sha512-+EmrUOOXbKzLkTDwlsc/xrwOlPDXyVk3Z6P6K4oiCndxz7YLpp/0R0UsWVOKT0IXWjjBJuSMk6D27qipaupcvQ==}

  '@vitest/utils@3.1.1':
    resolution: {integrity: sha512-1XIjflyaU2k3HMArJ50bwSh3wKWPD6Q47wz/NUSmRV0zNywPc4w79ARjg/i/aNINHwA+mIALhUVqD9/aUvZNgg==}

  '@volar/language-core@2.4.9':
    resolution: {integrity: sha512-t++GIrUeQnKCieZdY9e+Uar2VmTqOE4Z9KcEcdSHKmKZPuqpbbWow1YKe1i3HpU2s1JqLRVM8y/n87WKXyxJAg==}

  '@volar/source-map@2.4.9':
    resolution: {integrity: sha512-UGE+WgJwk64OcfBwBOBKIzmF+uNx4dC5GzOvaVsHbTBp/IVqeTVsGiO5CwBAt6l3vVXYbMuddG2DU8FEnBRxTg==}

  '@volar/typescript@2.4.9':
    resolution: {integrity: sha512-Zmh3Bq8CFD6OANKYsi4vs/l7togwfjFH0kgrT12uAsDff2AJQjbEUKTVUnxmHbnbH2B9ja7Lb6Mu/Wj9wBuJlg==}

  '@vue/compiler-core@3.5.12':
    resolution: {integrity: sha512-ISyBTRMmMYagUxhcpyEH0hpXRd/KqDU4ymofPgl2XAkY9ZhQ+h0ovEZJIiPop13UmR/54oA2cgMDjgroRelaEw==}

  '@vue/compiler-core@3.5.13':
    resolution: {integrity: sha512-oOdAkwqUfW1WqpwSYJce06wvt6HljgY3fGeM9NcVA1HaYOij3mZG9Rkysn0OHuyUAGMbEbARIpsG+LPVlBJ5/Q==}

  '@vue/compiler-dom@3.5.12':
    resolution: {integrity: sha512-9G6PbJ03uwxLHKQ3P42cMTi85lDRvGLB2rSGOiQqtXELat6uI4n8cNz9yjfVHRPIu+MsK6TE418Giruvgptckg==}

  '@vue/compiler-dom@3.5.13':
    resolution: {integrity: sha512-ZOJ46sMOKUjO3e94wPdCzQ6P1Lx/vhp2RSvfaab88Ajexs0AHeV0uasYhi99WPaogmBlRHNRuly8xV75cNTMDA==}

  '@vue/compiler-sfc@3.5.13':
    resolution: {integrity: sha512-6VdaljMpD82w6c2749Zhf5T9u5uLBWKnVue6XWxprDobftnletJ8+oel7sexFfM3qIxNmVE7LSFGTpv6obNyaQ==}

  '@vue/compiler-ssr@3.5.13':
    resolution: {integrity: sha512-wMH6vrYHxQl/IybKJagqbquvxpWCuVYpoUJfCqFZwa/JY1GdATAQ+TgVtgrwwMZ0D07QhA99rs/EAAWfvG6KpA==}

  '@vue/compiler-vue2@2.7.16':
    resolution: {integrity: sha512-qYC3Psj9S/mfu9uVi5WvNZIzq+xnXMhOwbTFKKDD7b1lhpnn71jXSFdTQ+WsIEk0ONCd7VV2IMm7ONl6tbQ86A==}

  '@vue/devtools-api@6.6.4':
    resolution: {integrity: sha512-sGhTPMuXqZ1rVOk32RylztWkfXTRhuS7vgAKv0zjqk8gbsHkJ7xfFf+jbySxt7tWObEJwyKaHMikV/WGDiQm8g==}

  '@vue/devtools-api@7.7.2':
    resolution: {integrity: sha512-1syn558KhyN+chO5SjlZIwJ8bV/bQ1nOVTG66t2RbG66ZGekyiYNmRO7X9BJCXQqPsFHlnksqvPhce2qpzxFnA==}

  '@vue/devtools-kit@7.7.2':
    resolution: {integrity: sha512-CY0I1JH3Z8PECbn6k3TqM1Bk9ASWxeMtTCvZr7vb+CHi+X/QwQm5F1/fPagraamKMAHVfuuCbdcnNg1A4CYVWQ==}

  '@vue/devtools-shared@7.7.2':
    resolution: {integrity: sha512-uBFxnp8gwW2vD6FrJB8JZLUzVb6PNRG0B0jBnHsOH8uKyva2qINY8PTF5Te4QlTbMDqU5K6qtJDr6cNsKWhbOA==}

  '@vue/eslint-config-prettier@10.1.0':
    resolution: {integrity: sha512-J6wV91y2pXc0Phha01k0WOHBTPsoSTf4xlmMjoKaeSxBpAdsgTppGF5RZRdOHM7OA74zAXD+VLANrtYXpiPKkQ==}
    peerDependencies:
      eslint: '>= 8.21.0'
      prettier: '>= 3.0.0'

  '@vue/eslint-config-typescript@14.1.4':
    resolution: {integrity: sha512-NcG1adLFde+t+TCaXlL38PHuZlBEuwDahgrPVyB052m9QeHOswVIAplMD2cXgH8vXieAVNF1+mXvyilpIO3+kg==}
    engines: {node: ^18.18.0 || ^20.9.0 || >=21.1.0}
    peerDependencies:
      eslint: ^9.10.0
      eslint-plugin-vue: ^9.28.0
      typescript: '>=4.8.4'
    peerDependenciesMeta:
      typescript:
        optional: true

  '@vue/language-core@2.1.10':
    resolution: {integrity: sha512-DAI289d0K3AB5TUG3xDp9OuQ71CnrujQwJrQnfuZDwo6eGNf0UoRlPuaVNO+Zrn65PC3j0oB2i7mNmVPggeGeQ==}
    peerDependencies:
      typescript: '*'
    peerDependenciesMeta:
      typescript:
        optional: true

  '@vue/reactivity@3.5.13':
    resolution: {integrity: sha512-NaCwtw8o48B9I6L1zl2p41OHo/2Z4wqYGGIK1Khu5T7yxrn+ATOixn/Udn2m+6kZKB/J7cuT9DbWWhRxqixACg==}

  '@vue/runtime-core@3.5.13':
    resolution: {integrity: sha512-Fj4YRQ3Az0WTZw1sFe+QDb0aXCerigEpw418pw1HBUKFtnQHWzwojaukAs2X/c9DQz4MQ4bsXTGlcpGxU/RCIw==}

  '@vue/runtime-dom@3.5.13':
    resolution: {integrity: sha512-dLaj94s93NYLqjLiyFzVs9X6dWhTdAlEAciC3Moq7gzAc13VJUdCnjjRurNM6uTLFATRHexHCTu/Xp3eW6yoog==}

  '@vue/server-renderer@3.5.13':
    resolution: {integrity: sha512-wAi4IRJV/2SAW3htkTlB+dHeRmpTiVIK1OGLWV1yeStVSebSQQOwGwIq0D3ZIoBj2C2qpgz5+vX9iEBkTdk5YA==}
    peerDependencies:
      vue: 3.5.13

  '@vue/shared@3.5.12':
    resolution: {integrity: sha512-L2RPSAwUFbgZH20etwrXyVyCBu9OxRSi8T/38QsvnkJyvq2LufW2lDCOzm7t/U9C1mkhJGWYfCuFBCmIuNivrg==}

  '@vue/shared@3.5.13':
    resolution: {integrity: sha512-/hnE/qP5ZoGpol0a5mDi45bOd7t3tjYJBjsgCsivow7D48cJeV5l05RD82lPqi7gRiphZM37rnhW1l6ZoCNNnQ==}

  '@vueuse/components@13.0.0':
    resolution: {integrity: sha512-rcGp3c5Yu4SVLGUhBXT0q227nduFx1HTKzJBQkPLpIhwG1SB8RZ5bbri9sbusGaFZB5CYc6jza5+gfSJ7YidIg==}
    peerDependencies:
      vue: ^3.5.0

  '@vueuse/core@13.0.0':
    resolution: {integrity: sha512-rkgb4a8/0b234lMGCT29WkCjPfsX0oxrIRR7FDndRoW3FsaC9NBzefXg/9TLhAgwM11f49XnutshM4LzJBrQ5g==}
    peerDependencies:
      vue: ^3.5.0

  '@vueuse/metadata@13.0.0':
    resolution: {integrity: sha512-TRNksqmvtvqsuHf7bbgH9OSXEV2b6+M3BSN4LR5oxWKykOFT9gV78+C2/0++Pq9KCp9KQ1OQDPvGlWNQpOb2Mw==}

  '@vueuse/shared@13.0.0':
    resolution: {integrity: sha512-9MiHhAPw+sqCF/RLo8V6HsjRqEdNEWVpDLm2WBRW2G/kSQjb8X901sozXpSCaeLG0f7TEfMrT4XNaA5m1ez7Dg==}
    peerDependencies:
      vue: ^3.5.0

  '@xmldom/xmldom@0.8.10':
    resolution: {integrity: sha512-2WALfTl4xo2SkGCYRt6rDTFfk9R1czmBvUQy12gK2KuRKIpWEhcbbzy8EZXtz/jkRqHX8bFEc6FC1HjX4TUWYw==}
    engines: {node: '>=10.0.0'}

  '@yao-pkg/pkg-fetch@3.5.17':
    resolution: {integrity: sha512-2gD2K8JUwHwvFFZbwVXwmm90P0U3s8Kqiym4w7t2enTajH28LMhpXaqh/x+SzKeNwvPGoaRUhV0h2nPtWTDoDA==}
    hasBin: true

  '@yao-pkg/pkg@6.1.1':
    resolution: {integrity: sha512-AqVKon68/8V81vfGhmRrqUCcMZFzQNWFbBowcKNq82KND7vp17FlDwheRst4wn8bjNA2lwRTFhuQJWHA5EfETw==}
    engines: {node: '>=18.0.0'}
    hasBin: true

  abbrev@1.1.1:
    resolution: {integrity: sha512-nne9/IiQ/hzIhY6pdDnbBtz7DjPTKrY00P/zvPSm5pOFkl6xuGrGnXn/VtTNNfNtAfZ9/1RtehkszU9qcTii0Q==}

  accepts@1.3.8:
    resolution: {integrity: sha512-PYAthTa2m2VKxuvSD3DPC/Gy+U+sOA1LAuT8mkmRuvw+NACSaeXEQ+NHcVF7rONl6qcaxV3Uuemwawk+7+SJLw==}
    engines: {node: '>= 0.6'}

  acorn-jsx@5.3.2:
    resolution: {integrity: sha512-rq9s+JNhf0IChjtDXxllJ7g41oZk5SlXtp0LHwyA5cejwn7vKmKp4pPri6YEePv2PU65sAsegbXtIinmDFDXgQ==}
    peerDependencies:
      acorn: ^6.0.0 || ^7.0.0 || ^8.0.0

  acorn@8.14.0:
    resolution: {integrity: sha512-cl669nCJTZBsL97OF4kUQm5g5hC2uihk0NxY3WENAC0TYdILVkAyHymAntgxGkl7K+t0cXIrH5siy5S4XkFycA==}
    engines: {node: '>=0.4.0'}
    hasBin: true

  acorn@8.14.1:
    resolution: {integrity: sha512-OvQ/2pUDKmgfCg++xsTX1wGxfTaszcHVcTctW4UJB4hibJx2HXxxO5UmVgyjMa+ZDsiaf5wWLXYpRWMmBI0QHg==}
    engines: {node: '>=0.4.0'}
    hasBin: true

  agent-base@4.3.0:
    resolution: {integrity: sha512-salcGninV0nPrwpGNn4VTXBb1SOuXQBiqbrNXoeizJsHrsL6ERFM2Ne3JUSBWRE6aeNJI2ROP/WEEIDUiDe3cg==}
    engines: {node: '>= 4.0.0'}

  agent-base@6.0.2:
    resolution: {integrity: sha512-RZNwNclF7+MS/8bDg70amg32dyeZGZxiDuQmZxKLAlQjr3jGyLx+4Kkk58UO7D2QdgFIQCovuSuZESne6RG6XQ==}
    engines: {node: '>= 6.0.0'}

  agentkeepalive@4.5.0:
    resolution: {integrity: sha512-5GG/5IbQQpC9FpkRGsSvZI5QYeSCzlJHdpBQntCsuTOxhKD8lqKhrleg2Yi7yvMIf82Ycmmqln9U8V9qwEiJew==}
    engines: {node: '>= 8.0.0'}

  aggregate-error@3.1.0:
    resolution: {integrity: sha512-4I7Td01quW/RpocfNayFdFVk1qSuoh0E7JrbRJ16nH01HhKFQ88INq9Sd+nd72zqRySlr9BmDA8xlEJ6vJMrYA==}
    engines: {node: '>=8'}

  ajv-formats@3.0.1:
    resolution: {integrity: sha512-8iUql50EUR+uUcdRQ3HDqa6EVyo3docL8g5WJ3FNcWmu62IbkGUue/pEyLBW8VGKKucTPgqeks4fIU1DA4yowQ==}
    peerDependencies:
      ajv: ^8.0.0
    peerDependenciesMeta:
      ajv:
        optional: true

  ajv-keywords@3.5.2:
    resolution: {integrity: sha512-5p6WTN0DdTGVQk6VjcEju19IgaHudalcfabD7yhDGeA6bcQnmL+CpveLJq/3hvfwd1aof6L386Ougkx6RfyMIQ==}
    peerDependencies:
      ajv: ^6.9.1

  ajv@6.12.6:
    resolution: {integrity: sha512-j3fVLgvTo527anyYyJOGTYJbG+vnnQYvE0m5mmkc1TK+nxAppkCLMIL0aZ4dblVCNoGShhm+kzE4ZUykBoMg4g==}

  ajv@8.17.1:
    resolution: {integrity: sha512-B/gBuNg5SiMTrPkC+A2+cW0RszwxYmn6VYxB/inlBStS5nx6xHIt/ehKRhIMhqusl7a8LjQoZnjCs5vhwxOQ1g==}

  alien-signals@0.2.0:
    resolution: {integrity: sha512-StlonZhBBrsPPwrDjiPAiVTf/rolxffLxVPT60Qv/t88BZ81BvUVzHgGqEFvJ1ii8HXtm1+zU2Icr59tfWEcag==}

  ansi-regex@5.0.1:
    resolution: {integrity: sha512-quJQXlTSUGL2LH9SUXo8VwsY4soanhgo6LNSm84E1LBcE8s3O0wpdiRzyR9z/ZZJMlMWv37qOOb9pdJlMUEKFQ==}
    engines: {node: '>=8'}

  ansi-regex@6.1.0:
    resolution: {integrity: sha512-7HSX4QQb4CspciLpVFwyRe79O3xsIZDDLER21kERQ71oaPodF8jL725AgJMFAYbooIqolJoRLuM81SpeUkpkvA==}
    engines: {node: '>=12'}

  ansi-styles@4.3.0:
    resolution: {integrity: sha512-zbB9rCJAT1rbjiVDb2hqKFHNYLxgtk8NURxZ3IZwD3F6NtxbXZQCnnSi1Lkx+IDohdPlFp222wVALIheZJQSEg==}
    engines: {node: '>=8'}

  ansi-styles@6.2.1:
    resolution: {integrity: sha512-bN798gFfQX+viw3R7yrGWRqnrN2oRkEkUjjl4JNn4E8GxxbjtG3FbrEIIY3l8/hrwUwIeCZvi4QuOTP4MErVug==}
    engines: {node: '>=12'}

  anymatch@3.1.3:
    resolution: {integrity: sha512-KMReFUr0B4t+D+OBkjR3KYqvocp2XaSzO55UcB6mgQMd3KbcE+mWTyvVV7D/zsdEbNnV6acZUutkiHQXvTr1Rw==}
    engines: {node: '>= 8'}

  app-builder-bin@4.0.0:
    resolution: {integrity: sha512-xwdG0FJPQMe0M0UA4Tz0zEB8rBJTRA5a476ZawAqiBkMv16GRK5xpXThOjMaEOFnZ6zabejjG4J3da0SXG63KA==}

  app-builder-lib@24.13.3:
    resolution: {integrity: sha512-FAzX6IBit2POXYGnTCT8YHFO/lr5AapAII6zzhQO3Rw4cEDOgK+t1xhLc5tNcKlicTHlo9zxIwnYCX9X2DLkig==}
    engines: {node: '>=14.0.0'}
    peerDependencies:
      dmg-builder: 24.13.3
      electron-builder-squirrel-windows: 24.13.3

  append-field@1.0.0:
    resolution: {integrity: sha512-klpgFSWLW1ZEs8svjfb7g4qWY0YS5imI82dTg+QahUvJ8YqAY0P10Uk8tTyh9ZGuYEZEMaeJYCF5BFuX552hsw==}

  archive-type@4.0.0:
    resolution: {integrity: sha512-zV4Ky0v1F8dBrdYElwTvQhweQ0P7Kwc1aluqJsYtOBP01jXcWCyW2IEfI1YiqsG+Iy7ZR+o5LF1N+PGECBxHWA==}
    engines: {node: '>=4'}

  archiver-utils@2.1.0:
    resolution: {integrity: sha512-bEL/yUb/fNNiNTuUz979Z0Yg5L+LzLxGJz8x79lYmR54fmTIb6ob/hNQgkQnIUDWIFjZVQwl9Xs356I6BAMHfw==}
    engines: {node: '>= 6'}

  archiver-utils@3.0.4:
    resolution: {integrity: sha512-KVgf4XQVrTjhyWmx6cte4RxonPLR9onExufI1jhvw/MQ4BB6IsZD5gT8Lq+u/+pRkWna/6JoHpiQioaqFP5Rzw==}
    engines: {node: '>= 10'}

  archiver@5.3.2:
    resolution: {integrity: sha512-+25nxyyznAXF7Nef3y0EbBeqmGZgeN/BxHX29Rs39djAfaFalmQ89SE6CWyDCHzGL0yt/ycBtNOmGTW0FyGWNw==}
    engines: {node: '>= 10'}

  argparse@2.0.1:
    resolution: {integrity: sha512-8+9WqebbFzpX9OR+Wa6O29asIogeRMzcGtAINdpMHHyAg10f05aSFVBbcEqGf/PXw1EjAZ+q2/bEBg3DvurK3Q==}

  arktype@2.1.2:
    resolution: {integrity: sha512-+uwghWzB1C0WoN6TpVB6wqXpshbRu19LykgddVcD8fk2SZHSgXWcxaTnq+cHnAqtZZOfJ/OI/QDTBmf9SiUFCw==}

  array-union@1.0.2:
    resolution: {integrity: sha512-Dxr6QJj/RdU/hCaBjOfxW+q6lyuVE6JFWIrAUpuOOhoJJoQ99cUn3igRaHVB5P9WrgFVN0FfArM3x0cueOU8ng==}
    engines: {node: '>=0.10.0'}

  array-union@2.1.0:
    resolution: {integrity: sha512-HGyxoOTYUyCM6stUe6EJgnd4EoewAI7zMdfqO+kGjnlZmBDz/cR5pf8r/cR4Wq60sL/p0IkcjUEEPwS3GFrIyw==}
    engines: {node: '>=8'}

  array-uniq@1.0.3:
    resolution: {integrity: sha512-MNha4BWQ6JbwhFhj03YK552f7cb3AzoE8SzeljgChvL1dl3IcvggXVz1DilzySZkCja+CXuZbdW7yATchWn8/Q==}
    engines: {node: '>=0.10.0'}

  artplayer-plugin-assjs@0.1.3:
    resolution: {integrity: sha512-X4QUwpYsYnVUMSkijJXp/LH/2QxhLtzX+Q4GDIBSH3UsYZydEleMUDeb/WNJGKdsqVYejmCyFdqL3LviBPNI2Q==}

  artplayer-plugin-danmuku@5.1.4:
    resolution: {integrity: sha512-f2gJ9HsvSmOwg6UdNcWCUkSI6WmfkTiQKVDWr+pRJF9jQ2wK8c4YjNJ11SY63H5OGlaJBSvWWyNVdFHOX7pUbg==}

  artplayer-plugin-hls-control@1.0.1:
    resolution: {integrity: sha512-rbOeH/mzqgZuosOtxJ9NERil6siOLd9K7nsCRWARrSyT+zH3xdDo0WunYgDQiATniNySicxZ//ex/pPLxYECUg==}

  artplayer@5.2.1:
    resolution: {integrity: sha512-xhNE9zSLT2z4O2CJwcMSWADsS3Cvq0PwNanvMzRsqgfUhsMOpum8HlMtIUPOTyMGjIhKV8sl109HFUalQK6WJQ==}

  ass-compiler@0.1.14:
    resolution: {integrity: sha512-ml2bx2emeO5NViE1MgTZ/BshsLU30BLatY+skKQP/9KUnZe4pyeasNvDm+JwJLr+N+2mg4U7Ra/itbmp7lv3cQ==}

  assert-plus@1.0.0:
    resolution: {integrity: sha512-NfJ4UzBCcQGLDlQq7nHxH+tv3kyZ0hHQqF5BO6J7tNJeP5do1llPr8dZ8zHonfhAu0PHAdMkSo+8o0wxg9lZWw==}
    engines: {node: '>=0.8'}

  assertion-error@2.0.1:
    resolution: {integrity: sha512-Izi8RQcffqCeNVgFigKli1ssklIbpHnCYc6AknXGYoB6grJqyeby7jv12JUQgmTAnIDnbck1uxksT4dzN3PWBA==}
    engines: {node: '>=12'}

  assjs@0.1.2:
    resolution: {integrity: sha512-tORoq76rjaL5E0CUmTuEOlxy9Cy5FJ/vZVsyTQI3Ih6fgP7559ZwJKY74V+Bh0+oPRfxywesw/8pKba80PN9NA==}

  astral-regex@2.0.0:
    resolution: {integrity: sha512-Z7tMw1ytTXt5jqMcOP+OQteU1VuNK9Y02uuJtKQ1Sv69jXQKKg5cibLwGJow8yzZP+eAc18EmLGPal0bp36rvQ==}
    engines: {node: '>=8'}

  async-exit-hook@2.0.1:
    resolution: {integrity: sha512-NW2cX8m1Q7KPA7a5M2ULQeZ2wR5qI5PAbw5L0UOMxdioVk9PMZ0h1TmyZEkPYrCvYjDlFICusOu1dlEKAAeXBw==}
    engines: {node: '>=0.12.0'}

  async-limiter@1.0.1:
    resolution: {integrity: sha512-csOlWGAcRFJaI6m+F2WKdnMKr4HhdhFVBk0H/QbJFMCr+uO2kwohwXQPxw/9OCxp05r5ghVBFSyioixx3gfkNQ==}

  async-validator@4.2.5:
    resolution: {integrity: sha512-7HhHjtERjqlNbZtqNqy2rckN/SpOOlmDliet+lP7k+eKZEjPk3DgyeU9lIXLdeLz0uBbbVp+9Qdow9wJWgwwfg==}

  async@0.2.10:
    resolution: {integrity: sha512-eAkdoKxU6/LkKDBzLpT+t6Ff5EtfSF4wx1WfJiPEEV7WNLnDaRXk0oVysiEPm262roaachGexwUv94WhSgN5TQ==}

  async@3.2.6:
    resolution: {integrity: sha512-htCUDlxyyCLMgaM3xXg0C0LW2xqfuQ6p05pCEIsXuyQ+a1koYKTuBMzRNwmybfLgvJDMd0r1LTn4+E0Ti6C2AA==}

  asynckit@0.4.0:
    resolution: {integrity: sha512-Oei9OH4tRh0YqU3GxhX79dM/mwVgvbZJaSNaRk+bshkj0S5cfHcgYakreBjrHwatXKbz+IoIdYLxrKim2MjW0Q==}

  at-least-node@1.0.0:
    resolution: {integrity: sha512-+q/t7Ekv1EDY2l6Gda6LLiX14rU9TV20Wa3ofeQmwPFZbOMo9DXrLbOjFaaclkXKWidIaopwAObQDqwWtGUjqg==}
    engines: {node: '>= 4.0.0'}

  atomically@2.0.3:
    resolution: {integrity: sha512-kU6FmrwZ3Lx7/7y3hPS5QnbJfaohcIul5fGqf7ok+4KklIEk9tJ0C2IQPdacSbVUWv6zVHXEBWoWd6NrVMT7Cw==}

  awilix@11.0.4:
    resolution: {integrity: sha512-0Gxb8TMNS1MQ6KHuCpjN52CaKB7qNwnFzWhtGqWEVT0zyM4LBMFDoVP8XOpoav22H1LKToE3FODyjWgWNLV+fA==}
    engines: {node: '>=16.3.0'}

  axios-retry@4.5.0:
    resolution: {integrity: sha512-aR99oXhpEDGo0UuAlYcn2iGRds30k366Zfa05XWScR9QaQD4JYiP3/1Qt1u7YlefUOK+cn0CcwoL1oefavQUlQ==}
    peerDependencies:
      axios: 0.x || 1.x

  axios@1.7.8:
    resolution: {integrity: sha512-Uu0wb7KNqK2t5K+YQyVCLM76prD5sRFjKHbJYCP1J7JFGEQ6nN7HWn9+04LAeiJ3ji54lgS/gZCH1oxyrf1SPw==}

  balanced-match@1.0.2:
    resolution: {integrity: sha512-3oSeUO0TMV67hN1AmbXsK4yaqU7tjiHlbxRDZOpH0KW9+CeX4bRAaX0Anxt0tx2MrpRpWwQaPwIlISEJhYU5Pw==}

  base64-js@1.5.1:
    resolution: {integrity: sha512-AKpaYlHn8t4SVbOHCy+b5+KKgvR4vrsD8vbvrbiQJps7fKDTkjkDry6ji0rUJjC0kzbNePLwzxq8iypo41qeWA==}

  bestzip@2.2.1:
    resolution: {integrity: sha512-XdAb87RXqOqF7C6UgQG9IqpEHJvS6IOUo0bXWEAebjSSdhDjsbcqFKdHpn5Q7QHz2pGr3Zmw4wgG3LlzdyDz7w==}
    engines: {node: '>=10'}
    hasBin: true

  better-sqlite3@11.9.0:
    resolution: {integrity: sha512-4b9xYnoaskj8eIkke9ZCB42p5bOPabptSku8Rl4Yww70Jf+aHeLvrIjXDJrKQxUEjdppsFb+fdJSjoH4TklROA==}

  binary-extensions@2.3.0:
    resolution: {integrity: sha512-Ceh+7ox5qe7LJuLHoY0feh3pHuUDHAcRUeyL2VYghZwfpkNIy/+8Ocg0a3UuSoYzavmylwuLWQOf3hl0jjMMIw==}
    engines: {node: '>=8'}

  bindings@1.5.0:
    resolution: {integrity: sha512-p2q/t/mhvuOj/UeLlV6566GD/guowlr0hHxClI0W9m7MWYkL1F0hLo+0Aexs9HSPCtR1SXQ0TD3MMKrXZajbiQ==}

  birpc@0.2.19:
    resolution: {integrity: sha512-5WeXXAvTmitV1RqJFppT5QtUiz2p1mRSYU000Jkft5ZUCLJIk4uQriYNO50HknxKwM6jd8utNc66K1qGIwwWBQ==}

  bl@1.2.3:
    resolution: {integrity: sha512-pvcNpa0UU69UT341rO6AYy4FVAIkUHuZXRIWbq+zHnsVcRzDDjIAhGuuYoi0d//cwIwtt4pkpKycWEfjdV+vww==}

  bl@4.1.0:
    resolution: {integrity: sha512-1W07cM9gS6DcLperZfFSj+bWLtaPGSOHWhPiGzXmvVJbRLdG82sH/Kn8EtW1VqWVA54AKf2h5k5BbnIbwF3h6w==}

  blive-message-listener@0.5.0:
    resolution: {integrity: sha512-XAeHQ/C/EraBskmlL6k4vbH1rGwKZBLW06MObD8FiumHtOe9wBi9IKYiIXM5aL1Ik3V+u2lovvR/y/+++zb6Eg==}

  bluebird-lst@1.0.9:
    resolution: {integrity: sha512-7B1Rtx82hjnSD4PGLAjVWeYH3tHAcVUmChh85a3lltKQm6FresXh9ErQo6oAv6CqxttczC3/kEg8SY5NluPuUw==}

  bluebird@3.7.2:
    resolution: {integrity: sha512-XpNj6GDQzdfW+r2Wnn7xiSAd7TM3jzkxGXBGTtWKuSXv1xUV+azxAm8jdWZN06QTQk+2N2XB9jRDkvbmQmcRtg==}

  boolbase@1.0.0:
    resolution: {integrity: sha512-JZOSA7Mo9sNGB8+UjSgzdLtokWAky1zbztM3WRLCbZ70/3cTANmQmOdR7y2g+J0e2WXywy1yS468tY+IruqEww==}

  boolean@3.2.0:
    resolution: {integrity: sha512-d0II/GO9uf9lfUHH2BQsjxzRJZBdsjgsBiW4BvhWk/3qoKwQFjIDVN19PfX8F2D/r9PCMTtLWjYVCFrpeYUzsw==}
    deprecated: Package no longer supported. Contact Support at https://www.npmjs.com/support for more info.

  brace-expansion@1.1.11:
    resolution: {integrity: sha512-iCuPHDFgrHX7H2vEI/5xpz07zSHB00TpugqhmYtVmMO6518mCuRMoOYFldEBl0g187ufozdaHgWKcYFb61qGiA==}

  brace-expansion@2.0.1:
    resolution: {integrity: sha512-XnAIvQ8eM+kC6aULx6wuQiwVsnzsi9d3WxzV3FpWTGA19F621kwdbsAcFKXgKUHZWsy+mY6iL1sHTxWEFCytDA==}

  braces@3.0.3:
    resolution: {integrity: sha512-yQbXgO/OSZVD2IsiLlro+7Hf6Q18EJrKSEsdoMzKePKXct3gvD8oLcOQdIzGupr5Fj+EDe8gO/lxc1BzfMpxvA==}
    engines: {node: '>=8'}

  browserslist@4.24.2:
    resolution: {integrity: sha512-ZIc+Q62revdMcqC6aChtW4jz3My3klmCO1fEmINZY/8J3EpBg5/A/D0AKmBveUh6pgoeycoMkVMko84tuYS+Gg==}
    engines: {node: ^6 || ^7 || ^8 || ^9 || ^10 || ^11 || ^12 || >=13.7}
    hasBin: true

  buffer-alloc-unsafe@1.1.0:
    resolution: {integrity: sha512-TEM2iMIEQdJ2yjPJoSIsldnleVaAk1oW3DBVUykyOLsEsFmEc9kn+SFFPz+gl54KQNxlDnAwCXosOS9Okx2xAg==}

  buffer-alloc@1.2.0:
    resolution: {integrity: sha512-CFsHQgjtW1UChdXgbyJGtnm+O/uLQeZdtbDo8mfUgYXCHSM1wgrVxXm6bSyrUuErEb+4sYVGCzASBRot7zyrow==}

  buffer-crc32@0.2.13:
    resolution: {integrity: sha512-VO9Ht/+p3SN7SKWqcrgEzjGbRSJYTx+Q1pTQC0wrWqHx0vpJraQ6GtHx8tvcg1rlK1byhU5gccxgOgj7B0TDkQ==}

  buffer-equal@1.0.1:
    resolution: {integrity: sha512-QoV3ptgEaQpvVwbXdSO39iqPQTCxSF7A5U99AxbHYqUdCizL/lH2Z0A2y6nbZucxMEOtNyZfG2s6gsVugGpKkg==}
    engines: {node: '>=0.4'}

  buffer-fill@1.0.0:
    resolution: {integrity: sha512-T7zexNBwiiaCOGDg9xNX9PBmjrubblRkENuptryuI64URkXDFum9il/JGL8Lm8wYfAXpredVXXZz7eMHilimiQ==}

  buffer-from@1.1.2:
    resolution: {integrity: sha512-E+XQCRwSbaaiChtv6k6Dwgc+bx+Bs6vuKJHHl5kox/BaKbhiXzqQOwK4cO22yElGp2OCmjwVhT3HmxgyPGnJfQ==}

  buffer@5.7.1:
    resolution: {integrity: sha512-EHcyIPBQ4BSGlvjB16k5KgAJ27CIsHY/2JBmCRReo48y9rQ3MaUzWX3KVlBa4U7MyX02HdVj0K7C3WaB3ju7FQ==}

  bufferutil@4.0.8:
    resolution: {integrity: sha512-4T53u4PdgsXqKaIctwF8ifXlRTTmEPJ8iEPWFdGZvcf7sbwYo6FKFEX9eNNAnzFZ7EzJAQ3CJeOtCRA4rDp7Pw==}
    engines: {node: '>=6.14.2'}

  builder-util-runtime@9.2.10:
    resolution: {integrity: sha512-6p/gfG1RJSQeIbz8TK5aPNkoztgY1q5TgmGFMAXcY8itsGW6Y2ld1ALsZ5UJn8rog7hKF3zHx5iQbNQ8uLcRlw==}
    engines: {node: '>=12.0.0'}

  builder-util-runtime@9.2.4:
    resolution: {integrity: sha512-upp+biKpN/XZMLim7aguUyW8s0FUpDvOtK6sbanMFDAMBzpHDqdhgVYm6zc9HJ6nWo7u2Lxk60i2M6Jd3aiNrA==}
    engines: {node: '>=12.0.0'}

  builder-util@24.13.1:
    resolution: {integrity: sha512-NhbCSIntruNDTOVI9fdXz0dihaqX2YuE1D6zZMrwiErzH4ELZHE6mdiB40wEgZNprDia+FghRFgKoAqMZRRjSA==}

  busboy@1.6.0:
    resolution: {integrity: sha512-8SFQbg/0hQ9xy3UNTB0YEnsNBbWfhf7RtnzpL7TkBiTBRfrQ9Fxcnz7VJsleJpyp6rVLvXiuORqjlHi5q+PYuA==}
    engines: {node: '>=10.16.0'}

  bytes@3.1.2:
    resolution: {integrity: sha512-/Nf7TyzTx6S3yRJObOAV7956r8cr2+Oj8AC5dt8wSP3BQAoeX58NoHyCU8P8zGkNXStjTSi6fzO6F0pBdcYbEg==}
    engines: {node: '>= 0.8'}

  cac@6.7.14:
    resolution: {integrity: sha512-b6Ilus+c3RrdDk+JhLKUAQfzzgLEPy6wcXqS7f/xe1EETvsDP6GORG7SFuOs6cID5YkqchW/LXZbX5bc8j7ZcQ==}
    engines: {node: '>=8'}

  cacache@16.1.3:
    resolution: {integrity: sha512-/+Emcj9DAXxX4cwlLmRI9c166RuL3w30zp4R7Joiv2cQTtTtA+jeuCAjH3ZlGnYS3tKENSrKhAzVVP9GVyzeYQ==}
    engines: {node: ^12.13.0 || ^14.15.0 || >=16.0.0}

  cache-content-type@1.0.1:
    resolution: {integrity: sha512-IKufZ1o4Ut42YUrZSo8+qnMTrFuKkvyoLXUywKz9GJ5BrhOFGhLdkx9sG4KAnVvbY6kEcSFjLQul+DVmBm2bgA==}
    engines: {node: '>= 6.0.0'}

  cacheable-lookup@5.0.4:
    resolution: {integrity: sha512-2/kNscPhpcxrOigMZzbiWF7dz8ilhb/nIHU3EyZiXWXpeq/au8qJ8VhdftMkty3n7Gj6HIGalQG8oiBNB3AJgA==}
    engines: {node: '>=10.6.0'}

  cacheable-request@2.1.4:
    resolution: {integrity: sha512-vag0O2LKZ/najSoUwDbVlnlCFvhBE/7mGTY2B5FgCBDcRD+oVV1HYTOwM6JZfMg/hIcM6IwnTZ1uQQL5/X3xIQ==}

  cacheable-request@7.0.4:
    resolution: {integrity: sha512-v+p6ongsrp0yTGbJXjgxPow2+DL93DASP4kXCDKb8/bwRtt9OEF3whggkkDkGNzgcWy2XaF4a8nZglC7uElscg==}
    engines: {node: '>=8'}

  call-bind@1.0.7:
    resolution: {integrity: sha512-GHTSNSYICQ7scH7sZ+M2rFopRoLh8t2bLSW6BbgrtLsahOIB5iyAVJf9GjWK3cYTDaMj4XdBpM1cA6pIS0Kv2w==}
    engines: {node: '>= 0.4'}

  callsites@3.1.0:
    resolution: {integrity: sha512-P8BjAsXvZS+VIDUI11hHCQEv74YT67YUi5JJFNWIqL235sBmjX4+qx9Muvls5ivyNENctx46xQLQ3aTuE7ssaQ==}
    engines: {node: '>=6'}

  camel-case@4.1.2:
    resolution: {integrity: sha512-gxGWBrTT1JuMx6R+o5PTXMmUnhnVzLQ9SNutD4YqKtI6ap897t3tKECYla6gCWEkplXnlNybEkZg9GEGxKFCgw==}

  caniuse-lite@1.0.30001678:
    resolution: {integrity: sha512-RR+4U/05gNtps58PEBDZcPWTgEO2MBeoPZ96aQcjmfkBWRIDfN451fW2qyDA9/+HohLLIL5GqiMwA+IB1pWarw==}

  catharsis@0.9.0:
    resolution: {integrity: sha512-prMTQVpcns/tzFgFVkVp6ak6RykZyWb3gu8ckUpd6YkTlacOd3DXGJjIpD4Q6zJirizvaiAjSSHlOsA+6sNh2A==}
    engines: {node: '>= 10'}

  chai@5.2.0:
    resolution: {integrity: sha512-mCuXncKXk5iCLhfhwTc0izo0gtEmpz5CtG2y8GiOINBlMVS6v8TMRc5TaLWKS6692m9+dVVfzgeVxR5UxWHTYw==}
    engines: {node: '>=12'}

  chalk@4.1.2:
    resolution: {integrity: sha512-oKnbhFyRIXpUuez8iBMmyEa4nbj4IOQyuhc/wy9kY7/WVPcwIO9VA668Pu8RkO7+0G76SLROeyw9CpQ061i4mA==}
    engines: {node: '>=10'}

  check-disk-space@3.4.0:
    resolution: {integrity: sha512-drVkSqfwA+TvuEhFipiR1OC9boEGZL5RrWvVsOthdcvQNXyCCuKkEiTOTXZ7qxSf/GLwq4GvzfrQD/Wz325hgw==}
    engines: {node: '>=16'}

  check-error@2.1.1:
    resolution: {integrity: sha512-OAlb+T7V4Op9OwdkjmguYRqncdlx5JiofwOAUkmTF+jNdHwzTaTs4sRAGpzLF3oOz5xAyDGrPgeIDFQmDOTiJw==}
    engines: {node: '>= 16'}

  chokidar@3.6.0:
    resolution: {integrity: sha512-7VT13fmjotKpGipCW9JEQAusEPE+Ei8nl6/g4FBAmIm0GOOLMua9NDDo/DWp0ZAxCr3cPq5ZpBqmPAQgDda2Pw==}
    engines: {node: '>= 8.10.0'}

  chownr@1.1.4:
    resolution: {integrity: sha512-jJ0bqzaylmJtVnNgzTeSOs8DPavpbYgEr/b0YL8/2GO3xJEhInFmhKMUnEJQjZumK7KXGFhUy89PrsJWlakBVg==}

  chownr@2.0.0:
    resolution: {integrity: sha512-bIomtDF5KGpdogkLd9VspvFzk9KfpyyGlS8YFVZl7TGPBHL5snIOnxeshwVgPteQ9b4Eydl+pVbIyE1DcvCWgQ==}
    engines: {node: '>=10'}

  chownr@3.0.0:
    resolution: {integrity: sha512-+IxzY9BZOQd/XuYPRmrvEVjF/nqj5kgT4kEq7VofrDoM1MxoRjEWkrCC3EtLi59TVawxTAn+orJwFQcrqEN1+g==}
    engines: {node: '>=18'}

  chromium-pickle-js@0.2.0:
    resolution: {integrity: sha512-1R5Fho+jBq0DDydt+/vHWj5KJNJCKdARKOCwZUen84I5BreWoLqRLANH1U87eJy1tiASPtMnGqJJq0ZsLoRPOw==}

  ci-info@3.9.0:
    resolution: {integrity: sha512-NIxF55hv4nSqQswkAeiOi1r83xy8JldOFDTWiug55KBu9Jnblncd2U6ViHmYgHf01TPZS77NJBhBMKdWj9HQMQ==}
    engines: {node: '>=8'}

  clean-stack@2.2.0:
    resolution: {integrity: sha512-4diC9HaTE+KRAMWhDhrGOECgWZxoevMc5TlkObMqNSsVU62PYzXZ/SMTjzyGAFF1YusgxGcSWTEXBhp0CPwQ1A==}
    engines: {node: '>=6'}

  cli-cursor@3.1.0:
    resolution: {integrity: sha512-I/zHAwsKf9FqGoXM4WWRACob9+SNukZTd94DWF57E4toouRulbCxcUh6RKUEOQlYTHJnzkPMySvPNaaSLNfLZw==}
    engines: {node: '>=8'}

  cli-progress@3.12.0:
    resolution: {integrity: sha512-tRkV3HJ1ASwm19THiiLIXLO7Im7wlTuKnvkYaTkyoAPefqjNg7W7DHKUlGRxy9vxDvbyCYQkQozvptuMkGCg8A==}
    engines: {node: '>=4'}

  cli-spinners@2.9.2:
    resolution: {integrity: sha512-ywqV+5MmyL4E7ybXgKys4DugZbX0FC6LnwrhjuykIjnK9k8OQacQ7axGKnjDXWNhns0xot3bZI5h55H8yo9cJg==}
    engines: {node: '>=6'}

  cli-truncate@2.1.0:
    resolution: {integrity: sha512-n8fOixwDD6b/ObinzTrp1ZKFzbgvKZvuz/TvejnLn1aQfC6r52XEx85FmuC+3HI+JM7coBRXUvNqEU2PHVrHpg==}
    engines: {node: '>=8'}

  cli-truncate@4.0.0:
    resolution: {integrity: sha512-nPdaFdQ0h/GEigbPClz11D0v/ZJEwxmeVZGeMo3Z5StPtUTkA9o1lD6QwoirYiSDzbcwn2XcjwmCp68W1IS4TA==}
    engines: {node: '>=18'}

  cliui@7.0.4:
    resolution: {integrity: sha512-OcRE68cOsVMXp1Yvonl/fzkQOyjLSu/8bhPDfQt0e0/Eb283TKP20Fs2MqoPsr9SwA595rRCA+QMzYc9nBP+JQ==}

  cliui@8.0.1:
    resolution: {integrity: sha512-BSeNnyus75C4//NQ9gQt1/csTXyo/8Sb+afLAkzAptFuMsod9HFokGNudZpi/oQV73hnVK+sR+5PVRMd+Dr7YQ==}
    engines: {node: '>=12'}

  clone-response@1.0.2:
    resolution: {integrity: sha512-yjLXh88P599UOyPTFX0POsd7WxnbsVsGohcwzHOLspIhhpalPw1BcqED8NblyZLKcGrL8dTgMlcaZxV2jAD41Q==}

  clone-response@1.0.3:
    resolution: {integrity: sha512-ROoL94jJH2dUVML2Y/5PEDNaSHgeOdSDicUyS7izcF63G6sTc/FTjLub4b8Il9S8S0beOfYt0TaA5qvFK+w0wA==}

  clone@1.0.4:
    resolution: {integrity: sha512-JQHZ2QMW6l3aH/j6xCqQThY/9OH4D/9ls34cgkUBiEeocRTU04tHfKPBsUK1PqZCUQM7GiA0IIXJSuXHI64Kbg==}
    engines: {node: '>=0.8'}

  co-body@6.2.0:
    resolution: {integrity: sha512-Kbpv2Yd1NdL1V/V4cwLVxraHDV6K8ayohr2rmH0J87Er8+zJjcTa6dAn9QMPC9CRgU8+aNajKbSf1TzDB1yKPA==}
    engines: {node: '>=8.0.0'}

  co@4.6.0:
    resolution: {integrity: sha512-QVb0dM5HvG+uaxitm8wONl7jltx8dqhfU33DcqtOZcLSVIKSDDLDi7+0LbAKiyI8hD9u42m2YxXSkMGWThaecQ==}
    engines: {iojs: '>= 1.0.0', node: '>= 0.12.0'}

  color-convert@2.0.1:
    resolution: {integrity: sha512-RRECPsj7iu/xb5oKYcsFHSppFNnsj/52OVTRKb4zP5onXwVF3zVmmToNcOfGC+CRDpfK/U584fMg38ZHCaElKQ==}
    engines: {node: '>=7.0.0'}

  color-name@1.1.4:
    resolution: {integrity: sha512-dOy+3AuW3a2wNbZHIuMZpTcgjGuLU/uBL/ubcZF9OXbDo8ff4O8yVp5Bf0efS8uEoYo5q4Fx7dY9OgQGXgAsQA==}

  combined-stream@1.0.8:
    resolution: {integrity: sha512-FQN4MRfuJeHf7cBbBMJFXhKSDq+2kAArBlmRBvcvFE5BB1HZKXtSFASDhdlz9zOYwxh8lDdnvmMOe/+5cdoEdg==}
    engines: {node: '>= 0.8'}

  commander@12.1.0:
    resolution: {integrity: sha512-Vw8qHK3bZM9y/P10u3Vib8o/DdkvA2OtPtZvD871QKjy74Wj1WSKFILMPRPSdUSx5RFK1arlJzEtA4PkFgnbuA==}
    engines: {node: '>=18'}

  commander@2.20.3:
    resolution: {integrity: sha512-GpVkmM8vF2vQUkj2LvZmD35JxeJOLCwJ9cUkugyk2nuhbv3+mJvpLYYt+0+USMxE+oj+ey/lJEnhZw75x/OMcQ==}

  commander@5.1.0:
    resolution: {integrity: sha512-P0CysNDQ7rtVw4QIQtm+MRxV66vKFSvlsQvGYXZWR3qFU0jlMKHZZZgw8e+8DSah4UDKMqnknRDQz+xuQXQ/Zg==}
    engines: {node: '>= 6'}

  commondir@1.0.1:
    resolution: {integrity: sha512-W9pAhw0ja1Edb5GVdIF1mjZw/ASI0AlShXM83UUGe2DVr5TdAPEA1OA8m/g8zWp9x6On7gqufY+FatDbC3MDQg==}

  compare-version@0.1.2:
    resolution: {integrity: sha512-pJDh5/4wrEnXX/VWRZvruAGHkzKdr46z11OlTPN+VrATlWWhSKewNCJ1futCO5C7eJB3nPMFZA1LeYtcFboZ2A==}
    engines: {node: '>=0.10.0'}

  compress-commons@4.1.2:
    resolution: {integrity: sha512-D3uMHtGc/fcO1Gt1/L7i1e33VOvD4A9hfQLP+6ewd+BvG/gQ84Yh4oftEhAdjSMgBgwGL+jsppT7JYNpo6MHHg==}
    engines: {node: '>= 10'}

  concat-map@0.0.1:
    resolution: {integrity: sha512-/Srv4dswyQNBfohGpz9o6Yb3Gz3SrUDqBH5rTuhGR7ahtlbYKnVxw2bCFMRljaA7EXHaXZ8wsHdodFvbkhKmqg==}

  concat-stream@1.6.2:
    resolution: {integrity: sha512-27HBghJxjiZtIk3Ycvn/4kbJk/1uZuJFfuPEns6LaEvpvG1f0hTea8lilrouyo9mVc2GWdcEZ8OLoGmSADlrCw==}
    engines: {'0': node >= 0.8}

  conf@13.0.1:
    resolution: {integrity: sha512-l9Uwc9eOnz39oADzGO2cSBDi7siv8lwO+31ocQ2nOJijnDiW3pxqm9VV10DPYUO28wW83DjABoUqY1nfHRR2hQ==}
    engines: {node: '>=18'}

  confbox@0.1.8:
    resolution: {integrity: sha512-RMtmw0iFkeR4YV+fUOSucriAQNb9g8zFR52MWCtl+cCZOFRNL6zeB395vPzFhEjjn4fMxXudmELnl/KF/WrK6w==}

  confbox@0.2.2:
    resolution: {integrity: sha512-1NB+BKqhtNipMsov4xI/NnhCKp9XG9NamYp5PVm9klAT0fsrNPjaFICsCFhNhwZJKNh7zB/3q8qXz0E9oaMNtQ==}

  config-file-ts@0.2.6:
    resolution: {integrity: sha512-6boGVaglwblBgJqGyxm4+xCmEGcWgnWHSWHY5jad58awQhB6gftq0G8HbzU39YqCIYHMLAiL1yjwiZ36m/CL8w==}

  content-disposition@0.5.4:
    resolution: {integrity: sha512-FveZTNuGw04cxlAiWbzi6zTAL/lhehaWbTtgluJh4/E95DqMwTmha3KZN1aAWA8cFIhHzMZUvLevkw5Rqk+tSQ==}
    engines: {node: '>= 0.6'}

  content-type@1.0.5:
    resolution: {integrity: sha512-nTjqfcBFEipKdXCv4YDQWCfmcLZKm81ldF0pAopTvyrFGVbcR6P/VAAd5G7N+0tTr8QqiU0tFadD6FK4NtJwOA==}
    engines: {node: '>= 0.6'}

  convert-source-map@2.0.0:
    resolution: {integrity: sha512-Kvp459HrV2FEJ1CAsi1Ku+MY3kasH19TFykTz2xWmMeq6bk2NU3XXvfJ+Q61m0xktWwt+1HSYf3JZsTms3aRJg==}

  cookies@0.9.1:
    resolution: {integrity: sha512-TG2hpqe4ELx54QER/S3HQ9SRVnQnGBtKUz5bLQWtYAQ+o6GpgMs6sYUvaiJjVxb+UXwhRhAEP3m7LbsIZ77Hmw==}
    engines: {node: '>= 0.8'}

  copy-anything@2.0.6:
    resolution: {integrity: sha512-1j20GZTsvKNkc4BY3NpMOM8tt///wY3FpIzozTOFO2ffuZcV61nojHXVKIy3WM+7ADCy5FVhdZYHYDdgTU0yJw==}

  copy-anything@3.0.5:
    resolution: {integrity: sha512-yCEafptTtb4bk7GLEQoM8KVJpxAfdBJYaXyzQEgQQQgYrZiDp8SJmGKlYza6CYjEDNstAdNdKA3UuoULlEbS6w==}
    engines: {node: '>=12.13'}

  core-util-is@1.0.2:
    resolution: {integrity: sha512-3lqz5YjWTYnW6dlDa5TLaTCcShfar1e40rmcJVwCBJC6mWlFuj0eCHIElmG1g5kyuJ/GD+8Wn4FFCcz4gJPfaQ==}

  core-util-is@1.0.3:
    resolution: {integrity: sha512-ZQBvi1DcpJ4GDqanjucZ2Hj3wEO5pZDS89BWbkcrvdxksJorwUDDZamX9ldFkp9aw2lmBDLgkObEA4DWNJ9FYQ==}

  crc-32@1.2.2:
    resolution: {integrity: sha512-ROmzCKrTnOwybPcJApAA6WBWij23HVfGVNKqqrZpuyZOHqK2CwHSvpGuyt/UNNvaIjEd8X5IFGp4Mh+Ie1IHJQ==}
    engines: {node: '>=0.8'}
    hasBin: true

  crc32-stream@4.0.3:
    resolution: {integrity: sha512-NT7w2JVU7DFroFdYkeq8cywxrgjPHWkdX1wjpRQXPX5Asews3tA+Ght6lddQO5Mkumffp3X7GEqku3epj2toIw==}
    engines: {node: '>= 10'}

  crc@3.8.0:
    resolution: {integrity: sha512-iX3mfgcTMIq3ZKLIsVFAbv7+Mc10kxabAGQb8HvjA1o3T1PIYprbakQ65d3I+2HGHt6nSKkM9PYjgoJO2KcFBQ==}

  cross-fetch@4.0.0:
    resolution: {integrity: sha512-e4a5N8lVvuLgAWgnCrLr2PP0YyDOTHa9H/Rj54dirp61qXnNq46m82bRhNqIA5VccJtWBvPTFRV3TtvHUKPB1g==}

  cross-spawn@7.0.5:
    resolution: {integrity: sha512-ZVJrKKYunU38/76t0RMOulHOnUcbU9GbpWKAOZ0mhjr7CX6FVrH+4FrAapSOekrgFQ3f/8gwMEuIft0aKq6Hug==}
    engines: {node: '>= 8'}

  crypto-js@4.2.0:
    resolution: {integrity: sha512-KALDyEYgpY+Rlob/iriUtjV6d5Eq+Y191A5g4UqLAi8CyGP9N1+FdVbkc1SxKc2r4YAYqG8JzO2KGL+AizD70Q==}

  css-render@0.15.14:
    resolution: {integrity: sha512-9nF4PdUle+5ta4W5SyZdLCCmFd37uVimSjg1evcTqKJCyvCEEj12WKzOSBNak6r4im4J4iYXKH1OWpUV5LBYFg==}

  cssesc@3.0.0:
    resolution: {integrity: sha512-/Tb/JcjK111nNScGob5MNtsntNM1aCNUDipB/TkwZFhyDrrE47SOx/18wF2bbjgc3ZzCSKW1T5nt5EbFoAz/Vg==}
    engines: {node: '>=4'}
    hasBin: true

  csstype@3.0.11:
    resolution: {integrity: sha512-sa6P2wJ+CAbgyy4KFssIb/JNMLxFvKF1pCYCSXS8ZMuqZnMsrxqI2E5sPyoTpxoPU/gVZMzr2zjOfg8GIZOMsw==}

  csstype@3.1.3:
    resolution: {integrity: sha512-M1uQkMl8rQK/szD0LNhtqxIPLpimGm8sOBwU7lLnCpSbTyY3yeU1Vc7l4KT5zT4s/yOxHH5O7tIuuLOCnLADRw==}

  date-fns-tz@3.2.0:
    resolution: {integrity: sha512-sg8HqoTEulcbbbVXeg84u5UnlsQa8GS5QXMqjjYIhS4abEVVKIUwe0/l/UhrZdKaL/W5eWZNlbTeEIiOXTcsBQ==}
    peerDependencies:
      date-fns: ^3.0.0 || ^4.0.0

  date-fns@3.6.0:
    resolution: {integrity: sha512-fRHTG8g/Gif+kSh50gaGEdToemgfj74aRX3swtiouboip5JDLAyDE9F11nHMIcvOaXeOC6D7SpNhi7uFyB7Uww==}

  de-indent@1.0.2:
    resolution: {integrity: sha512-e/1zu3xH5MQryN2zdVaF0OrdNLUbvWxzMbi+iNA6Bky7l1RoP8a2fIbRocyHclXt/arDrrR6lL3TqFD9pMQTsg==}

  debounce-fn@6.0.0:
    resolution: {integrity: sha512-rBMW+F2TXryBwB54Q0d8drNEI+TfoS9JpNTAoVpukbWEhjXQq4rySFYLaqXMFXwdv61Zb2OHtj5bviSoimqxRQ==}
    engines: {node: '>=18'}

  debug@2.6.9:
    resolution: {integrity: sha512-bC7ElrdJaJnPbAP+1EotYvqZsb3ecl5wi6Bfi6BJTUcNowp6cvspg0jXznRTKDjm/E7AdgFBVeAPVMNcKGsHMA==}
    peerDependencies:
      supports-color: '*'
    peerDependenciesMeta:
      supports-color:
        optional: true

  debug@4.3.7:
    resolution: {integrity: sha512-Er2nc/H7RrMXZBFCEim6TCmMk02Z8vLC2Rbi1KEBggpo0fS6l0S1nnapwmIi3yW/+GOJap1Krg4w0Hg80oCqgQ==}
    engines: {node: '>=6.0'}
    peerDependencies:
      supports-color: '*'
    peerDependenciesMeta:
      supports-color:
        optional: true

  debug@4.4.0:
    resolution: {integrity: sha512-6WTZ/IxCY/T6BALoZHaE4ctp9xm+Z5kY/pzYaCHRFeyVhojxlrm+46y68HA6hr0TcwEssoxNiDEUJQjfPZ/RYA==}
    engines: {node: '>=6.0'}
    peerDependencies:
      supports-color: '*'
    peerDependenciesMeta:
      supports-color:
        optional: true

  decode-uri-component@0.2.2:
    resolution: {integrity: sha512-FqUYQ+8o158GyGTrMFJms9qh3CqTKvAqgqsTnkLI8sKu0028orqBhxNMFkFen0zGyg6epACD32pjVk58ngIErQ==}
    engines: {node: '>=0.10'}

  decode-uri-component@0.4.1:
    resolution: {integrity: sha512-+8VxcR21HhTy8nOt6jf20w0c9CADrw1O8d+VZ/YzzCt4bJ3uBjw+D1q2osAB8RnpwwaeYBxy0HyKQxD5JBMuuQ==}
    engines: {node: '>=14.16'}

  decompress-response@3.3.0:
    resolution: {integrity: sha512-BzRPQuY1ip+qDonAOz42gRm/pg9F768C+npV/4JOsxRC2sq+Rlk+Q4ZCAsOhnIaMrgarILY+RMUIvMmmX1qAEA==}
    engines: {node: '>=4'}

  decompress-response@6.0.0:
    resolution: {integrity: sha512-aW35yZM6Bb/4oJlZncMH2LCoZtJXTRxES17vE3hoRiowU2kWHaJKFkSBDnDR+cm9J+9QhXmREyIfv0pji9ejCQ==}
    engines: {node: '>=10'}

  decompress-tar@4.1.1:
    resolution: {integrity: sha512-JdJMaCrGpB5fESVyxwpCx4Jdj2AagLmv3y58Qy4GE6HMVjWz1FeVQk1Ct4Kye7PftcdOo/7U7UKzYBJgqnGeUQ==}
    engines: {node: '>=4'}

  decompress-tarbz2@4.1.1:
    resolution: {integrity: sha512-s88xLzf1r81ICXLAVQVzaN6ZmX4A6U4z2nMbOwobxkLoIIfjVMBg7TeguTUXkKeXni795B6y5rnvDw7rxhAq9A==}
    engines: {node: '>=4'}

  decompress-targz@4.1.1:
    resolution: {integrity: sha512-4z81Znfr6chWnRDNfFNqLwPvm4db3WuZkqV+UgXQzSngG3CEKdBkw5jrv3axjjL96glyiiKjsxJG3X6WBZwX3w==}
    engines: {node: '>=4'}

  decompress-unzip@4.0.1:
    resolution: {integrity: sha512-1fqeluvxgnn86MOh66u8FjbtJpAFv5wgCT9Iw8rcBqQcCo5tO8eiJw7NNTrvt9n4CRBVq7CstiS922oPgyGLrw==}
    engines: {node: '>=4'}

  decompress@4.2.1:
    resolution: {integrity: sha512-e48kc2IjU+2Zw8cTb6VZcJQ3lgVbS4uuB1TfCHbiZIP/haNXm+SVyhu+87jts5/3ROpd82GSVCoNs/z8l4ZOaQ==}
    engines: {node: '>=4'}

  deep-eql@5.0.2:
    resolution: {integrity: sha512-h5k/5U50IJJFpzfL6nO9jaaumfjO/f2NjK/oYB2Djzm4p9L+3T9qWpZqZ2hAbLPuuYq9wrU08WQyBTL5GbPk5Q==}
    engines: {node: '>=6'}

  deep-equal@1.0.1:
    resolution: {integrity: sha512-bHtC0iYvWhyaTzvV3CZgPeZQqCOBGyGsVV7v4eevpdkLHfiSrXUdBG+qAuSz4RI70sszvjQ1QSZ98An1yNwpSw==}

  deep-extend@0.6.0:
    resolution: {integrity: sha512-LOHxIOaPYdHlJRtCQfDIVZtfw/ufM8+rVj649RIHzcm/vGwQRXFt6OPqIFWsm2XEMrNIEtWR64sY1LEKD2vAOA==}
    engines: {node: '>=4.0.0'}

  deep-is@0.1.4:
    resolution: {integrity: sha512-oIPzksmTg4/MriiaYGO+okXDT7ztn/w3Eptv/+gSIdMdKsJo0u4CfYNFJPy+4SKMuCqGw2wxnA+URMg3t8a/bQ==}

  deepmerge@4.3.1:
    resolution: {integrity: sha512-3sUqbMEc77XqpdNO7FRyRog+eW3ph+GYCbj+rK+uYyRMuwsVy0rMiVtPn+QJlKFvWP/1PYpapqYn0Me2knFn+A==}
    engines: {node: '>=0.10.0'}

  defaults@1.0.4:
    resolution: {integrity: sha512-eFuaLoy/Rxalv2kr+lqMlUnrDWV+3j4pljOIJgLIhI058IQfWJ7vXhyEIHu+HtC738klGALYxOKDO0bQP3tg8A==}

  defer-to-connect@2.0.1:
    resolution: {integrity: sha512-4tvttepXG1VaYGrRibk5EwJd1t4udunSOVMdLSAL6mId1ix438oPwPZMALY41FCijukO1L0twNcGsdzS7dHgDg==}
    engines: {node: '>=10'}

  define-data-property@1.1.4:
    resolution: {integrity: sha512-rBMvIzlpA8v6E+SJZoo++HAYqsLrkg7MSfIinMPFhmkorw7X+dOXVJQs+QT69zGkzMyfDnIMN2Wid1+NbL3T+A==}
    engines: {node: '>= 0.4'}

  define-properties@1.2.1:
    resolution: {integrity: sha512-8QmQKqEASLd5nx0U1B1okLElbUuuttJ/AnYmRXbbbGDWh6uS208EjD4Xqq/I9wK7u0v6O08XhTWnt5XtEbR6Dg==}
    engines: {node: '>= 0.4'}

  delayed-stream@1.0.0:
    resolution: {integrity: sha512-ZySD7Nf91aLB0RxL4KGrKHBXl7Eds1DAmEdcoVawXnLD7SDhpNgtuII2aAkg7a7QS41jxPSZ17p4VdGnMHk3MQ==}
    engines: {node: '>=0.4.0'}

  delegates@1.0.0:
    resolution: {integrity: sha512-bd2L678uiWATM6m5Z1VzNCErI3jiGzt6HGY8OVICs40JQq/HALfbyNJmp0UDakEY4pMMaN0Ly5om/B1VI/+xfQ==}

  depd@1.1.2:
    resolution: {integrity: sha512-7emPTl6Dpo6JRXOXjLRxck+FlLRX5847cLKEn00PLAgc3g2hTZZgr+e4c2v6QpSmLeFP3n5yUo7ft6avBK/5jQ==}
    engines: {node: '>= 0.6'}

  depd@2.0.0:
    resolution: {integrity: sha512-g7nH6P6dyDioJogAAGprGpCtVImJhpPk/roCzdb3fIh61/s/nPsfR6onyMwkCAR/OlC3yBC0lESvUoQEAssIrw==}
    engines: {node: '>= 0.8'}

  destroy@1.2.0:
    resolution: {integrity: sha512-2sJGJTaXIIaR1w4iJSNoN0hnMY7Gpc/n8D4qSCJw8QqFWXf7cuAgnEHxBpweaVcPevC2l3KpjYCx3NypQQgaJg==}
    engines: {node: '>= 0.8', npm: 1.2.8000 || >= 1.4.16}

  detect-libc@2.0.3:
    resolution: {integrity: sha512-bwy0MGW55bG41VqxxypOsdSdGqLwXPI/focwgTYCFMbdUiBAxLg9CFzG08sz2aqzknwiX7Hkl0bQENjg8iLByw==}
    engines: {node: '>=8'}

  detect-node@2.1.0:
    resolution: {integrity: sha512-T0NIuQpnTvFDATNuHN5roPwSBG83rFsuO+MXXH9/3N1eFbn4wcPjttvjMLEPWJ0RGUYgQE7cGgS3tNxbqCGM7g==}

  dir-compare@3.3.0:
    resolution: {integrity: sha512-J7/et3WlGUCxjdnD3HAAzQ6nsnc0WL6DD7WcwJb7c39iH1+AWfg+9OqzJNaI6PkBwBvm1mhZNL9iY/nRiZXlPg==}

  dir-glob@2.2.2:
    resolution: {integrity: sha512-f9LBi5QWzIW3I6e//uxZoLBlUt9kcp66qo0sSCxL6YZKc75R1c4MFCoe/LaZiBGmgujvQdxc5Bn3QhfyvK5Hsw==}
    engines: {node: '>=4'}

  dir-glob@3.0.1:
    resolution: {integrity: sha512-WkrWp9GR4KXfKGYzOLmTuGVi1UWFfws377n9cc55/tb6DuqyF6pcQ5AbiHEshaDpY9v6oaSr2XCDidGmMwdzIA==}
    engines: {node: '>=8'}

  dmg-builder@24.13.3:
    resolution: {integrity: sha512-rcJUkMfnJpfCboZoOOPf4L29TRtEieHNOeAbYPWPxlaBw/Z1RKrRA86dOI9rwaI4tQSc/RD82zTNHprfUHXsoQ==}

  dmg-license@1.0.11:
    resolution: {integrity: sha512-ZdzmqwKmECOWJpqefloC5OJy1+WZBBse5+MR88z9g9Zn4VY+WYUkAyojmhzJckH5YbbZGcYIuGAkY5/Ys5OM2Q==}
    engines: {node: '>=8'}
    os: [darwin]
    hasBin: true

  doctrine@3.0.0:
    resolution: {integrity: sha512-yS+Q5i3hBf7GBkd4KG8a7eBNNWNGLTaEwwYWUijIYM7zrlYDM0BFXHjjPWlWZ1Rg7UaddZeIDmi9jF3HmqiQ2w==}
    engines: {node: '>=6.0.0'}

  dom-walk@0.1.2:
    resolution: {integrity: sha512-6QvTW9mrGeIegrFXdtQi9pk7O/nSK6lSdXW2eqUspN5LWD7UTji2Fqw5V2YLjBpHEoU9Xl/eUWNpDeZvoyOv2w==}

  dot-prop@9.0.0:
    resolution: {integrity: sha512-1gxPBJpI/pcjQhKgIU91II6Wkay+dLcN3M6rf2uwP8hRur3HtQXjVrdAK3sjC0piaEuxzMwjXChcETiJl47lAQ==}
    engines: {node: '>=18'}

  dotenv-expand@5.1.0:
    resolution: {integrity: sha512-YXQl1DSa4/PQyRfgrv6aoNjhasp/p4qs9FjJ4q4cQk+8m4r6k4ZSiEyytKG8f8W9gi8WsQtIObNmKd+tMzNTmA==}

  dotenv@9.0.2:
    resolution: {integrity: sha512-I9OvvrHp4pIARv4+x9iuewrWycX6CcZtoAu1XrzPxc5UygMJXJZYmBsynku8IkrJwgypE5DGNjDPmPRhDCptUg==}
    engines: {node: '>=10'}

  douyu-api@0.1.0:
    resolution: {integrity: sha512-8ZrqLyavKXJVJDFTC/4E/7km3X7QPYQcj64KDHPD1YSx8ObajVWYqEybeunK8dvSMP7INHbvdFSEex90NqgNfA==}

  download@8.0.0:
    resolution: {integrity: sha512-ASRY5QhDk7FK+XrQtQyvhpDKanLluEEQtWl/J7Lxuf/b+i8RYh997QeXvL85xitrmRKVlx9c7eTrcRdq2GS4eA==}
    engines: {node: '>=10'}

  driver.js@1.3.1:
    resolution: {integrity: sha512-MvUdXbqSgEsgS/H9KyWb5Rxy0aE6BhOVT4cssi2x2XjmXea6qQfgdx32XKVLLSqTaIw7q/uxU5Xl3NV7+cN6FQ==}

  duplexer2@0.1.4:
    resolution: {integrity: sha512-asLFVfWWtJ90ZyOUHMqk7/S2w2guQKxUI2itj3d92ADHhxUSbCMGi1f1cBcJ7xM1To+pE/Khbwo1yuNbMEPKeA==}

  duplexer3@0.1.5:
    resolution: {integrity: sha512-1A8za6ws41LQgv9HrE/66jyC5yuSjQ3L/KOpFtoBilsAK2iA2wuS5rTt1OCzIvtS2V7nVmedsUU+DGRcjBmOYA==}

  eastasianwidth@0.2.0:
    resolution: {integrity: sha512-I88TYZWc9XiYHRQ4/3c5rjjfgkjhLyW2luGIheGERbNQ6OY7yTybanSpDXZa8y7VUP9YmDcYa+eyq4ca7iLqWA==}

  ee-first@1.1.1:
    resolution: {integrity: sha512-WMwm9LhRUo+WUaRN+vRuETqG89IgZphVSNkdFgeb6sS/E4OrDIN7t48CAewSHXc6C8lefD8KKfr5vY61brQlow==}

  ejs@3.1.10:
    resolution: {integrity: sha512-UeJmFfOrAQS8OJWPZ4qtgHyWExa088/MtK5UEyoJGFH67cDEXkZSviOiKRCZ4Xij0zxI3JECgYs3oKx+AizQBA==}
    engines: {node: '>=0.10.0'}
    hasBin: true

  electron-builder-squirrel-windows@24.13.3:
    resolution: {integrity: sha512-oHkV0iogWfyK+ah9ZIvMDpei1m9ZRpdXcvde1wTpra2U8AFDNNpqJdnin5z+PM1GbQ5BoaKCWas2HSjtR0HwMg==}

  electron-builder@24.13.3:
    resolution: {integrity: sha512-yZSgVHft5dNVlo31qmJAe4BVKQfFdwpRw7sFp1iQglDRCDD6r22zfRJuZlhtB5gp9FHUxCMEoWGq10SkCnMAIg==}
    engines: {node: '>=14.0.0'}
    hasBin: true

  electron-context-menu@4.0.4:
    resolution: {integrity: sha512-XPGj35npL8+MG9Lx5ukmK/h8KLmjYJ3e1GvwWKrNZvf2ocv746WXIyltoV1yWtkEPT7g2kQ8hFmu0ZupK5KieA==}
    engines: {node: '>=18'}

  electron-devtools-installer@3.2.0:
    resolution: {integrity: sha512-t3UczsYugm4OAbqvdImMCImIMVdFzJAHgbwHpkl5jmfu1izVgUcP/mnrPqJIpEeCK1uZGpt+yHgWEN+9EwoYhQ==}

  electron-dl@4.0.0:
    resolution: {integrity: sha512-USiB9816d2JzKv0LiSbreRfTg5lDk3lWh0vlx/gugCO92ZIJkHVH0UM18EHvKeadErP6Xn4yiTphWzYfbA2Ong==}
    engines: {node: '>=18'}

  electron-is-dev@3.0.1:
    resolution: {integrity: sha512-8TjjAh8Ec51hUi3o4TaU0mD3GMTOESi866oRNavj9A3IQJ7pmv+MJVmdZBFGw4GFT36X7bkqnuDNYvkQgvyI8Q==}
    engines: {node: '>=18'}

  electron-log@5.2.3:
    resolution: {integrity: sha512-BabCiEV+p362LzY0EFE8hyzeGknzKDWSbhS0VFfRYQGA4FHWXWSfaKJlvTR9LFepNoORXxc/BWvqBXIPgsVFgA==}
    engines: {node: '>= 14'}

  electron-publish@24.13.1:
    resolution: {integrity: sha512-2ZgdEqJ8e9D17Hwp5LEq5mLQPjqU3lv/IALvgp+4W8VeNhryfGhYEQC/PgDPMrnWUp+l60Ou5SJLsu+k4mhQ8A==}

  electron-store@10.0.0:
    resolution: {integrity: sha512-BU/QZh+5twHBprRdLu3YZX/rIarmZzhTNpJvAvqG1/yN0mNCrsMh0kl7bM4xaUKDNRiHz1r7wP/7Prjh7cleIw==}
    engines: {node: '>=20'}

  electron-to-chromium@1.5.55:
    resolution: {integrity: sha512-6maZ2ASDOTBtjt9FhqYPRnbvKU5tjG0IN9SztUOWYw2AzNDNpKJYLJmlK0/En4Hs/aiWnB+JZ+gW19PIGszgKg==}

  electron-updater@6.3.9:
    resolution: {integrity: sha512-2PJNONi+iBidkoC5D1nzT9XqsE8Q1X28Fn6xRQhO3YX8qRRyJ3mkV4F1aQsuRnYPqq6Hw+E51y27W75WgDoofw==}

  electron-vite@3.1.0:
    resolution: {integrity: sha512-M7aAzaRvSl5VO+6KN4neJCYLHLpF/iWo5ztchI/+wMxIieDZQqpbCYfaEHHHPH6eupEzfvZdLYdPdmvGqoVe0Q==}
    engines: {node: ^18.0.0 || >=20.0.0}
    hasBin: true
    peerDependencies:
      '@swc/core': ^1.0.0
      vite: ^4.0.0 || ^5.0.0 || ^6.0.0
    peerDependenciesMeta:
      '@swc/core':
        optional: true

  electron@37.2.6:
    resolution: {integrity: sha512-Ns6xyxE+hIK5UlujtRlw7w4e2Ju/ImCWXf1Q/PoOhc0N3/6SN6YW7+ujCarsHbxWnolbW+1RlkHtdklUJpjbPA==}
    engines: {node: '>= 12.20.55'}
    hasBin: true

  emitter-component@1.1.2:
    resolution: {integrity: sha512-QdXO3nXOzZB4pAjM0n6ZE+R9/+kPpECA/XSELIcc54NeYVnBqIk+4DFiBgK+8QbV3mdvTG6nedl7dTYgO+5wDw==}

  emoji-regex@10.4.0:
    resolution: {integrity: sha512-EC+0oUMY1Rqm4O6LLrgjtYDvcVYTy7chDnM4Q7030tP4Kwj3u/pR6gP9ygnp2CJMK5Gq+9Q2oqmrFJAz01DXjw==}

  emoji-regex@8.0.0:
    resolution: {integrity: sha512-MSjYzcWNOA0ewAHpz0MxpYFvwg6yjy1NG3xteoqz644VCo/RPgnr1/GGt+ic3iJTzQ8Eu3TdM14SawnVUmGE6A==}

  emoji-regex@9.2.2:
    resolution: {integrity: sha512-L18DaJsXSUk2+42pv8mLs5jJT2hqFkFE4j21wOmgbUqsZ2hL72NsUU785g9RXgo3s0ZNgVl42TiHp3ZtOv/Vyg==}

  encodeurl@1.0.2:
    resolution: {integrity: sha512-TPJXq8JqFaVYm2CWmPvnP2Iyo4ZSM7/QKcSmuMLDObfpH5fi7RUGmd/rTDf+rut/saiDiQEeVTNgAmJEdAOx0w==}
    engines: {node: '>= 0.8'}

  encoding@0.1.13:
    resolution: {integrity: sha512-ETBauow1T35Y/WZMkio9jiM0Z5xjHHmJ4XmjZOq1l/dXz3lr2sRn87nJy20RupqSh1F2m3HHPSp8ShIPQJrJ3A==}

  end-of-stream@1.4.4:
    resolution: {integrity: sha512-+uw1inIHVPQoaVuHzRyXd21icM+cnt4CzD5rW+NC1wjOUSTOs+Te7FOv7AhN7vS9x/oIyhLP5PR1H+phQAHu5Q==}

  entities@4.5.0:
    resolution: {integrity: sha512-V0hjH4dGPh9Ao5p0MoRY6BVqtwCjhz6vI5LT8AJ55H+4g9/4vbHx1I54fS0XuclLhDHArPQCiMjDxjaL8fPxhw==}
    engines: {node: '>=0.12'}

  env-paths@2.2.1:
    resolution: {integrity: sha512-+h1lkLKhZMTYjog1VEpJNG7NZJWcuc2DDk/qsqSTRRCOXiLjeQ1d1/udrUGhqMxUgAlwKNZ0cf2uqan5GLuS2A==}
    engines: {node: '>=6'}

  env-paths@3.0.0:
    resolution: {integrity: sha512-dtJUTepzMW3Lm/NPxRf3wP4642UWhjL2sQxc+ym2YMj1m/H2zDNQOlezafzkHwn6sMstjHTwG6iQQsctDW/b1A==}
    engines: {node: ^12.20.0 || ^14.13.1 || >=16.0.0}

  err-code@2.0.3:
    resolution: {integrity: sha512-2bmlRpNKBxT/CRmPOlyISQpNj+qSeYvcym/uT0Jx2bMOlKLtSy1ZmLuVxSEKKyor/N5yhvp/ZiG1oE3DEYMSFA==}

  errno@0.1.8:
    resolution: {integrity: sha512-dJ6oBr5SQ1VSd9qkk7ByRgb/1SH4JZjCHSW/mr63/QcXO9zLVxvJ6Oy13nio03rxpSnVDDjFor75SjVeZWPW/A==}
    hasBin: true

  es-define-property@1.0.0:
    resolution: {integrity: sha512-jxayLKShrEqqzJ0eumQbVhTYQM27CfT1T35+gCgDFoL82JLsXqTJ76zv6A0YLOgEnLUMvLzsDsGIrl8NFpT2gQ==}
    engines: {node: '>= 0.4'}

  es-errors@1.3.0:
    resolution: {integrity: sha512-Zf5H2Kxt2xjTvbJvP2ZWLEICxA6j+hAmMzIlypy4xcBg1vKVnx89Wy0GbS+kf5cwCVFFzdCFh2XSCFNULS6csw==}
    engines: {node: '>= 0.4'}

  es-module-lexer@1.6.0:
    resolution: {integrity: sha512-qqnD1yMU6tk/jnaMosogGySTZP8YtUgAffA9nMN+E/rjxcfRQ6IEk7IiozUjgxKoFHBGjTLnrHB/YC45r/59EQ==}

  es6-error@4.1.1:
    resolution: {integrity: sha512-Um/+FxMr9CISWh0bi5Zv0iOD+4cFh5qLeks1qhAopKVAJw3drgKbKySikp7wGhDL0HPeaja0P5ULZrxLkniUVg==}

  es6-promise@4.2.8:
    resolution: {integrity: sha512-HJDGx5daxeIvxdBxvG2cb9g4tEvwIk3i8+nhX0yGrYmZUzbkdg8QbDevheDB8gd0//uPj4c1EQua8Q+MViT0/w==}

  es6-promisify@5.0.0:
    resolution: {integrity: sha512-C+d6UdsYDk0lMebHNR4S2NybQMMngAOnOwYBQjTOiv0MkoJMP0Myw2mgpDLBcpfCmRLxyFqYhS/CfOENq4SJhQ==}

  esbuild@0.23.1:
    resolution: {integrity: sha512-VVNz/9Sa0bs5SELtn3f7qhJCDPCF5oMEl5cO9/SSinpE9hbPVvxbd572HH5AKiP7WD8INO53GgfDDhRjkylHEg==}
    engines: {node: '>=18'}
    hasBin: true

  esbuild@0.25.2:
    resolution: {integrity: sha512-16854zccKPnC+toMywC+uKNeYSv+/eXkevRAfwRD/G9Cleq66m8XFIrigkbvauLLlCfDL45Q2cWegSg53gGBnQ==}
    engines: {node: '>=18'}
    hasBin: true

  escalade@3.2.0:
    resolution: {integrity: sha512-WUj2qlxaQtO4g6Pq5c29GTcWGDyd8itL8zTlipgECz3JesAiiOKotd8JU6otB3PACgG6xkJUyVhboMS+bje/jA==}
    engines: {node: '>=6'}

  escape-goat@4.0.0:
    resolution: {integrity: sha512-2Sd4ShcWxbx6OY1IHyla/CVNwvg7XwZVoXZHcSu9w9SReNP1EzzD5T8NWKIR38fIqEns9kDWKUQTXXAmlDrdPg==}
    engines: {node: '>=12'}

  escape-html@1.0.3:
    resolution: {integrity: sha512-NiSupZ4OeuGwr68lGIeym/ksIZMJodUGOSCZ/FSnTxcrekbvqrgdUxlJOMpijaKZVjAJrWrGs/6Jy8OMuyj9ow==}

  escape-string-regexp@1.0.5:
    resolution: {integrity: sha512-vbRorB5FUQWvla16U8R/qgaFIya2qGzwDrNmCZuYKrbdSUMG6I1ZCGQRefkRVhuOkIGVne7BQ35DSfo1qvJqFg==}
    engines: {node: '>=0.8.0'}

  escape-string-regexp@2.0.0:
    resolution: {integrity: sha512-UpzcLCXolUWcNu5HtVMHYdXJjArjsF9C0aNnquZYY4uW/Vu0miy5YoWvbV345HauVvcAUnpRuhMMcqTcGOY2+w==}
    engines: {node: '>=8'}

  escape-string-regexp@4.0.0:
    resolution: {integrity: sha512-TtpcNJ3XAzx3Gq8sWRzJaVajRs0uVxA2YAkdb1jm2YkPz4G6egUFAyA3n5vtEIZefPk5Wa4UXbKuS5fKkJWdgA==}
    engines: {node: '>=10'}

  escape-string-regexp@5.0.0:
    resolution: {integrity: sha512-/veY75JbMK4j1yjvuUxuVsiS/hr/4iHs9FTT6cgTexxdE0Ly/glccBAkloH/DofkjRbZU3bnoj38mOmhkZ0lHw==}
    engines: {node: '>=12'}

  escodegen@1.14.3:
    resolution: {integrity: sha512-qFcX0XJkdg+PB3xjZZG/wKSuT1PnQWx57+TVSjIMmILd2yC/6ByYElPwJnslDsuWuSAp4AwJGumarAAmJch5Kw==}
    engines: {node: '>=4.0'}
    hasBin: true

  eslint-config-prettier@9.1.0:
    resolution: {integrity: sha512-NSWl5BFQWEPi1j4TjVNItzYV7dZXZ+wP6I6ZhrBGpChQhZRUaElihE9uRRkcbRnNb76UMKDF3r+WTmNcGPKsqw==}
    hasBin: true
    peerDependencies:
      eslint: '>=7.0.0'

  eslint-plugin-prettier@5.2.1:
    resolution: {integrity: sha512-gH3iR3g4JfF+yYPaJYkN7jEl9QbweL/YfkoRlNnuIEHEz1vHVlCmWOS+eGGiRuzHQXdJFCOTxRgvju9b8VUmrw==}
    engines: {node: ^14.18.0 || >=16.0.0}
    peerDependencies:
      '@types/eslint': '>=8.0.0'
      eslint: '>=8.0.0'
      eslint-config-prettier: '*'
      prettier: '>=3.0.0'
    peerDependenciesMeta:
      '@types/eslint':
        optional: true
      eslint-config-prettier:
        optional: true

  eslint-plugin-vue@9.32.0:
    resolution: {integrity: sha512-b/Y05HYmnB/32wqVcjxjHZzNpwxj1onBOvqW89W+V+XNG1dRuaFbNd3vT9CLbr2LXjEoq+3vn8DanWf7XU22Ug==}
    engines: {node: ^14.17.0 || >=16.0.0}
    peerDependencies:
      eslint: ^6.2.0 || ^7.0.0 || ^8.0.0 || ^9.0.0

  eslint-scope@7.2.2:
    resolution: {integrity: sha512-dOt21O7lTMhDM+X9mB4GX+DZrZtCUJPL/wlcTqxyrx5IvO0IYtILdtrQGQp+8n5S0gwSVmOf9NQrjMOgfQZlIg==}
    engines: {node: ^12.22.0 || ^14.17.0 || >=16.0.0}

  eslint-visitor-keys@3.4.3:
    resolution: {integrity: sha512-wpc+LXeiyiisxPlEkUzU6svyS1frIO3Mgxj1fdy7Pm8Ygzguax2N3Fa/D/ag1WqbOprdI+uY6wMUl8/a2G+iag==}
    engines: {node: ^12.22.0 || ^14.17.0 || >=16.0.0}

  eslint-visitor-keys@4.2.0:
    resolution: {integrity: sha512-UyLnSehNt62FFhSwjZlHmeokpRK59rcz29j+F1/aDgbkbRTk7wIc9XzdoasMUbRNKDM0qQt/+BJ4BrpFeABemw==}
    engines: {node: ^18.18.0 || ^20.9.0 || >=21.1.0}

  eslint@8.57.1:
    resolution: {integrity: sha512-ypowyDxpVSYpkXr9WPv2PAZCtNip1Mv5KTW0SCurXv/9iOpcrH9PaqUElksqEB6pChqHGDRCFTyrZlGhnLNGiA==}
    engines: {node: ^12.22.0 || ^14.17.0 || >=16.0.0}
    deprecated: This version is no longer supported. Please see https://eslint.org/version-support for other options.
    hasBin: true

  espree@9.6.1:
    resolution: {integrity: sha512-oruZaFkjorTpF32kDSI5/75ViwGeZginGGy2NoOSg3Q9bnwlnmDm4HLnkl0RE3n+njDXR037aY1+x58Z/zFdwQ==}
    engines: {node: ^12.22.0 || ^14.17.0 || >=16.0.0}

  esprima@4.0.1:
    resolution: {integrity: sha512-eGuFFw7Upda+g4p+QHvnW0RyTX/SVeJBDM/gCtMARO0cLuT2HcEKnTPvhjV6aGeqrCB/sbNop0Kszm0jsaWU4A==}
    engines: {node: '>=4'}
    hasBin: true

  esquery@1.6.0:
    resolution: {integrity: sha512-ca9pw9fomFcKPvFLXhBKUK90ZvGibiGOvRJNbjljY7s7uq/5YO4BOzcYtJqExdx99rF6aAcnRxHmcUHcz6sQsg==}
    engines: {node: '>=0.10'}

  esrecurse@4.3.0:
    resolution: {integrity: sha512-KmfKL3b6G+RXvP8N1vr3Tq1kL/oCFgn2NYXEtqP8/L3pKapUA4G8cFVaoF3SU323CD4XypR/ffioHmkti6/Tag==}
    engines: {node: '>=4.0'}

  estraverse@4.3.0:
    resolution: {integrity: sha512-39nnKffWz8xN1BU/2c79n9nB9HDzo0niYUqx6xyqUnyoAnQyyWpOTdZEeiCch8BBu515t4wp9ZmgVfVhn9EBpw==}
    engines: {node: '>=4.0'}

  estraverse@5.3.0:
    resolution: {integrity: sha512-MMdARuVEQziNTeJD8DgMqmhwR11BRQ/cBP+pLtYdSTnf3MIO8fFeiINEbX36ZdNlfU/7A9f3gUw49B3oQsvwBA==}
    engines: {node: '>=4.0'}

  estree-walker@2.0.2:
    resolution: {integrity: sha512-Rfkk/Mp/DL7JVje3u18FxFujQlTNR2q6QfMSMB7AvCBx91NGj/ba3kCfza0f6dVDbw7YlRf/nDrn7pQrCCyQ/w==}

  estree-walker@3.0.3:
    resolution: {integrity: sha512-7RUKfXgSMMkzt6ZuXmqapOurLGPPfgj6l9uRZ7lRGolvk0y2yocc35LdcxKC5PQZdn2DMqioAQ2NoWcrTKmm6g==}

  esutils@2.0.3:
    resolution: {integrity: sha512-kVscqXk4OCp68SZ0dkgEKVi6/8ij300KBWTJq32P/dYeWTSwK41WyTxalN1eRmA5Z9UU/LX9D7FWSmV9SAYx6g==}
    engines: {node: '>=0.10.0'}

  eventemitter3@5.0.1:
    resolution: {integrity: sha512-GWkBvjiSZK87ELrYOSESUYeVIc9mvLLf/nXalMOS5dYrgZq9o5OVkbZAVM06CVxYsCwH9BDZFPlQTlPA1j4ahA==}

  evtd@0.2.4:
    resolution: {integrity: sha512-qaeGN5bx63s/AXgQo8gj6fBkxge+OoLddLniox5qtLAEY5HSnuSlISXVPxnSae1dWblvTh4/HoMIB+mbMsvZzw==}

  execa@2.1.0:
    resolution: {integrity: sha512-Y/URAVapfbYy2Xp/gb6A0E7iR8xeqOCXsuuaoMn7A5PzrXUK84E1gyiEfq0wQd/GHA6GsoHWwhNq8anb0mleIw==}
    engines: {node: ^8.12.0 || >=9.7.0}

  expand-template@2.0.3:
    resolution: {integrity: sha512-XYfuKMvj4O35f/pOXLObndIRvyQ+/+6AhODh+OKWj9S9498pHHn/IMszH+gt0fBCRWMNfk1ZSp5x3AifmnI2vg==}
    engines: {node: '>=6'}

  expect-type@1.2.1:
    resolution: {integrity: sha512-/kP8CAwxzLVEeFrMm4kMmy4CCDlpipyA7MYLVrdJIkV0fYF0UaigQHRsxHiuY/GEea+bh4KSv3TIlgr+2UL6bw==}
    engines: {node: '>=12.0.0'}

  exponential-backoff@3.1.1:
    resolution: {integrity: sha512-dX7e/LHVJ6W3DE1MHWi9S1EYzDESENfLrYohG2G++ovZrYOkm4Knwa0mc1cn84xJOR4KEU0WSchhLbd0UklbHw==}

  exsolve@1.0.4:
    resolution: {integrity: sha512-xsZH6PXaER4XoV+NiT7JHp1bJodJVT+cxeSH1G0f0tlT0lJqYuHUP3bUx2HtfTDvOagMINYp8rsqusxud3RXhw==}

  ext-list@2.2.2:
    resolution: {integrity: sha512-u+SQgsubraE6zItfVA0tBuCBhfU9ogSRnsvygI7wht9TS510oLkBRXBsqopeUG/GBOIQyKZO9wjTqIu/sf5zFA==}
    engines: {node: '>=0.10.0'}

  ext-name@5.0.0:
    resolution: {integrity: sha512-yblEwXAbGv1VQDmow7s38W77hzAgJAO50ztBLMcUyUBfxv1HC+LGwtiEN+Co6LtlqT/5uwVOxsD4TNIilWhwdQ==}
    engines: {node: '>=4'}

  extract-zip@2.0.1:
    resolution: {integrity: sha512-GDhU9ntwuKyGXdZBUgTIe+vXnWj0fppUEtMDL0+idd5Sta8TGpHssn/eusA9mrPr9qNDym6SxAYZjNvCn/9RBg==}
    engines: {node: '>= 10.17.0'}
    hasBin: true

  extsprintf@1.4.1:
    resolution: {integrity: sha512-Wrk35e8ydCKDj/ArClo1VrPVmN8zph5V4AtHwIuHhvMXsKf73UT3BOD+azBIW+3wOJ4FhEH7zyaJCFvChjYvMA==}
    engines: {'0': node >=0.6.0}

  fast-deep-equal@3.1.3:
    resolution: {integrity: sha512-f3qQ9oQy9j2AhBe/H9VC91wLmKBCCU/gDOnKNAYG5hswO7BLKj09Hc5HYNz9cGI++xlpDCIgDaitVs03ATR84Q==}

  fast-diff@1.3.0:
    resolution: {integrity: sha512-VxPP4NqbUjj6MaAOafWeUn2cXWLcCtljklUtZf0Ind4XQ+QPtmA0b18zZy0jIQx+ExRVCR/ZQpBmik5lXshNsw==}

  fast-glob@3.3.2:
    resolution: {integrity: sha512-oX2ruAFQwf/Orj8m737Y5adxDQO0LAB7/S5MnxCdTNDd4p6BsyIVsv9JQsATbTSq8KHRpLwIHbVlUNatxd+1Ow==}
    engines: {node: '>=8.6.0'}

  fast-json-stable-stringify@2.1.0:
    resolution: {integrity: sha512-lhd/wF+Lk98HZoTCtlVraHtfh5XYijIjalXck7saUtuanSDyLMxnHhSXEDJqHxD7msR8D0uCmqlkwjCV8xvwHw==}

  fast-levenshtein@2.0.6:
    resolution: {integrity: sha512-DCXu6Ifhqcks7TZKY3Hxp3y6qphY5SJZmrWMDrKcERSOXWQdMhU9Ig/PYrzyw/ul9jOIyh0N4M0tbC5hodg8dw==}

  fast-uri@3.0.3:
    resolution: {integrity: sha512-aLrHthzCjH5He4Z2H9YZ+v6Ujb9ocRuW6ZzkJQOrTxleEijANq4v1TsaPaVG1PZcuurEzrLcWRyYBYXD5cEiaw==}

  fast-xml-parser@4.5.0:
    resolution: {integrity: sha512-/PlTQCI96+fZMAOLMZK4CWG1ItCbfZ/0jx7UIJFChPNrx7tcEgerUgWbeieCM9MfHInUDyK8DWYZ+YrywDJuTg==}
    hasBin: true

  fastq@1.17.1:
    resolution: {integrity: sha512-sRVD3lWVIXWg6By68ZN7vho9a1pQcN/WBFaAAsDDFzlJjvoGx0P8z7V1t72grFJfJhu3YPZBuu25f7Kaw2jN1w==}

  fd-slicer@1.1.0:
    resolution: {integrity: sha512-cE1qsB/VwyQozZ+q1dGxR8LBYNZeofhEdUNGSMbQD3Gw2lAzX9Zb3uIU6Ebc/Fmyjo9AWWfnn0AUCHqtevs/8g==}

  fdir@6.4.2:
    resolution: {integrity: sha512-KnhMXsKSPZlAhp7+IjUkRZKPb4fUyccpDrdFXbi4QL1qkmFh9kVY09Yox+n4MaOb3lHZ1Tv829C3oaaXoMYPDQ==}
    peerDependencies:
      picomatch: ^3 || ^4
    peerDependenciesMeta:
      picomatch:
        optional: true

  fdir@6.4.3:
    resolution: {integrity: sha512-PMXmW2y1hDDfTSRc9gaXIuCCRpuoz3Kaz8cUelp3smouvfT632ozg2vrT6lJsHKKOF59YLbOGfAWGUcKEfRMQw==}
    peerDependencies:
      picomatch: ^3 || ^4
    peerDependenciesMeta:
      picomatch:
        optional: true

  file-entry-cache@6.0.1:
    resolution: {integrity: sha512-7Gps/XWymbLk2QLYK4NzpMOrYjMhdIxXuIvy2QBsLE6ljuodKvdkWs/cpyJJ3CVIVpH0Oi1Hvg1ovbMzLdFBBg==}
    engines: {node: ^10.12.0 || >=12.0.0}

  file-saver@2.0.5:
    resolution: {integrity: sha512-P9bmyZ3h/PRG+Nzga+rbdI4OEpNDzAVyy74uVO9ATgzLK6VtAsYybF/+TOCvrc0MO793d6+42lLyZTw7/ArVzA==}

  file-type@11.1.0:
    resolution: {integrity: sha512-rM0UO7Qm9K7TWTtA6AShI/t7H5BPjDeGVDaNyg9BjHAj3PysKy7+8C8D137R88jnR3rFJZQB/tFgydl5sN5m7g==}
    engines: {node: '>=6'}

  file-type@3.9.0:
    resolution: {integrity: sha512-RLoqTXE8/vPmMuTI88DAzhMYC99I8BWv7zYP4A1puo5HIjEJ5EX48ighy4ZyKMG9EDXxBgW6e++cn7d1xuFghA==}
    engines: {node: '>=0.10.0'}

  file-type@4.4.0:
    resolution: {integrity: sha512-f2UbFQEk7LXgWpi5ntcO86OeA/cC80fuDDDaX/fZ2ZGel+AF7leRQqBBW1eJNiiQkrZlAoM6P+VYP5P6bOlDEQ==}
    engines: {node: '>=4'}

  file-type@5.2.0:
    resolution: {integrity: sha512-Iq1nJ6D2+yIO4c8HHg4fyVb8mAJieo1Oloy1mLLaB2PvezNedhBVm+QU7g0qM42aiMbRXTxKKwGD17rjKNJYVQ==}
    engines: {node: '>=4'}

  file-type@6.2.0:
    resolution: {integrity: sha512-YPcTBDV+2Tm0VqjybVd32MHdlEGAtuxS3VAYsumFokDSMG+ROT5wawGlnHDoz7bfMcMDt9hxuXvXwoKUx2fkOg==}
    engines: {node: '>=4'}

  file-uri-to-path@1.0.0:
    resolution: {integrity: sha512-0Zt+s3L7Vf1biwWZ29aARiVYLx7iMGnEUl9x33fbB/j3jR81u/O2LbqK+Bm1CDSNDKVtJ/YjwY7TUd5SkeLQLw==}

  filelist@1.0.4:
    resolution: {integrity: sha512-w1cEuf3S+DrLCQL7ET6kz+gmlJdbq9J7yXCSjK/OZCPA+qEN1WyF4ZAf0YYJa4/shHJra2t/d/r8SV4Ji+x+8Q==}

  filename-reserved-regex@2.0.0:
    resolution: {integrity: sha512-lc1bnsSr4L4Bdif8Xb/qrtokGbq5zlsms/CYH8PP+WtCkGNF65DPiQY8vG3SakEdRn8Dlnm+gW/qWKKjS5sZzQ==}
    engines: {node: '>=4'}

  filename-reserved-regex@3.0.0:
    resolution: {integrity: sha512-hn4cQfU6GOT/7cFHXBqeBg2TbrMBgdD0kcjLhvSQYYwm3s4B6cjvBfb7nBALJLAXqmU5xajSa7X2NnUud/VCdw==}
    engines: {node: ^12.20.0 || ^14.13.1 || >=16.0.0}

  filenamify@3.0.0:
    resolution: {integrity: sha512-5EFZ//MsvJgXjBAFJ+Bh2YaCTRF/VP1YOmGrgt+KJ4SFRLjI87EIdwLLuT6wQX0I4F9W41xutobzczjsOKlI/g==}
    engines: {node: '>=6'}

  filenamify@6.0.0:
    resolution: {integrity: sha512-vqIlNogKeyD3yzrm0yhRMQg8hOVwYcYRfjEoODd49iCprMn4HL85gK3HcykQE53EPIpX3HcAbGA5ELQv216dAQ==}
    engines: {node: '>=16'}

  fill-range@7.1.1:
    resolution: {integrity: sha512-YsGpe3WHLK8ZYi4tWDg2Jy3ebRz2rXowDxnld4bkQB00cc/1Zw9AWnC0i9ztDJitivtQvaI9KaLyKrc+hBW0yg==}
    engines: {node: '>=8'}

  filter-obj@5.1.0:
    resolution: {integrity: sha512-qWeTREPoT7I0bifpPUXtxkZJ1XJzxWtfoWWkdVGqa+eCr3SHW/Ocp89o8vLvbUuQnadybJpjOKu4V+RwO6sGng==}
    engines: {node: '>=14.16'}

  find-up@5.0.0:
    resolution: {integrity: sha512-78/PXT1wlLLDgTzDs7sjq9hzz0vXD+zn+7wypEe4fXQxCmdmqfGsEPQxmiCSQI3ajFV91bVSsvNtrJRiW6nGng==}
    engines: {node: '>=10'}

  flat-cache@3.2.0:
    resolution: {integrity: sha512-CYcENa+FtcUKLmhhqyctpclsq7QF38pKjZHsGNiSQF5r4FtoKDWabFDl3hzaEQMvT1LHEysw5twgLvpYYb4vbw==}
    engines: {node: ^10.12.0 || >=12.0.0}

  flatted@3.3.1:
    resolution: {integrity: sha512-X8cqMLLie7KsNUDSdzeN8FYK9rEt4Dt67OsG/DNGnYTSDBG4uFAJFBnUeiV+zCVAvwFy56IjM9sH51jVaEhNxw==}

  flv.js@1.6.2:
    resolution: {integrity: sha512-xre4gUbX1MPtgQRKj2pxJENp/RnaHaxYvy3YToVVCrSmAWUu85b9mug6pTXF6zakUjNP2lFWZ1rkSX7gxhB/2A==}

  follow-redirects@1.15.9:
    resolution: {integrity: sha512-gew4GsXizNgdoRyqmyfMHyAmXsZDk6mHkSxZFCzW9gwlbtOW44CDtYavM+y+72qD/Vq2l550kMF52DT8fOLJqQ==}
    engines: {node: '>=4.0'}
    peerDependencies:
      debug: '*'
    peerDependenciesMeta:
      debug:
        optional: true

  font-ls@0.5.0:
    resolution: {integrity: sha512-5y8V5EeQSVTe3113dCZnrk7mePIbyu2OrTULAHF+rULdhOGC3dPgNeFRUFyORXHyRlqwZ5/CkNXFGbBFu9zgzQ==}

  foreground-child@3.3.0:
    resolution: {integrity: sha512-Ld2g8rrAyMYFXBhEqMz8ZAHBi4J4uS1i/CxGMDnjyFWddMXLVcDp051DZfu+t7+ab7Wv6SMqpWmyFIj5UbfFvg==}
    engines: {node: '>=14'}

  form-data@4.0.1:
    resolution: {integrity: sha512-tzN8e4TX8+kkxGPK8D5u0FNmjPUjw3lwC9lSLxxoB/+GtsJG91CO8bSWy73APlgAZzZbXEYZJuxjkHH2w+Ezhw==}
    engines: {node: '>= 6'}

  fresh@0.5.2:
    resolution: {integrity: sha512-zJ2mQYM18rEFOudeV4GShTGIQ7RbzA7ozbU9I/XBpm7kqgMywgmylMwXHxZJmkVoYkna9d2pVXVXPdYTP9ej8Q==}
    engines: {node: '>= 0.6'}

  from2@2.3.0:
    resolution: {integrity: sha512-OMcX/4IC/uqEPVgGeyfN22LJk6AZrMkRZHxcHBMBvHScDGgwTm2GT2Wkgtocyd3JfZffjj2kYUDXXII0Fk9W0g==}

  fs-constants@1.0.0:
    resolution: {integrity: sha512-y6OAwoSIf7FyjMIv94u+b5rdheZEjzR63GTyZJm5qh4Bi+2YgwLCcI/fPFZkL5PSixOt6ZNKm+w+Hfp/Bciwow==}

  fs-extra@10.1.0:
    resolution: {integrity: sha512-oRXApq54ETRj4eMiFzGnHWGy+zo5raudjuxN0b8H7s/RU2oW0Wvsx9O0ACRN/kRq9E8Vu/ReskGB5o3ji+FzHQ==}
    engines: {node: '>=12'}

  fs-extra@11.2.0:
    resolution: {integrity: sha512-PmDi3uwK5nFuXh7XDTlVnS17xJS7vW36is2+w3xcv8SVxiB4NyATf4ctkVY5bkSjX0Y4nbvZCq1/EjtEyr9ktw==}
    engines: {node: '>=14.14'}

  fs-extra@8.1.0:
    resolution: {integrity: sha512-yhlQgA6mnOJUKOsRUFsgJdQCvkKhcz8tlZG5HBQfReYZy46OwLcY+Zia0mtdHsOo9y/hP+CxMN0TU9QxoOtG4g==}
    engines: {node: '>=6 <7 || >=8'}

  fs-extra@9.1.0:
    resolution: {integrity: sha512-hcg3ZmepS30/7BSFqRvoo3DOMQu7IjqxO5nCDt+zM9XWjb33Wg7ziNT+Qvqbuc3+gWpzO02JubVyk2G4Zvo1OQ==}
    engines: {node: '>=10'}

  fs-minipass@2.1.0:
    resolution: {integrity: sha512-V/JgOLFCS+R6Vcq0slCuaeWEdNC3ouDlJMNIsacH2VtALiu9mV4LPrHc5cDl8k5aw6J8jwgWWpiTo5RYhmIzvg==}
    engines: {node: '>= 8'}

  fs.realpath@1.0.0:
    resolution: {integrity: sha512-OO0pH2lK6a0hZnAdau5ItzHPI6pUlvI7jMVnxUQRtw4owF2wk8lOSabtGDCTP4Ggrg2MbGnWO9X8K1t4+fGMDw==}

  fsevents@2.3.3:
    resolution: {integrity: sha512-5xoDfX+fL7faATnagmWPpbFtwh/R77WmMMqqHGS65C3vvB0YHrgF+B1YmZ3441tMj5n63k0212XNoJwzlhffQw==}
    engines: {node: ^8.16.0 || ^10.6.0 || >=11.0.0}
    os: [darwin]

  function-bind@1.1.2:
    resolution: {integrity: sha512-7XHNxH7qX9xG5mIwxkhumTox/MIRNcOgDrxWsMt2pAr23WHp6MrRlN7FBSFpCpr+oVO0F744iUgR82nJMfG2SA==}

  gensync@1.0.0-beta.2:
    resolution: {integrity: sha512-3hN7NaskYvMDLQY55gnW3NQ+mesEAepTqlg+VEbj7zzqEMBVNhzcGYYeqFo/TlYz6eQiFcp1HcsCZO+nGgS8zg==}
    engines: {node: '>=6.9.0'}

  get-caller-file@2.0.5:
    resolution: {integrity: sha512-DyFP3BM/3YHTQOCUL/w0OZHR0lpKeGrxotcHWcqNEdnltqFwXVfhEBQ94eIo34AfQpo0rGki4cyIiftY06h2Fg==}
    engines: {node: 6.* || 8.* || >= 10.*}

  get-east-asian-width@1.3.0:
    resolution: {integrity: sha512-vpeMIQKxczTD/0s2CdEWHcb0eeJe6TFjxb+J5xgX7hScxqrGuyjmv4c1D4A/gelKfyox0gJJwIHF+fLjeaM8kQ==}
    engines: {node: '>=18'}

  get-intrinsic@1.2.4:
    resolution: {integrity: sha512-5uYhsJH8VJBTv7oslg4BznJYhDoRI6waYCxMmCdnTrcCrHA/fCFKoTFz2JKKE0HdDFUF7/oQuhzumXJK7paBRQ==}
    engines: {node: '>= 0.4'}

  get-stream@2.3.1:
    resolution: {integrity: sha512-AUGhbbemXxrZJRD5cDvKtQxLuYaIbNtDTK8YqupCI393Q2KSTreEsLUN3ZxAWFGiKTzL6nKuzfcIvieflUX9qA==}
    engines: {node: '>=0.10.0'}

  get-stream@3.0.0:
    resolution: {integrity: sha512-GlhdIUuVakc8SJ6kK0zAFbiGzRFzNnY4jUuEbV9UROo4Y+0Ny4fjvcZFVTeDA4odpFyOQzaw6hXukJSq/f28sQ==}
    engines: {node: '>=4'}

  get-stream@4.1.0:
    resolution: {integrity: sha512-GMat4EJ5161kIy2HevLlr4luNjBgvmj413KaQA7jt4V8B4RDsfpHk7WQ9GVqfYyyx8OS/L66Kox+rJRNklLK7w==}
    engines: {node: '>=6'}

  get-stream@5.2.0:
    resolution: {integrity: sha512-nBF+F1rAZVCu/p7rjzgA+Yb4lfYXrpl7a6VmJrU8wF9I1CKvP/QwPNZHnOlwbTkY6dvtFIzFMSyQXbLoTQPRpA==}
    engines: {node: '>=8'}

  get-tsconfig@4.8.1:
    resolution: {integrity: sha512-k9PN+cFBmaLWtVz29SkUoqU5O0slLuHJXt/2P+tMVFT+phsSGXGkp9t3rQIqdz0e+06EHNGs3oM6ZX1s2zHxRg==}

  github-from-package@0.0.0:
    resolution: {integrity: sha512-SyHy3T1v2NUXn29OsWdxmK6RwHD+vkj3v8en8AOBZ1wBQ/hCAQ5bAQTD02kW4W9tUp/3Qh6J8r9EvntiyCmOOw==}

  glob-parent@5.1.2:
    resolution: {integrity: sha512-AOIgSQCepiJYwP3ARnGx+5VnTu2HBYdzbGP45eLw1vr3zB3vZLeyed1sC9hnbcOc9/SrMyM5RPQrkGz4aS9Zow==}
    engines: {node: '>= 6'}

  glob-parent@6.0.2:
    resolution: {integrity: sha512-XxwI8EOhVQgWp6iDL+3b0r86f4d6AX6zSU55HfB4ydCEuXLXc5FcYeOu+nnGftS4TEju/11rt4KJPTMgbfmv4A==}
    engines: {node: '>=10.13.0'}

  glob@10.4.5:
    resolution: {integrity: sha512-7Bv8RF0k6xjo7d4A/PxYLbUCfb6c+Vpd2/mB2yRDlew7Jb5hEXiCD9ibfO7wpk8i4sevK6DFny9h7EYbM3/sHg==}
    hasBin: true

  glob@11.0.0:
    resolution: {integrity: sha512-9UiX/Bl6J2yaBbxKoEBRm4Cipxgok8kQYcOPEhScPwebu2I0HoQOuYdIO6S3hLuWoZgpDpwQZMzTFxgpkyT76g==}
    engines: {node: 20 || >=22}
    hasBin: true

  glob@7.2.3:
    resolution: {integrity: sha512-nFR0zLpU2YCaRxwoCJvL6UvCH2JFyFVIvwTLsIf21AuHlMskA1hhTdk+LlYJtOlYt9v6dvszD2BGRqBL+iQK9Q==}
    deprecated: Glob versions prior to v9 are no longer supported

  glob@8.1.0:
    resolution: {integrity: sha512-r8hpEjiQEYlF2QU0df3dS+nxxSIreXQS1qRhMJM0Q5NDdR386C7jb7Hwwod8Fgiuex+k0GFjgft18yvxm5XoCQ==}
    engines: {node: '>=12'}
    deprecated: Glob versions prior to v9 are no longer supported

  global-agent@3.0.0:
    resolution: {integrity: sha512-PT6XReJ+D07JvGoxQMkT6qji/jVNfX/h364XHZOWeRzy64sSFr+xJ5OX7LI3b4MPQzdL4H8Y8M0xzPpsVMwA8Q==}
    engines: {node: '>=10.0'}

  global@4.4.0:
    resolution: {integrity: sha512-wv/LAoHdRE3BeTGz53FAamhGlPLhlssK45usmGFThIi4XqnBmjKQ16u+RNbP7WvigRZDxUsM0J3gcQ5yicaL0w==}

  globals@11.12.0:
    resolution: {integrity: sha512-WOBp/EEGUiIsJSp7wcv/y6MO+lV9UoncWqxuFfm8eBwzWNgyfBd6Gz+IeKQ9jCmyhoH99g15M3T+QaVHFjizVA==}
    engines: {node: '>=4'}

  globals@13.24.0:
    resolution: {integrity: sha512-AhO5QUcj8llrbG09iWhPU2B204J1xnPeL8kQmVorSsy+Sjj1sk8gIyh6cUocGmH4L0UuhAJy+hJMRA4mgA4mFQ==}
    engines: {node: '>=8'}

  globalthis@1.0.4:
    resolution: {integrity: sha512-DpLKbNU4WylpxJykQujfCcwYWiV/Jhm50Goo0wrVILAv5jOr9d+H+UR3PhSCD2rCCEIg0uc+G+muBTwD54JhDQ==}
    engines: {node: '>= 0.4'}

  globby@11.1.0:
    resolution: {integrity: sha512-jhIXaOzy1sb8IyocaruWSn1TjmnBVs8Ayhcy83rmxNJ8q2uWKCAj3CnJY+KpGSXCueAPc0i05kVvVKtP1t9S3g==}
    engines: {node: '>=10'}

  globby@14.0.2:
    resolution: {integrity: sha512-s3Fq41ZVh7vbbe2PN3nrW7yC7U7MFVc5c98/iTl9c2GawNMKx/J648KQRW6WKkuU8GIbbh2IXfIRQjOZnXcTnw==}
    engines: {node: '>=18'}

  globby@7.1.1:
    resolution: {integrity: sha512-yANWAN2DUcBtuus5Cpd+SKROzXHs2iVXFZt/Ykrfz6SAXqacLX25NZpltE+39ceMexYF4TtEadjuSTw8+3wX4g==}
    engines: {node: '>=4'}

  gopd@1.0.1:
    resolution: {integrity: sha512-d65bNlIadxvpb/A2abVdlqKqV563juRnZ1Wtk6s1sIR8uNsXR70xqIzVqxVf1eTqDunwT2MkczEeaezCKTZhwA==}

  got@11.8.6:
    resolution: {integrity: sha512-6tfZ91bOr7bOXnK7PRDCGBLa1H4U080YHNaAQ2KsMGlLEzRbk44nsZF2E1IeRc3vtJHPVbKCYgdFbaGO2ljd8g==}
    engines: {node: '>=10.19.0'}

  got@8.3.2:
    resolution: {integrity: sha512-qjUJ5U/hawxosMryILofZCkm3C84PLJS/0grRIpjAwu+Lkxxj5cxeCU25BG0/3mDSpXKTyZr8oh8wIgLaH0QCw==}
    engines: {node: '>=4'}

  graceful-fs@4.2.11:
    resolution: {integrity: sha512-RbJ5/jmFcNNCcDV5o9eTnBLJ/HszWV0P73bc+Ff4nS/rJj+YaS6IGyiOL0VoBYX+l1Wrl3k63h/KrH+nhJ0XvQ==}

  graphemer@1.4.0:
    resolution: {integrity: sha512-EtKwoO6kxCL9WO5xipiHTZlSzBm7WLT627TqC/uVRd0HKmq8NXyebnNYxDoBi7wt8eTWrUrKXCOVaFq9x1kgag==}

  has-flag@4.0.0:
    resolution: {integrity: sha512-EykJT/Q1KjTWctppgIAgfSO0tKVuZUjhgMr17kqTumMl6Afv3EISleU7qZUzoXDFTAHTDC4NOoG/ZxU3EvlMPQ==}
    engines: {node: '>=8'}

  has-property-descriptors@1.0.2:
    resolution: {integrity: sha512-55JNKuIW+vq4Ke1BjOTjM2YctQIvCT7GFzHwmfZPGo5wnrgkid0YQtnAleFSqumZm4az3n2BS+erby5ipJdgrg==}

  has-proto@1.0.3:
    resolution: {integrity: sha512-SJ1amZAJUiZS+PhsVLf5tGydlaVB8EdFpaSO4gmiUKUOxk8qzn5AIy4ZeJUmh22znIdk/uMAUT2pl3FxzVUH+Q==}
    engines: {node: '>= 0.4'}

  has-symbol-support-x@1.4.2:
    resolution: {integrity: sha512-3ToOva++HaW+eCpgqZrCfN51IPB+7bJNVT6CUATzueB5Heb8o6Nam0V3HG5dlDvZU1Gn5QLcbahiKw/XVk5JJw==}

  has-symbols@1.0.3:
    resolution: {integrity: sha512-l3LCuF6MgDNwTDKkdYGEihYjt5pRPbEg46rtlmnSPlUbgmB8LOIrKJbYYFBSbnPaJexMKtiPO8hmeRjRz2Td+A==}
    engines: {node: '>= 0.4'}

  has-to-string-tag-x@1.4.1:
    resolution: {integrity: sha512-vdbKfmw+3LoOYVr+mtxHaX5a96+0f3DljYd8JOqvOLsf5mw2Otda2qCDT9qRqLAhrjyQ0h7ual5nOiASpsGNFw==}

  has-tostringtag@1.0.2:
    resolution: {integrity: sha512-NqADB8VjPFLM2V0VvHUewwwsw0ZWBaIdgo+ieHtK3hasLz4qeCRjYcqfB6AQrBggRKppKF8L52/VqdVsO47Dlw==}
    engines: {node: '>= 0.4'}

  hasown@2.0.2:
    resolution: {integrity: sha512-0hJU9SCPvmMzIBdZFqNPXWa6dqh7WdH0cII9y+CyS8rG3nL48Bclra9HmKhVVUHyPWNH5Y7xDwAB7bfgSjkUMQ==}
    engines: {node: '>= 0.4'}

  he@1.2.0:
    resolution: {integrity: sha512-F/1DnUGPopORZi0ni+CvrCgHQ5FyEAHRLSApuYWMmrbSwoN2Mn/7k+Gl38gJnR7yyDZk6WLXwiGod1JOWNDKGw==}
    hasBin: true

  highlight.js@11.10.0:
    resolution: {integrity: sha512-SYVnVFswQER+zu1laSya563s+F8VDGt7o35d4utbamowvUNLLMovFqwCLSocpZTz3MgaSRA1IbqRWZv97dtErQ==}
    engines: {node: '>=12.0.0'}

  hls.js@1.5.17:
    resolution: {integrity: sha512-wA66nnYFvQa1o4DO/BFgLNRKnBTVXpNeldGRBJ2Y0SvFtdwvFKCbqa9zhHoZLoxHhZ+jYsj3aIBkWQQCPNOhMw==}

  hookable@5.5.3:
    resolution: {integrity: sha512-Yc+BQe8SvoXH1643Qez1zqLRmbA5rCL+sSmk6TVos0LWVfNIB7PGncdlId77WzLGSIB5KaWgTaNTs2lNVEI6VQ==}

  hosted-git-info@4.1.0:
    resolution: {integrity: sha512-kyCuEOWjJqZuDbRHzL8V93NzQhwIB71oFWSyzVo+KPZI+pnQPPxucdkrOZvkLRnrf5URsQM+IJ09Dw29cRALIA==}
    engines: {node: '>=10'}

  hotkeys-js@3.13.7:
    resolution: {integrity: sha512-ygFIdTqqwG4fFP7kkiYlvayZppeIQX2aPpirsngkv1xM1lP0piDY5QEh68nQnIKvz64hfocxhBaD/uK3sSK1yQ==}

  html-escaper@2.0.2:
    resolution: {integrity: sha512-H2iMtd0I4Mt5eYiapRdIDjp+XzelXQ0tFE4JS7YFwFevXXMmOp9myNrUvCg0D6ws8iqkRPBfKHgbwig1SmlLfg==}

  http-assert@1.5.0:
    resolution: {integrity: sha512-uPpH7OKX4H25hBmU6G1jWNaqJGpTXxey+YOUizJUAgu0AjLUeC8D73hTrhvDS5D+GJN1DN1+hhc/eF/wpxtp0w==}
    engines: {node: '>= 0.8'}

  http-cache-semantics@3.8.1:
    resolution: {integrity: sha512-5ai2iksyV8ZXmnZhHH4rWPoxxistEexSi5936zIQ1bnNTW5VnA85B6P/VpXiRM017IgRvb2kKo1a//y+0wSp3w==}

  http-cache-semantics@4.1.1:
    resolution: {integrity: sha512-er295DKPVsV82j5kw1Gjt+ADA/XYHsajl82cGNQG2eyoPkvgUhX+nDIyelzhIWbbsXP39EHcI6l5tYs2FYqYXQ==}

  http-errors@1.8.1:
    resolution: {integrity: sha512-Kpk9Sm7NmI+RHhnj6OIWDI1d6fIoFAtFt9RLaTMRlg/8w49juAStsrBgp0Dp4OdxdVbRIeKhtCUvoi/RuAhO4g==}
    engines: {node: '>= 0.6'}

  http-errors@2.0.0:
    resolution: {integrity: sha512-FtwrG/euBzaEjYeRqOgly7G0qviiXoJWnvEH2Z1plBdXgbyjv34pHTSb9zoeHMyDy33+DWy5Wt9Wo+TURtOYSQ==}
    engines: {node: '>= 0.8'}

  http-proxy-agent@5.0.0:
    resolution: {integrity: sha512-n2hY8YdoRE1i7r6M0w9DIw5GgZN0G25P8zLCRQ8rjXtTU3vsNFBI/vWK/UIeE6g5MUUz6avwAPXmL6Fy9D/90w==}
    engines: {node: '>= 6'}

  http2-wrapper@1.0.3:
    resolution: {integrity: sha512-V+23sDMr12Wnz7iTcDeJr3O6AIxlnvT/bmaAAAP/Xda35C90p9599p0F1eHR/N1KILWSoWVAiOMFjBBXaXSMxg==}
    engines: {node: '>=10.19.0'}

  https-proxy-agent@5.0.1:
    resolution: {integrity: sha512-dFcAjpTQFgoLMzC2VwU+C/CbS7uRL0lWmxDITmqm7C+7F0Odmj6s9l6alZc6AELXhrnggM2CeWSXHGOdX2YtwA==}
    engines: {node: '>= 6'}

  humanize-ms@1.2.1:
    resolution: {integrity: sha512-Fl70vYtsAFb/C06PTS9dZBo7ihau+Tu/DNCk/OyHhea07S+aeMWpFFkUaXRa8fI+ScZbEI8dfSxwY7gxZ9SAVQ==}

  iconv-corefoundation@1.1.7:
    resolution: {integrity: sha512-T10qvkw0zz4wnm560lOEg0PovVqUXuOFhhHAkixw8/sycy7TJt7v/RrkEKEQnAw2viPSJu6iAkErxnzR0g8PpQ==}
    engines: {node: ^8.11.2 || >=10}
    os: [darwin]

  iconv-lite@0.4.24:
    resolution: {integrity: sha512-v3MXnZAcvnywkTUEZomIActle7RXXeedOR31wwl7VlyoXO4Qi9arvSenNQWne1TcRwhCL1HwLI21bEqdpj8/rA==}
    engines: {node: '>=0.10.0'}

  iconv-lite@0.6.3:
    resolution: {integrity: sha512-4fCk79wshMdzMp2rH06qWrJE4iolqLhCUH+OiuIgU++RB0+94NlDL81atO7GX55uUKueo0txHNtvEyI6D7WdMw==}
    engines: {node: '>=0.10.0'}

  ieee754@1.2.1:
    resolution: {integrity: sha512-dcyqhDvX1C46lXZcVqCpK+FtMRQVdIMN6/Df5js2zouUsqG7I6sFxitIC+7KYK29KdXOLHdu9zL4sFnoVQnqaA==}

  ignore@3.3.10:
    resolution: {integrity: sha512-Pgs951kaMm5GXP7MOvxERINe3gsaVjUWFm+UZPSq9xYriQAksyhg0csnS0KXSNRD5NmNdapXEpjxG49+AKh/ug==}

  ignore@5.3.2:
    resolution: {integrity: sha512-hsBTNUqQTDwkWtcdYI2i06Y/nUBEsNEDJKjWdigLvegy8kDuJAS8uRlpkkcQpyEXL0Z/pjDy5HBmMjRCJ2gq+g==}
    engines: {node: '>= 4'}

  image-size@0.5.5:
    resolution: {integrity: sha512-6TDAlDPZxUFCv+fuOkIoXT/V/f3Qbq8e37p+YOiYrUv3v9cc3/6x78VdfPgFVaB9dZYeLUfKgHRebpkm/oP2VQ==}
    engines: {node: '>=0.10.0'}
    hasBin: true

  immediate@3.0.6:
    resolution: {integrity: sha512-XXOFtyqDjNDAQxVfYxuF7g9Il/IbWmmlQg2MYKOH8ExIT1qg6xc4zyS3HaEEATgs1btfzxq15ciUiY7gjSXRGQ==}

  import-fresh@3.3.0:
    resolution: {integrity: sha512-veYYhQa+D1QBKznvhUHxb8faxlrwUnxseDAbAp457E0wLNio2bOSKnjYDhMj+YiAq61xrMGhQk9iXVk5FzgQMw==}
    engines: {node: '>=6'}

  imurmurhash@0.1.4:
    resolution: {integrity: sha512-JmXMZ6wuvDmLiHEml9ykzqO6lwFbof0GG4IkcGaENdCRDDmMVnny7s5HsIgHCbaq0w2MyPhDqkhTUgS2LU2PHA==}
    engines: {node: '>=0.8.19'}

  indent-string@4.0.0:
    resolution: {integrity: sha512-EdDDZu4A2OyIK7Lr/2zG+w5jmbuk1DVBnEwREQvBzspBJkCEbRa8GxU1lghYcaGJCnRWibjDXlq779X1/y5xwg==}
    engines: {node: '>=8'}

  infer-owner@1.0.4:
    resolution: {integrity: sha512-IClj+Xz94+d7irH5qRyfJonOdfTzuDaifE6ZPWfx0N0+/ATZCbuTPq2prFl526urkQd90WyUKIh1DfBQ2hMz9A==}

  inflation@2.1.0:
    resolution: {integrity: sha512-t54PPJHG1Pp7VQvxyVCJ9mBbjG3Hqryges9bXoOO6GExCPa+//i/d5GSuFtpx3ALLd7lgIAur6zrIlBQyJuMlQ==}
    engines: {node: '>= 0.8.0'}

  inflight@1.0.6:
    resolution: {integrity: sha512-k92I/b08q4wvFscXCLvqfsHCrjrF7yiXsQuIVvVE7N82W3+aqpzuUdBbfhWcy/FZR3/4IgflMgKLOsvPDrGCJA==}
    deprecated: This module is not supported, and leaks memory. Do not use it. Check out lru-cache if you want a good and tested way to coalesce async requests by a key value, which is much more comprehensive and powerful.

  inherits@2.0.4:
    resolution: {integrity: sha512-k/vGaX4/Yla3WzyMCvTQOXYeIHvqOKtnqBduzTHpzpQZzAskKMhZ2K+EnBiSM9zGSoIFeMpXKxa4dYeZIQqewQ==}

  ini@1.3.8:
    resolution: {integrity: sha512-JV/yugV2uzW5iMRSiZAyDtQd+nxtUnjeLt0acNdw98kKLrvuRVyB80tsREOE7yvGVgalhZ6RNXCmEHkUKBKxew==}

  into-stream@3.1.0:
    resolution: {integrity: sha512-TcdjPibTksa1NQximqep2r17ISRiNE9fwlfbg3F8ANdvP5/yrFTew86VcO//jk4QTaMlbjypPBq76HN2zaKfZQ==}
    engines: {node: '>=4'}

  into-stream@6.0.0:
    resolution: {integrity: sha512-XHbaOAvP+uFKUFsOgoNPRjLkwB+I22JFPFe5OjTkQ0nwgj6+pSjb4NmB6VMxaPshLiOf+zcpOCBQuLwC1KHhZA==}
    engines: {node: '>=10'}

  ip-address@9.0.5:
    resolution: {integrity: sha512-zHtQzGojZXTwZTHQqra+ETKd4Sn3vgi7uBmlPoXVWZqYvuKmtI0l/VZTjqGmJY9x88GGOaZ9+G9ES8hC4T4X8g==}
    engines: {node: '>= 12'}

  ip@1.1.9:
    resolution: {integrity: sha512-cyRxvOEpNHNtchU3Ln9KC/auJgup87llfQpQ+t5ghoC/UhL16SWzbueiCsdTnWmqAWl7LadfuwhlqmtOaqMHdQ==}

  is-binary-path@2.1.0:
    resolution: {integrity: sha512-ZMERYes6pDydyuGidse7OsHxtbI7WVeUEozgR/g7rd0xUimYNlvZRE/K2MgZTjWy725IfelLeVcEM97mmtRGXw==}
    engines: {node: '>=8'}

  is-ci@3.0.1:
    resolution: {integrity: sha512-ZYvCgrefwqoQ6yTyYUbQu64HsITZ3NfKX1lzaEYdkTDcfKzzCI/wthRRYKkdjHKFVgNiXKAKm65Zo1pk2as/QQ==}
    hasBin: true

  is-core-module@2.15.1:
    resolution: {integrity: sha512-z0vtXSwucUJtANQWldhbtbt7BnL0vxiFjIdDLAatwhDYty2bad6s+rijD6Ri4YuYJubLzIJLUidCh09e1djEVQ==}
    engines: {node: '>= 0.4'}

  is-extglob@2.1.1:
    resolution: {integrity: sha512-SbKbANkN603Vi4jEZv49LeVJMn4yGwsbzZworEoyEiutsN3nJYdbO36zfhGJ6QEDpOZIFkDtnq5JRxmvl3jsoQ==}
    engines: {node: '>=0.10.0'}

  is-fullwidth-code-point@3.0.0:
    resolution: {integrity: sha512-zymm5+u+sCsSWyD9qNaejV3DFvhCKclKdizYaJUuHA83RLjb7nSuGnddCHGv0hk+KY7BMAlsWeK4Ueg6EV6XQg==}
    engines: {node: '>=8'}

  is-fullwidth-code-point@4.0.0:
    resolution: {integrity: sha512-O4L094N2/dZ7xqVdrXhh9r1KODPJpFms8B5sGdJLPy664AgvXsreZUyCQQNItZRDlYug4xStLjNp/sz3HvBowQ==}
    engines: {node: '>=12'}

  is-generator-function@1.0.10:
    resolution: {integrity: sha512-jsEjy9l3yiXEQ+PsXdmBwEPcOxaXWLspKdplFUVI9vq1iZgIekeC0L167qeu86czQaxed3q/Uzuw0swL0irL8A==}
    engines: {node: '>= 0.4'}

  is-glob@4.0.3:
    resolution: {integrity: sha512-xelSayHH36ZgE7ZWhli7pW34hNbNl8Ojv5KVmkJD4hBdD3th8Tfk9vYasLM+mXWOZhFkgZfxhLSnrwRr4elSSg==}
    engines: {node: '>=0.10.0'}

  is-interactive@1.0.0:
    resolution: {integrity: sha512-2HvIEKRoqS62guEC+qBjpvRubdX910WCMuJTZ+I9yvqKU2/12eSL549HMwtabb4oupdj2sMP50k+XJfB/8JE6w==}
    engines: {node: '>=8'}

  is-lambda@1.0.1:
    resolution: {integrity: sha512-z7CMFGNrENq5iFB9Bqo64Xk6Y9sg+epq1myIcdHaGnbMTYOxvzsEtdYqQUylB7LxfkvgrrjP32T6Ywciio9UIQ==}

  is-module@1.0.0:
    resolution: {integrity: sha512-51ypPSPCoTEIN9dy5Oy+h4pShgJmPCygKfyRCISBI+JoWT/2oJvK8QPxmwv7b/p239jXrm9M1mlQbyKJ5A152g==}

  is-natural-number@4.0.1:
    resolution: {integrity: sha512-Y4LTamMe0DDQIIAlaer9eKebAlDSV6huy+TWhJVPlzZh2o4tRP5SQWFlLn5N0To4mDD22/qdOq+veo1cSISLgQ==}

  is-number@7.0.0:
    resolution: {integrity: sha512-41Cifkg6e8TylSpdtTpeLVMqvSBEVzTttHvERD741+pnZ8ANv0004MRL43QKPDlK9cGvNp6NZWZUBlbGXYxxng==}
    engines: {node: '>=0.12.0'}

  is-object@1.0.2:
    resolution: {integrity: sha512-2rRIahhZr2UWb45fIOuvZGpFtz0TyOZLf32KxBbSoUCeZR495zCKlWUKKUByk3geS2eAs7ZAABt0Y/Rx0GiQGA==}

  is-path-cwd@3.0.0:
    resolution: {integrity: sha512-kyiNFFLU0Ampr6SDZitD/DwUo4Zs1nSdnygUBqsu3LooL00Qvb5j+UnvApUn/TTj1J3OuE6BTdQ5rudKmU2ZaA==}
    engines: {node: ^12.20.0 || ^14.13.1 || >=16.0.0}

  is-path-inside@3.0.3:
    resolution: {integrity: sha512-Fd4gABb+ycGAmKou8eMftCupSir5lRxqf4aD/vd0cD2qc4HL07OjCeuHMr8Ro4CoMaeCKDB0/ECBOVWjTwUvPQ==}
    engines: {node: '>=8'}

  is-path-inside@4.0.0:
    resolution: {integrity: sha512-lJJV/5dYS+RcL8uQdBDW9c9uWFLLBNRyFhnAKXw5tVqLlKZ4RMGZKv+YQ/IA3OhD+RpbJa1LLFM1FQPGyIXvOA==}
    engines: {node: '>=12'}

  is-plain-obj@1.1.0:
    resolution: {integrity: sha512-yvkRyxmFKEOQ4pNXCmJG5AEQNlXJS5LaONXo5/cLdTZdWvsZ1ioJEonLGAosKlMWE8lwUy/bJzMjcw8az73+Fg==}
    engines: {node: '>=0.10.0'}

  is-reference@1.2.1:
    resolution: {integrity: sha512-U82MsXXiFIrjCK4otLT+o2NA2Cd2g5MLoOVXUZjIOhLurrRxpEXzI8O0KZHr3IjLvlAH1kTPYSuqer5T9ZVBKQ==}

  is-retry-allowed@1.2.0:
    resolution: {integrity: sha512-RUbUeKwvm3XG2VYamhJL1xFktgjvPzL0Hq8C+6yrWIswDy3BIXGqCxhxkc30N9jqK311gVU137K8Ei55/zVJRg==}
    engines: {node: '>=0.10.0'}

  is-retry-allowed@2.2.0:
    resolution: {integrity: sha512-XVm7LOeLpTW4jV19QSH38vkswxoLud8sQ57YwJVTPWdiaI9I8keEhGFpBlslyVsgdQy4Opg8QOLb8YRgsyZiQg==}
    engines: {node: '>=10'}

  is-stream@1.1.0:
    resolution: {integrity: sha512-uQPm8kcs47jx38atAcWTVxyltQYoPT68y9aWYdV6yWXSyW8mzSat0TL6CiWdZeCdF3KrAvpVtnHbTv4RN+rqdQ==}
    engines: {node: '>=0.10.0'}

  is-stream@2.0.1:
    resolution: {integrity: sha512-hFoiJiTl63nn+kstHGBtewWSKnQLpyb155KHheA1l39uvtO9nWIop1p3udqPcUd/xbF1VLMO4n7OI6p7RbngDg==}
    engines: {node: '>=8'}

  is-unicode-supported@0.1.0:
    resolution: {integrity: sha512-knxG2q4UC3u8stRGyAVJCOdxFmv5DZiRcdlIaAQXAbSfJya+OhopNotLQrstBhququ4ZpuKbDc/8S6mgXgPFPw==}
    engines: {node: '>=10'}

  is-what@3.14.1:
    resolution: {integrity: sha512-sNxgpk9793nzSs7bA6JQJGeIuRBQhAaNGG77kzYQgMkrID+lS6SlK07K5LaptscDlSaIgH+GPFzf+d75FVxozA==}

  is-what@4.1.16:
    resolution: {integrity: sha512-ZhMwEosbFJkA0YhFnNDgTM4ZxDRsS6HqTo7qsZM08fehyRYIYa0yHu5R6mgo1n/8MgaPBXiPimPD77baVFYg+A==}
    engines: {node: '>=12.13'}

  isarray@1.0.0:
    resolution: {integrity: sha512-VLghIWNM6ELQzo7zwmcg0NmTVyWKYjvIeM83yjp0wRDTmUnrM678fQbcKBo6n2CJEF0szoG//ytg+TKla89ALQ==}

  isbinaryfile@4.0.10:
    resolution: {integrity: sha512-iHrqe5shvBUcFbmZq9zOQHBoeOhZJu6RQGrDpBgenUm/Am+F3JM2MgQj+rK3Z601fzrL5gLZWtAPH2OBaSVcyw==}
    engines: {node: '>= 8.0.0'}

  isbinaryfile@5.0.4:
    resolution: {integrity: sha512-YKBKVkKhty7s8rxddb40oOkuP0NbaeXrQvLin6QMHL7Ypiy2RW9LwOVrVgZRyOrhQlayMd9t+D8yDy8MKFTSDQ==}
    engines: {node: '>= 18.0.0'}

  isexe@2.0.0:
    resolution: {integrity: sha512-RHxMLp9lnKHGHRng9QFhRCMbYAcVpn69smSGcq3f36xjgVVWThj4qqLbTLlq7Ssj8B+fIQ1EuCEGI2lKsyQeIw==}

  istanbul-lib-coverage@3.2.2:
    resolution: {integrity: sha512-O8dpsF+r0WV/8MNRKfnmrtCWhuKjxrq2w+jpzBL5UZKTi2LeVWnWOmWRxFlesJONmc+wLAGvKQZEOanko0LFTg==}
    engines: {node: '>=8'}

  istanbul-lib-instrument@6.0.3:
    resolution: {integrity: sha512-Vtgk7L/R2JHyyGW07spoFlB8/lpjiOLTjMdms6AFMraYt3BaJauod/NGrfnVG/y4Ix1JEuMRPDPEj2ua+zz1/Q==}
    engines: {node: '>=10'}

  istanbul-lib-report@3.0.1:
    resolution: {integrity: sha512-GCfE1mtsHGOELCU8e/Z7YWzpmybrx/+dSTfLrvY8qRmaY6zXTKWn6WQIjaAFw069icm6GVMNkgu0NzI4iPZUNw==}
    engines: {node: '>=10'}

  istanbul-lib-source-maps@5.0.6:
    resolution: {integrity: sha512-yg2d+Em4KizZC5niWhQaIomgf5WlL4vOOjZ5xGCmF8SnPE/mDWWXgvRExdcpCgh9lLRRa1/fSYp2ymmbJ1pI+A==}
    engines: {node: '>=10'}

  istanbul-reports@3.1.7:
    resolution: {integrity: sha512-BewmUXImeuRk2YY0PVbxgKAysvhRPUQE0h5QRM++nVWyubKGV0l8qQ5op8+B2DOmwSe63Jivj0BjkPQVf8fP5g==}
    engines: {node: '>=8'}

  isurl@1.0.0:
    resolution: {integrity: sha512-1P/yWsxPlDtn7QeRD+ULKQPaIaN6yF368GZ2vDfv0AL0NwpStafjWCDDdn0k8wgFMWpVAqG7oJhxHnlud42i9w==}
    engines: {node: '>= 4'}

  jackspeak@3.4.3:
    resolution: {integrity: sha512-OGlZQpz2yfahA/Rd1Y8Cd9SIEsqvXkLVoSw/cgwhnhFMDbsQFeZYoJJ7bIZBS9BcamUW96asq/npPWugM+RQBw==}

  jackspeak@4.0.2:
    resolution: {integrity: sha512-bZsjR/iRjl1Nk1UkjGpAzLNfQtzuijhn2g+pbZb98HQ1Gk8vM9hfbxeMBP+M2/UUdwj0RqGG3mlvk2MsAqwvEw==}
    engines: {node: 20 || >=22}

  jake@10.9.2:
    resolution: {integrity: sha512-2P4SQ0HrLQ+fw6llpLnOaGAvN2Zu6778SJMrCUwns4fOoG9ayrTiZk3VV8sCPkVZF8ab0zksVpS8FDY5pRCNBA==}
    engines: {node: '>=10'}
    hasBin: true

  js-tokens@4.0.0:
    resolution: {integrity: sha512-RdJUflcE3cUzKiMqQgsCu06FPu9UdIJO0beYbPhHN4k6apgJtifcoCtT9bcxOpYBtpD2kCM6Sbzg4CausW/PKQ==}

  js-tokens@9.0.1:
    resolution: {integrity: sha512-mxa9E9ITFOt0ban3j6L5MpjwegGz6lBQmM1IJkWeBZGcMxto50+eWdjC/52xDbS2vy0k7vIMK0Fe2wfL9OQSpQ==}

  js-yaml@4.1.0:
    resolution: {integrity: sha512-wpxZs9NoxZaJESJGIZTyDEaYpl0FKSA+FB9aJiyemKhMwkxQg63h4T1KJgUGHpTqPDNRcmmYLugrRjJlBtWvRA==}
    hasBin: true

  js2xmlparser@4.0.2:
    resolution: {integrity: sha512-6n4D8gLlLf1n5mNLQPRfViYzu9RATblzPEtm1SthMX1Pjao0r9YI9nw7ZIfRxQMERS87mcswrg+r/OYrPRX6jA==}

  jsbn@1.1.0:
    resolution: {integrity: sha512-4bYVV3aAMtDTTu4+xsDYa6sy9GyJ69/amsu9sYF2zqjiEoZA5xJi3BrfX3uY+/IekIu7MwdObdbDWpoZdBv3/A==}

  jsdoc@4.0.4:
    resolution: {integrity: sha512-zeFezwyXeG4syyYHbvh1A967IAqq/67yXtXvuL5wnqCkFZe8I0vKfm+EO+YEvLguo6w9CDUbrAXVtJSHh2E8rw==}
    engines: {node: '>=12.0.0'}
    hasBin: true

  jsesc@3.0.2:
    resolution: {integrity: sha512-xKqzzWXDttJuOcawBt4KnKHHIf5oQ/Cxax+0PWFG+DFDgHNAdi+TXECADI+RYiFUMmx8792xsMbbgXj4CwnP4g==}
    engines: {node: '>=6'}
    hasBin: true

  json-buffer@3.0.0:
    resolution: {integrity: sha512-CuUqjv0FUZIdXkHPI8MezCnFCdaTAacej1TZYulLoAg1h/PhwkdXFN4V/gzY4g+fMBCOV2xF+rp7t2XD2ns/NQ==}

  json-buffer@3.0.1:
    resolution: {integrity: sha512-4bV5BfR2mqfQTJm+V5tPPdf+ZpuhiIvTuAB5g8kcrXOZpTT/QwwVRWBywX1ozr6lEuPdbHxwaJlm9G6mI2sfSQ==}

  json-schema-traverse@0.4.1:
    resolution: {integrity: sha512-xbbCH5dCYU5T8LcEhhuh7HJ88HXuW3qsI3Y0zOZFKfZEHcpWiHU/Jxzk629Brsab/mMiHQti9wMP+845RPe3Vg==}

  json-schema-traverse@1.0.0:
    resolution: {integrity: sha512-NM8/P9n3XjXhIZn1lLhkFaACTOURQXjWhV4BA/RnOv8xvgqtqpAX9IO4mRQxSx1Rlo4tqzeqb0sOlruaOy3dug==}

  json-schema-typed@8.0.1:
    resolution: {integrity: sha512-XQmWYj2Sm4kn4WeTYvmpKEbyPsL7nBsb647c7pMe6l02/yx2+Jfc4dT6UZkEXnIUb5LhD55r2HPsJ1milQ4rDg==}

  json-stable-stringify-without-jsonify@1.0.1:
    resolution: {integrity: sha512-Bdboy+l7tA3OGW6FjyFHWkP5LuByj1Tk33Ljyq0axyzdk9//JSi2u3fP1QSmd1KNwq6VOKYGlAu87CisVir6Pw==}

  json-stringify-safe@5.0.1:
    resolution: {integrity: sha512-ZClg6AaYvamvYEE82d3Iyd3vSSIjQ+odgjaTzRuO3s7toCdFKczob2i0zCh7JE8kWn17yvAWhUVxvqGwUalsRA==}

  json5@2.2.3:
    resolution: {integrity: sha512-XmOWe7eyHYH14cLdVPoyg+GOH3rYX++KpzrylJwSW98t3Nk+U8XOl8FWKOgwtzdb8lXGf6zYwDUzeHMWfxasyg==}
    engines: {node: '>=6'}
    hasBin: true

  jsonfile@4.0.0:
    resolution: {integrity: sha512-m6F1R3z8jjlf2imQHS2Qez5sjKWQzbuuhuJ/FKYFRZvPE3PuHcSMVZzfsLhGVOkfd20obL5SWEBew5ShlquNxg==}

  jsonfile@6.1.0:
    resolution: {integrity: sha512-5dgndWOriYSm5cnYaJNhalLNDKOqFwyDB/rr1E9ZsGciGvKPs8R2xYGCacuf3z6K1YKDz182fd+fY3cn3pMqXQ==}

  jszip@3.10.1:
    resolution: {integrity: sha512-xXDvecyTpGLrqFrvkrUSoxxfJI5AH7U8zxxtVclpsUtMCq4JQ290LY8AW5c7Ggnr/Y/oK+bQMbqK2qmtk3pN4g==}

  keygrip@1.1.0:
    resolution: {integrity: sha512-iYSchDJ+liQ8iwbSI2QqsQOvqv58eJCEanyJPJi+Khyu8smkcKSFUCbPwzFcL7YVtZ6eONjqRX/38caJ7QjRAQ==}
    engines: {node: '>= 0.6'}

  keyv@3.0.0:
    resolution: {integrity: sha512-eguHnq22OE3uVoSYG0LVWNP+4ppamWr9+zWBe1bsNcovIMy6huUJFPgy4mGwCd/rnl3vOLGW1MTlu4c57CT1xA==}

  keyv@4.5.4:
    resolution: {integrity: sha512-oxVHkHR/EJf2CNXnWxRLW6mg7JyCCUcG0DtEGmL2ctUo1PNTin1PUil+r/+4r5MpVgC/fn1kjsx7mjSujKqIpw==}

  kind-of@6.0.3:
    resolution: {integrity: sha512-dcS1ul+9tmeD95T+x28/ehLgd9mENa3LsvDTtzm3vyBEO7RPptvAD+t44WVXaUjTBRcrpFeFlC8WCruUR456hw==}
    engines: {node: '>=0.10.0'}

  klaw@3.0.0:
    resolution: {integrity: sha512-0Fo5oir+O9jnXu5EefYbVK+mHMBeEVEy2cmctR1O1NECcCkPRreJKrS6Qt/j3KC2C148Dfo9i3pCmCMsdqGr0g==}

  koa-compose@4.1.0:
    resolution: {integrity: sha512-8ODW8TrDuMYvXRwra/Kh7/rJo9BtOfPc6qO8eAfC80CnCvSjSl0bkRM24X6/XBBEyj0v1nRUQ1LyOy3dbqOWXw==}

  koa-convert@2.0.0:
    resolution: {integrity: sha512-asOvN6bFlSnxewce2e/DK3p4tltyfC4VM7ZwuTuepI7dEQVcvpyFuBcEARu1+Hxg8DIwytce2n7jrZtRlPrARA==}
    engines: {node: '>= 10'}

  koa-router@13.0.1:
    resolution: {integrity: sha512-4/sijXdSxocIe2wv7RFFSxvo2ic1pDzPSmy11yCGztng1hx408qfw1wVmN3aqhQaU7U6nJ039JKC8ObE73Ohgw==}
    engines: {node: '>= 18'}
<<<<<<< HEAD
    deprecated: Please use @koa/router instead of koa-router. This is the same package maintained by the same people, but under the Koa team's control on GitHub. Versioning is identical and it is a drop-in replacement. Maintenance is supported by Forward Email @ https://forwardemail.net
=======
    deprecated: 'Please use @koa/router instead, starting from v9! '
>>>>>>> e8c8963b

  koa-sse-stream@0.2.0:
    resolution: {integrity: sha512-Dyp3YS5HfnpE17Mk8HWl+6IMVgO/VU5rGXPKjgej+BrfdZZfRv2AXAm6osd380xcjhcXJgaHg23ntdLbpjCIDQ==}

  koa@2.15.3:
    resolution: {integrity: sha512-j/8tY9j5t+GVMLeioLaxweJiKUayFhlGqNTzf2ZGwL0ZCQijd2RLHK0SLW5Tsko8YyyqCZC2cojIb0/s62qTAg==}
    engines: {node: ^4.8.4 || ^6.10.1 || ^7.10.1 || >= 8.1.4}

  lazy-val@1.0.5:
    resolution: {integrity: sha512-0/BnGCCfyUMkBpeDgWihanIAF9JmZhHBgUhEqzvf+adhNGLoP6TaiI5oF8oyb3I45P+PcnrqihSf01M0l0G5+Q==}

  lazystream@1.0.1:
    resolution: {integrity: sha512-b94GiNHQNy6JNTrt5w6zNyffMrNkXZb3KTkCZJb2V1xaEGCk093vkZ2jk3tpaeP33/OiXC+WvK9AxUebnf5nbw==}
    engines: {node: '>= 0.6.3'}

  less@4.2.1:
    resolution: {integrity: sha512-CasaJidTIhWmjcqv0Uj5vccMI7pJgfD9lMkKtlnTHAdJdYK/7l8pM9tumLyJ0zhbD4KJLo/YvTj+xznQd5NBhg==}
    engines: {node: '>=6'}
    hasBin: true

  levn@0.3.0:
    resolution: {integrity: sha512-0OO4y2iOHix2W6ujICbKIaEQXvFQHue65vUG3pb5EUomzPI90z9hsA1VsO/dbIIpC53J8gxM9Q4Oho0jrCM/yA==}
    engines: {node: '>= 0.8.0'}

  levn@0.4.1:
    resolution: {integrity: sha512-+bT2uH4E5LGE7h/n3evcS/sQlJXCpIp6ym8OWJ5eV6+67Dsql/LaaT7qJBAt2rzfoa/5QBGBhxDix1dMt2kQKQ==}
    engines: {node: '>= 0.8.0'}

  lie@3.3.0:
    resolution: {integrity: sha512-UaiMJzeWRlEujzAuw5LokY1L5ecNQYZKfmyZ9L7wDHb/p5etKaxXhohBcrw0EYby+G/NA52vRSN4N39dxHAIwQ==}

  linkify-it@5.0.0:
    resolution: {integrity: sha512-5aHCbzQRADcdP+ATqnDuhhJ/MRIqDkZX5pyjFHRRysS8vZ5AbqGEoFIb6pYHPZ+L/OC2Lc+xT8uHVVR5CAK/wQ==}

  local-pkg@1.1.1:
    resolution: {integrity: sha512-WunYko2W1NcdfAFpuLUoucsgULmgDBRkdxHxWQ7mK0cQqwPiy8E1enjuRBrhLtZkB5iScJ1XIPdhVEFK8aOLSg==}
    engines: {node: '>=14'}

  locate-path@6.0.0:
    resolution: {integrity: sha512-iPZK6eYjbxRu3uB4/WZ3EsEIMJFMqAoopl3R+zuq0UjcAm/MO6KCweDgPfP3elTztoKP3KtnVHxTn2NHBSDVUw==}
    engines: {node: '>=10'}

  lodash-es@4.17.21:
    resolution: {integrity: sha512-mKnC+QJ9pWVzv+C4/U3rRsHapFfHvQFoFB92e52xeyGMcX6/OlIl78je1u8vePzYZSkkogMPJ2yjxxsb89cxyw==}

  lodash.defaults@4.2.0:
    resolution: {integrity: sha512-qjxPLHd3r5DnsdGacqOMU6pb/avJzdh9tFX2ymgoZE27BmjXrNy/y4LoaiTeAb+O3gL8AfpJGtqfX/ae2leYYQ==}

  lodash.difference@4.5.0:
    resolution: {integrity: sha512-dS2j+W26TQ7taQBGN8Lbbq04ssV3emRw4NY58WErlTO29pIqS0HmoT5aJ9+TUQ1N3G+JOZSji4eugsWwGp9yPA==}

  lodash.escaperegexp@4.1.2:
    resolution: {integrity: sha512-TM9YBvyC84ZxE3rgfefxUWiQKLilstD6k7PTGt6wfbtXF8ixIJLOL3VYyV/z+ZiPLsVxAsKAFVwWlWeb2Y8Yyw==}

  lodash.flatten@4.4.0:
    resolution: {integrity: sha512-C5N2Z3DgnnKr0LOpv/hKCgKdb7ZZwafIrsesve6lmzvZIRZRGaZ/l6Q8+2W7NaT+ZwO3fFlSCzCzrDCFdJfZ4g==}

  lodash.isequal@4.5.0:
    resolution: {integrity: sha512-pDo3lu8Jhfjqls6GkMgpahsF9kCyayhgykjyLMNFTKWrpVdAQtYyB4muAMWozBB4ig/dtWAmsMxLEI8wuz+DYQ==}
    deprecated: This package is deprecated. Use require('node:util').isDeepStrictEqual instead.

  lodash.isplainobject@4.0.6:
    resolution: {integrity: sha512-oSXzaWypCMHkPC3NvBEaPHf0KsA5mvPrOPgQWDsbg8n7orZ290M0BmC/jgRZ4vcJ6DTAhjrsSYgdsW/F+MFOBA==}

  lodash.merge@4.6.2:
    resolution: {integrity: sha512-0KpjqXRVvrYyCsX1swR/XTK0va6VQkQM6MNo7PqW77ByjAhoARA8EfrP1N4+KlKj8YS0ZUCtRT/YUuhyYDujIQ==}

  lodash.union@4.6.0:
    resolution: {integrity: sha512-c4pB2CdGrGdjMKYLA+XiRDO7Y0PRQbm/Gzg8qMj+QH+pFVAoTp5sBpO0odL3FjoPCGjK96p6qsP+yQoiLoOBcw==}

  lodash@4.17.21:
    resolution: {integrity: sha512-v2kDEe57lecTulaDIuNTPy3Ry4gLGJ6Z1O3vE1krgXZNrsQ+LFTGHVxVjcXPs17LhbZVGedAJv8XZ1tvj5FvSg==}

  log-symbols@4.1.0:
    resolution: {integrity: sha512-8XPvpAA8uyhfteu8pIvQxpJZ7SYYdpUivZpGy6sFsBuKRY/7rQGavedeB8aK+Zkyq6upMFVL/9AW6vOYzfRyLg==}
    engines: {node: '>=10'}

  long@5.2.3:
    resolution: {integrity: sha512-lcHwpNoggQTObv5apGNCTdJrO69eHOZMi4BNC+rTLER8iHAqGrUVeLh/irVIM7zTw2bOXA8T6uNPeujwOLg/2Q==}

  loupe@3.1.2:
    resolution: {integrity: sha512-23I4pFZHmAemUnz8WZXbYRSKYj801VDaNv9ETuMh7IrMc7VuVVSo+Z9iLE3ni30+U48iDWfi30d3twAXBYmnCg==}

  loupe@3.1.3:
    resolution: {integrity: sha512-kkIp7XSkP78ZxJEsSxW3712C6teJVoeHHwgo9zJ380de7IYyJ2ISlxojcH2pC5OFLewESmnRi/+XCDIEEVyoug==}

  lower-case@2.0.2:
    resolution: {integrity: sha512-7fm3l3NAF9WfN6W3JOmf5drwpVqX78JtoGJ3A6W0a6ZnldM41w2fV5D490psKFTpMds8TJse/eHLFFsNHHjHgg==}

  lowercase-keys@1.0.0:
    resolution: {integrity: sha512-RPlX0+PHuvxVDZ7xX+EBVAp4RsVxP/TdDSN2mJYdiq1Lc4Hz7EUSjUI7RZrKKlmrIzVhf6Jo2stj7++gVarS0A==}
    engines: {node: '>=0.10.0'}

  lowercase-keys@1.0.1:
    resolution: {integrity: sha512-G2Lj61tXDnVFFOi8VZds+SoQjtQC3dgokKdDG2mTm1tx4m50NUHBOZSBwQQHyy0V12A0JTG4icfZQH+xPyh8VA==}
    engines: {node: '>=0.10.0'}

  lowercase-keys@2.0.0:
    resolution: {integrity: sha512-tqNXrS78oMOE73NMxK4EMLQsQowWf8jKooH9g7xPavRT706R6bkQJ6DY2Te7QukaZsulxa30wQ7bk0pm4XiHmA==}
    engines: {node: '>=8'}

  lru-cache@10.4.3:
    resolution: {integrity: sha512-JNAzZcXrCt42VGLuYz0zfAzDfAvJWW6AfYlDBQyDV5DClI2m5sAmK+OIO7s59XfsRsWHp02jAJrRadPRGTt6SQ==}

  lru-cache@11.0.2:
    resolution: {integrity: sha512-123qHRfJBmo2jXDbo/a5YOQrJoHF/GNQTLzQ5+IdK5pWpceK17yRc6ozlWd25FxvGKQbIUs91fDFkXmDHTKcyA==}
    engines: {node: 20 || >=22}

  lru-cache@5.1.1:
    resolution: {integrity: sha512-KpNARQA3Iwv+jTA0utUVVbrh+Jlrr1Fv0e56GGzAFOXN7dk/FviaDW8LHmK52DlcH4WP2n6gI8vN1aesBFgo9w==}

  lru-cache@6.0.0:
    resolution: {integrity: sha512-Jo6dJ04CmSjuznwJSS3pUeWmd/H0ffTlkXXgwZi+eq1UCmqQwCh+eLsYOYCwY991i2Fah4h1BEMCx4qThGbsiA==}
    engines: {node: '>=10'}

  lru-cache@7.18.3:
    resolution: {integrity: sha512-jumlc0BIUrS3qJGgIkWZsyfAM7NCWiBcCDhnd+3NNM5KbBmLTgHVfWBcg6W+rLUsIpzpERPsvwUP7CckAQSOoA==}
    engines: {node: '>=12'}

  m3u8-parser@7.2.0:
    resolution: {integrity: sha512-CRatFqpjVtMiMaKXxNvuI3I++vUumIXVVT/JpCpdU/FynV/ceVw1qpPyyBNindL+JlPMSesx+WX1QJaZEJSaMQ==}

  magic-string@0.30.12:
    resolution: {integrity: sha512-Ea8I3sQMVXr8JhN4z+H/d8zwo+tYDgHE9+5G4Wnrwhs0gaK9fXTKx0Tw5Xwsd/bCPTTZNRAdpyzvoeORe9LYpw==}

  magic-string@0.30.17:
    resolution: {integrity: sha512-sNPKHvyjVf7gyjwS4xGTaW/mCnF8wnjtifKBEhxfZ7E/S8tQ0rssrwGNn6q8JH/ohItJfSQp9mBtQYuTlH5QnA==}

  magicast@0.3.5:
    resolution: {integrity: sha512-L0WhttDl+2BOsybvEOLK7fW3UA0OQ0IQ2d6Zl2x/a6vVRs3bAY0ECOSHHeL5jD+SbOpOCUEi0y1DgHEn9Qn1AQ==}

  make-dir@1.3.0:
    resolution: {integrity: sha512-2w31R7SJtieJJnQtGc7RVL2StM2vGYVfqUOvUDxH6bC6aJTxPxTF0GnIgCyu7tjockiUWAYQRbxa7vKn34s5sQ==}
    engines: {node: '>=4'}

  make-dir@2.1.0:
    resolution: {integrity: sha512-LS9X+dc8KLxXCb8dni79fLIIUA5VyZoyjSMCwTluaXA0o27cCK0bhXkpgw+sTXVpPy/lSO57ilRixqk0vDmtRA==}
    engines: {node: '>=6'}

  make-dir@4.0.0:
    resolution: {integrity: sha512-hXdUTZYIVOt1Ex//jAQi+wTZZpUpwBj/0QsOzqegb3rGMMeJiSEu5xLHnYfBrRV4RH2+OCSOO95Is/7x1WJ4bw==}
    engines: {node: '>=10'}

  make-fetch-happen@10.2.1:
    resolution: {integrity: sha512-NgOPbRiaQM10DYXvN3/hhGVI2M5MtITFryzBGxHM5p4wnFxsVCbxkrBrDsk+EZ5OB4jEOT7AjDxtdF+KVEFT7w==}
    engines: {node: ^12.13.0 || ^14.15.0 || >=16.0.0}

  markdown-it-anchor@8.6.7:
    resolution: {integrity: sha512-FlCHFwNnutLgVTflOYHPW2pPcl2AACqVzExlkGQNsi4CJgqOHN7YTgDd4LuhgN1BFO3TS0vLAruV1Td6dwWPJA==}
    peerDependencies:
      '@types/markdown-it': '*'
      markdown-it: '*'

  markdown-it@14.1.0:
    resolution: {integrity: sha512-a54IwgWPaeBCAAsv13YgmALOF1elABB08FxO9i+r4VFk5Vl4pKokRPeX8u5TCgSsPi6ec1otfLjdOpVcgbpshg==}
    hasBin: true

  marked@14.1.4:
    resolution: {integrity: sha512-vkVZ8ONmUdPnjCKc5uTRvmkRbx4EAi2OkTOXmfTDhZz3OFqMNBM1oTTWwTr4HY4uAEojhzPf+Fy8F1DWa3Sndg==}
    engines: {node: '>= 18'}
    hasBin: true

  marked@4.3.0:
    resolution: {integrity: sha512-PRsaiG84bK+AMvxziE/lCFss8juXjNaWzVbN5tXAm4XjeaS9NAHhop+PjQxz2A9h8Q4M/xGmzP8vqNwy6JeK0A==}
    engines: {node: '>= 12'}
    hasBin: true

  matcher@3.0.0:
    resolution: {integrity: sha512-OkeDaAZ/bQCxeFAozM55PKcKU0yJMPGifLwV4Qgjitu+5MoAfSQN4lsLJeXZ1b8w0x+/Emda6MZgXS1jvsapng==}
    engines: {node: '>=10'}

  mdurl@2.0.0:
    resolution: {integrity: sha512-Lf+9+2r+Tdp5wXDXC4PcIBjTDtq4UKjCPMQhKIuzpJNW0b96kVqSwW0bT7FhRSfmAiFYgP+SCRvdrDozfh0U5w==}

  media-typer@0.3.0:
    resolution: {integrity: sha512-dq+qelQ9akHpcOl/gUVRTxVIOkAJ1wR3QAvb4RsVjS8oVoFjDGTc679wJYmUmknUF5HwMLOgb5O+a3KxfWapPQ==}
    engines: {node: '>= 0.6'}

  merge-stream@2.0.0:
    resolution: {integrity: sha512-abv/qOcuPfk3URPfDzmZU1LKmuw8kT+0nIHvKrKgFrwifol/doWcdA4ZqsWQ8ENrFKkd67Mfpo/LovbIUsbt3w==}

  merge2@1.4.1:
    resolution: {integrity: sha512-8q7VEgMJW4J8tcfVPy8g09NcQwZdbwFEqhe/WZkoIzjn/3TGDwtOCYtXGxA3O8tPzpczCCDgv+P2P5y00ZJOOg==}
    engines: {node: '>= 8'}

  micromatch@4.0.8:
    resolution: {integrity: sha512-PXwfBhYu0hBCPw8Dn0E+WDYb7af3dSLVWKi3HGv84IdF4TyFoC0ysxFd0Goxw7nSv4T/PzEJQxsYsEiFCKo2BA==}
    engines: {node: '>=8.6'}

  mime-db@1.52.0:
    resolution: {integrity: sha512-sPU4uV7dYlvtWJxwwxHD0PuihVNiE7TyAbQ5SWxDCB9mUYvOgroQOwYQQOKPJ8CIbE+1ETVlOoK1UC2nU3gYvg==}
    engines: {node: '>= 0.6'}

  mime-db@1.53.0:
    resolution: {integrity: sha512-oHlN/w+3MQ3rba9rqFr6V/ypF10LSkdwUysQL7GkXoTgIWeV+tcXGA852TBxH+gsh8UWoyhR1hKcoMJTuWflpg==}
    engines: {node: '>= 0.6'}

  mime-types@2.1.35:
    resolution: {integrity: sha512-ZDY+bPm5zTTF+YpCrAU9nK0UgICYPT0QtT1NZWFv4s++TNkcgVaT0g6+4R2uI4MjQjzysHB1zxuWL50hzaeXiw==}
    engines: {node: '>= 0.6'}

  mime@1.6.0:
    resolution: {integrity: sha512-x0Vn8spI+wuJ1O6S7gnbaQg8Pxh4NNHb7KSINmEWKiPE4RKOplvijn+NkmYmmRgP68mc70j2EbeTFRsrswaQeg==}
    engines: {node: '>=4'}
    hasBin: true

  mime@2.6.0:
    resolution: {integrity: sha512-USPkMeET31rOMiarsBNIHZKLGgvKc/LrjofAnBlOttf5ajRvqiRA8QsenbcooctK6d6Ts6aqZXBA+XbkKthiQg==}
    engines: {node: '>=4.0.0'}
    hasBin: true

  mimic-fn@2.1.0:
    resolution: {integrity: sha512-OqbOk5oEQeAZ8WXWydlu9HJjz9WVdEIvamMCcXmuqUYjTknH/sqsWvhQ3vgwKFRR1HpjvNBKQ37nbJgYzGqGcg==}
    engines: {node: '>=6'}

  mimic-function@5.0.1:
    resolution: {integrity: sha512-VP79XUPxV2CigYP3jWwAUFSku2aKqBH7uTAapFWCBqutsbmDo96KY5o8uh6U+/YSIn5OxJnXp73beVkpqMIGhA==}
    engines: {node: '>=18'}

  mimic-response@1.0.1:
    resolution: {integrity: sha512-j5EctnkH7amfV/q5Hgmoal1g2QHFJRraOtmx0JpIqkxhBhI/lJSl1nMpQ45hVarwNETOoWEimndZ4QK0RHxuxQ==}
    engines: {node: '>=4'}

  mimic-response@3.1.0:
    resolution: {integrity: sha512-z0yWI+4FDrrweS8Zmt4Ej5HdJmky15+L2e6Wgn3+iK5fWzb6T3fhNFq2+MeTRb064c6Wr4N/wv0DzQTjNzHNGQ==}
    engines: {node: '>=10'}

  min-document@2.19.0:
    resolution: {integrity: sha512-9Wy1B3m3f66bPPmU5hdA4DR4PB2OfDU/+GS3yAB7IQozE3tqXaVv2zOjgla7MEGSRv95+ILmOuvhLkOK6wJtCQ==}

  minimatch@10.0.1:
    resolution: {integrity: sha512-ethXTt3SGGR+95gudmqJ1eNhRO7eGEGIgYA9vnPatK4/etz2MEVDno5GMCibdMTuBMyElzIlgxMna3K94XDIDQ==}
    engines: {node: 20 || >=22}

  minimatch@3.1.2:
    resolution: {integrity: sha512-J7p63hRiAjw1NDEww1W7i37+ByIrOWO5XQQAzZ3VOcL0PNybwpfmV/N05zFAzwQ9USyEcX6t3UO+K5aqBQOIHw==}

  minimatch@5.1.6:
    resolution: {integrity: sha512-lKwV/1brpG6mBUFHtb7NUmtABCb2WZZmm2wNiOA5hAb8VdCS4B3dtMWyvcoViccwAW/COERjXLt0zP1zXUN26g==}
    engines: {node: '>=10'}

  minimatch@9.0.5:
    resolution: {integrity: sha512-G6T0ZX48xgozx7587koeX9Ys2NYy6Gmv//P89sEte9V9whIapMNF4idKxnW2QtCcLiTWlb/wfCabAtAFWhhBow==}
    engines: {node: '>=16 || 14 >=14.17'}

  minimist@1.2.8:
    resolution: {integrity: sha512-2yyAR8qBkN3YuheJanUpWC5U3bb5osDywNB8RzDVlDwDHbocAJveqqj1u8+SVD7jkWT4yvsHCpWqqWqAxb0zCA==}

  minipass-collect@1.0.2:
    resolution: {integrity: sha512-6T6lH0H8OG9kITm/Jm6tdooIbogG9e0tLgpY6mphXSm/A9u8Nq1ryBG+Qspiub9LjWlBPsPS3tWQ/Botq4FdxA==}
    engines: {node: '>= 8'}

  minipass-fetch@2.1.2:
    resolution: {integrity: sha512-LT49Zi2/WMROHYoqGgdlQIZh8mLPZmOrN2NdJjMXxYe4nkN6FUyuPuOAOedNJDrx0IRGg9+4guZewtp8hE6TxA==}
    engines: {node: ^12.13.0 || ^14.15.0 || >=16.0.0}

  minipass-flush@1.0.5:
    resolution: {integrity: sha512-JmQSYYpPUqX5Jyn1mXaRwOda1uQ8HP5KAT/oDSLCzt1BYRhQU0/hDtsB1ufZfEEzMZ9aAVmsBw8+FWsIXlClWw==}
    engines: {node: '>= 8'}

  minipass-pipeline@1.2.4:
    resolution: {integrity: sha512-xuIq7cIOt09RPRJ19gdi4b+RiNvDFYe5JH+ggNvBqGqpQXcru3PcRmOZuHBKWK1Txf9+cQ+HMVN4d6z46LZP7A==}
    engines: {node: '>=8'}

  minipass-sized@1.0.3:
    resolution: {integrity: sha512-MbkQQ2CTiBMlA2Dm/5cY+9SWFEN8pzzOXi6rlM5Xxq0Yqbda5ZQy9sU75a673FE9ZK0Zsbr6Y5iP6u9nktfg2g==}
    engines: {node: '>=8'}

  minipass@3.3.6:
    resolution: {integrity: sha512-DxiNidxSEK+tHG6zOIklvNOwm3hvCrbUrdtzY74U6HKTJxvIDfOUL5W5P2Ghd3DTkhhKPYGqeNUIh5qcM4YBfw==}
    engines: {node: '>=8'}

  minipass@5.0.0:
    resolution: {integrity: sha512-3FnjYuehv9k6ovOEbyOswadCDPX1piCfhV8ncmYtHOjuPwylVWsghTLo7rabjC3Rx5xD4HDx8Wm1xnMF7S5qFQ==}
    engines: {node: '>=8'}

  minipass@7.1.2:
    resolution: {integrity: sha512-qOOzS1cBTWYF4BH8fVePDBOO9iptMnGUEZwNc/cMWnTV2nVLZ7VoNWEPHkYczZA0pdoA7dl6e7FL659nX9S2aw==}
    engines: {node: '>=16 || 14 >=14.17'}

  minizlib@2.1.2:
    resolution: {integrity: sha512-bAxsR8BVfj60DWXHE3u30oHzfl4G7khkSuPW+qvpd7jFRHm7dLxOjUk1EHACJ/hxLY8phGJ0YhYHZo7jil7Qdg==}
    engines: {node: '>= 8'}

  minizlib@3.0.1:
    resolution: {integrity: sha512-umcy022ILvb5/3Djuu8LWeqUa8D68JaBzlttKeMWen48SjabqS3iY5w/vzeMzMUNhLDifyhbOwKDSznB1vvrwg==}
    engines: {node: '>= 18'}

  mitt@3.0.1:
    resolution: {integrity: sha512-vKivATfr97l2/QBCYAkXYDbrIWPM2IIKEl7YPhjCvKlG3kE2gm+uBo6nEXK3M5/Ffh/FLpKExzOQ3JJoJGFKBw==}

  mkdirp-classic@0.5.3:
    resolution: {integrity: sha512-gKLcREMhtuZRwRAfqP3RFW+TK4JqApVBtOIftVgjuABpAtpxhPGaDcfvbhNvD0B8iD1oUr/txX35NjcaY6Ns/A==}

  mkdirp@0.5.6:
    resolution: {integrity: sha512-FP+p8RB8OWpF3YZBCrP5gtADmtXApB5AMLn+vdyA+PyxCjrCs00mjyUozssO33cwDeT3wNGdLxJ5M//YqtHAJw==}
    hasBin: true

  mkdirp@1.0.4:
    resolution: {integrity: sha512-vVqVZQyf3WLx2Shd0qJ9xuvqgAyKPLAiqITEtqW0oIUjzo3PePDd6fW9iFz30ef7Ysp/oiWqbhszeGWW2T6Gzw==}
    engines: {node: '>=10'}
    hasBin: true

  mkdirp@3.0.1:
    resolution: {integrity: sha512-+NsyUUAZDmo6YVHzL/stxSu3t9YS1iljliy3BSDrXJ/dkn1KYdmtZODGGjLcc9XLgVVpH4KshHB8XmZgMhaBXg==}
    engines: {node: '>=10'}
    hasBin: true

  mlly@1.7.4:
    resolution: {integrity: sha512-qmdSIPC4bDJXgZTCR7XosJiNKySV7O215tsPtDN9iEO/7q/76b/ijtgRu/+epFXSJhijtTCCGp3DWS549P3xKw==}

  mount-point@3.0.0:
    resolution: {integrity: sha512-jAhfD7ZCG+dbESZjcY1SdFVFqSJkh/yGbdsifHcPkvuLRO5ugK0Ssmd9jdATu29BTd4JiN+vkpMzVvsUgP3SZA==}
    engines: {node: '>=0.10.0'}

  move-file@3.1.0:
    resolution: {integrity: sha512-4aE3U7CCBWgrQlQDMq8da4woBWDGHioJFiOZ8Ie6Yq2uwYQ9V2kGhTz4x3u6Wc+OU17nw0yc3rJ/lQ4jIiPe3A==}
    engines: {node: ^12.20.0 || ^14.13.1 || >=16.0.0}

  mpegts.js@1.8.0:
    resolution: {integrity: sha512-ZtujqtmTjWgcDDkoOnLvrOKUTO/MKgLHM432zGDI8oPaJ0S+ebPxg1nEpDpLw6I7KmV/GZgUIrfbWi3qqEircg==}

  ms@2.0.0:
    resolution: {integrity: sha512-Tpp60P6IUJDTuOq/5Z8cdskzJujfwqfOTkrwIwj7IRISpnkJnT6SyJ4PCPnGMoFjC9ddhal5KVIYtAt97ix05A==}

  ms@2.1.3:
    resolution: {integrity: sha512-6FlzubTLZG3J2a/NVCAleEhjzq5oxgHyaCU9yYXvcLsvoVaHJq/s5xXI6/XXP6tz7R9xAOtHnSO/tXtF3WRTlA==}

  muggle-string@0.4.1:
    resolution: {integrity: sha512-VNTrAak/KhO2i8dqqnqnAHOa3cYBwXEZe9h+D5h/1ZqFSTEFHdM65lR7RoIqq3tBBYavsOXV84NoHXZ0AkPyqQ==}

  multer@1.4.5-lts.1:
    resolution: {integrity: sha512-ywPWvcDMeH+z9gQq5qYHCCy+ethsk4goepZ45GLD63fOu0YcNecQxi64nDs3qluZB+murG3/D4dJ7+dGctcCQQ==}
    engines: {node: '>= 6.0.0'}
    deprecated: Multer 1.x is impacted by a number of vulnerabilities, which have been patched in 2.x. You should upgrade to the latest 2.x version.

  multipipe@4.0.0:
    resolution: {integrity: sha512-jzcEAzFXoWwWwUbvHCNPwBlTz3WCWe/jPcXSmTfbo/VjRwRTfvLZ/bdvtiTdqCe8d4otCSsPCbhGYcX+eggpKQ==}

  multistream@4.1.0:
    resolution: {integrity: sha512-J1XDiAmmNpRCBfIWJv+n0ymC4ABcf/Pl+5YvC5B/D2f/2+8PtHvCNxMPKiQcZyi922Hq69J2YOpb1pTywfifyw==}

  naive-ui@2.40.3:
    resolution: {integrity: sha512-TpgYfOg0SNlG4HHhTdFnFcPc1trZiX3r10Pn6biyEgRoi6ZC5qbsY8xgKsqQuG4nWj2PHLT8pPVEkt2pKOlxag==}
    peerDependencies:
      vue: ^3.0.0

  nanoid@3.3.11:
    resolution: {integrity: sha512-N8SpfPUnUp1bK+PMYW8qSWdl9U+wwNWI4QKxOYDy9JAro3WMX7p2OeVRF9v+347pnakNevPmiHhNmZ2HbFA76w==}
    engines: {node: ^10 || ^12 || ^13.7 || ^14 || >=15.0.1}
    hasBin: true

  nanoid@3.3.7:
    resolution: {integrity: sha512-eSRppjcPIatRIMC1U6UngP8XFcz8MQWGQdt1MTBQ7NaAmvXDfvNxbvWV3x2y6CdEUciCSsDHDQZbhYaB8QEo2g==}
    engines: {node: ^10 || ^12 || ^13.7 || ^14 || >=15.0.1}
    hasBin: true

  napi-build-utils@1.0.2:
    resolution: {integrity: sha512-ONmRUqK7zj7DWX0D9ADe03wbwOBZxNAfF20PlGfCWQcD3+/MakShIHrMqx9YwPTfxDdF1zLeL+RGZiR9kGMLdg==}

  natural-compare@1.4.0:
    resolution: {integrity: sha512-OWND8ei3VtNC9h7V60qff3SVobHr996CTwgxubgyQYEpg290h9J0buyECNNJexkFm5sOajh5G116RYA1c8ZMSw==}

  needle@3.3.1:
    resolution: {integrity: sha512-6k0YULvhpw+RoLNiQCRKOl09Rv1dPLr8hHnVjHqdolKwDrdNyk+Hmrthi4lIGPPz3r39dLx0hsF5s40sZ3Us4Q==}
    engines: {node: '>= 4.4.x'}
    hasBin: true

  negotiator@0.6.3:
    resolution: {integrity: sha512-+EUsqGPLsM+j/zdChZjsnX51g4XrHFOIXwfnCVPGlQk/k5giakcKsuxCObBRu6DSm9opw/O6slWbJdghQM4bBg==}
    engines: {node: '>= 0.6'}

  negotiator@0.6.4:
    resolution: {integrity: sha512-myRT3DiWPHqho5PrJaIRyaMv2kgYf0mUVgBNOYMuCH5Ki1yEiQaf/ZJuQ62nvpc44wL5WDbTX7yGJi1Neevw8w==}
    engines: {node: '>= 0.6'}

  no-case@3.0.4:
    resolution: {integrity: sha512-fgAN3jGAh+RoxUGZHTSOLJIqUc2wmoBwGR4tbpNAKmmovFoWq0OdRkb0VkldReO2a2iBT/OEulG9XSUc10r3zg==}

  node-abi@3.71.0:
    resolution: {integrity: sha512-SZ40vRiy/+wRTf21hxkkEjPJZpARzUMVcJoQse2EF8qkUWbbO2z7vd5oA/H6bVH6SZQ5STGcu0KRDS7biNRfxw==}
    engines: {node: '>=10'}

  node-addon-api@1.7.2:
    resolution: {integrity: sha512-ibPK3iA+vaY1eEjESkQkM0BbCqFOaZMiXRTtdB0u7b4djtY6JnsjvPdUHVMg6xQt3B8fpTTWHI9A+ADjM9frzg==}

  node-addon-api@8.3.1:
    resolution: {integrity: sha512-lytcDEdxKjGJPTLEfW4mYMigRezMlyJY8W4wxJK8zE533Jlb8L8dRuObJFWg2P+AuOIxoCgKF+2Oq4d4Zd0OUA==}
    engines: {node: ^18 || ^20 || >= 21}

  node-api-version@0.2.0:
    resolution: {integrity: sha512-fthTTsi8CxaBXMaBAD7ST2uylwvsnYxh2PfaScwpMhos6KlSFajXQPcM4ogNE1q2s3Lbz9GCGqeIHC+C6OZnKg==}

  node-fetch@2.7.0:
    resolution: {integrity: sha512-c4FRfUm/dbcWZ7U+1Wq0AwCyFL+3nt2bEw05wfxSz+DWpWsitgmSgYmy2dQdWyKC1694ELPqMs/YzUSNozLt8A==}
    engines: {node: 4.x || >=6.0.0}
    peerDependencies:
      encoding: ^0.1.0
    peerDependenciesMeta:
      encoding:
        optional: true

  node-gyp-build@4.8.2:
    resolution: {integrity: sha512-IRUxE4BVsHWXkV/SFOut4qTlagw2aM8T5/vnTsmrHJvVoKueJHRc/JaFND7QDDc61kLYUJ6qlZM3sqTSyx2dTw==}
    hasBin: true

  node-int64@0.4.0:
    resolution: {integrity: sha512-O5lz91xSOeoXP6DulyHfllpq+Eg00MWitZIbtPfoSEvqIHdl5gfcY6hYzDWnj0qD5tz52PI08u9qUvSVeUBeHw==}

  node-releases@2.0.18:
    resolution: {integrity: sha512-d9VeXT4SJ7ZeOqGX6R5EM022wpL+eWPooLI+5UpWn2jCT1aosUQEhQP214x33Wkwx3JQMvIm+tIoVOdodFS40g==}

  nodemailer@6.9.16:
    resolution: {integrity: sha512-psAuZdTIRN08HKVd/E8ObdV6NO7NTBY3KsC30F7M4H1OnmLCUNaS56FpYxyb26zWLSyYF9Ozch9KYHhHegsiOQ==}
    engines: {node: '>=6.0.0'}

  nopt@6.0.0:
    resolution: {integrity: sha512-ZwLpbTgdhuZUnZzjd7nb1ZV+4DoiC6/sfiVKok72ym/4Tlf+DFdlHYmT2JPmcNNWV6Pi3SDf1kT+A4r9RTuT9g==}
    engines: {node: ^12.13.0 || ^14.15.0 || >=16.0.0}
    hasBin: true

  normalize-path@3.0.0:
    resolution: {integrity: sha512-6eZs5Ls3WtCisHWp9S2GUy8dqkpGi4BVSz3GaqiE6ezub0512ESztXUwUB6C6IKbQkY2Pnb/mD4WYojCRwcwLA==}
    engines: {node: '>=0.10.0'}

  normalize-url@2.0.1:
    resolution: {integrity: sha512-D6MUW4K/VzoJ4rJ01JFKxDrtY1v9wrgzCX5f2qj/lzH1m/lW6MhUZFKerVsnyjOhOsYzI9Kqqak+10l4LvLpMw==}
    engines: {node: '>=4'}

  normalize-url@6.1.0:
    resolution: {integrity: sha512-DlL+XwOy3NxAQ8xuC0okPgK46iuVNAK01YN7RueYBqqFeGsBjV9XmCAzAdgt+667bCl5kPh9EqKKDwnaPG1I7A==}
    engines: {node: '>=10'}

  npm-run-path@3.1.0:
    resolution: {integrity: sha512-Dbl4A/VfiVGLgQv29URL9xshU8XDY1GeLy+fsaZ1AA8JDSfjvr5P5+pzRbWqRSBxk6/DW7MIh8lTM/PaGnP2kg==}
    engines: {node: '>=8'}

  nth-check@2.1.1:
    resolution: {integrity: sha512-lqjrjmaOoAnWfMmBPL+XNnynZh2+swxiX3WUE0s4yEHI6m+AwrK2UZOimIRl3X/4QctVqS8AiZjFqyOGrMXb/w==}

  ntsuspend@1.0.2:
    resolution: {integrity: sha512-JaQJRHgg2LV2q5NL6jHHi/DwwPBGrAeZwla3hCnDdkZZQH3VtNriDkbfPBjmCXR8mABtTqiL7TphrFavYEUVZQ==}
    engines: {node: '>=10'}
    cpu: [x64, ia32]
    os: [win32]

  object-assign@4.1.1:
    resolution: {integrity: sha512-rJgTQnkUnH1sFw8yT6VSU3zD3sWmu6sZhIseY8VX+GRu3P6F7Fu+JNDoXfklElbLJSnc3FUQHVe4cU5hj+BcUg==}
    engines: {node: '>=0.10.0'}

  object-inspect@1.13.2:
    resolution: {integrity: sha512-IRZSRuzJiynemAXPYtPe5BoI/RESNYR7TYm50MC5Mqbd3Jmw5y790sErYw3V6SryFJD64b74qQQs9wn5Bg/k3g==}
    engines: {node: '>= 0.4'}

  object-keys@1.1.1:
    resolution: {integrity: sha512-NuAESUOUMrlIXOfHKzD6bpPu3tYt3xvjNdRIQ+FeT0lNb4K8WR70CaDxhuNguS2XG+GjkyMwOzsN5ZktImfhLA==}
    engines: {node: '>= 0.4'}

  ollama@0.5.9:
    resolution: {integrity: sha512-F/KZuDRC+ZsVCuMvcOYuQ6zj42/idzCkkuknGyyGVmNStMZ/sU3jQpvhnl4SyC0+zBzLiKNZJnJeuPFuieWZvQ==}

  on-finished@2.4.1:
    resolution: {integrity: sha512-oVlzkg3ENAhCk2zdv7IJwd/QUD4z2RxRwpkcGY8psCVcCYZNq4wYnVWALHM+brtuJjePWiYF/ClmuDr8Ch5+kg==}
    engines: {node: '>= 0.8'}

  once@1.4.0:
    resolution: {integrity: sha512-lNaJgI+2Q5URQBkccEKHTQOPaXdUxnZZElQTZY0MFUAuaEqe1E+Nyvgdz/aIyNi6Z9MzO5dv1H8n58/GELp3+w==}

  onetime@5.1.2:
    resolution: {integrity: sha512-kbpaSSGJTWdAY5KPVeMOKXSrPtr8C8C7wodJbcsd51jRnmD+GZu8Y0VoU6Dm5Z4vWr0Ig/1NKuWRKf7j5aaYSg==}
    engines: {node: '>=6'}

  only@0.0.2:
    resolution: {integrity: sha512-Fvw+Jemq5fjjyWz6CpKx6w9s7xxqo3+JCyM0WXWeCSOboZ8ABkyvP8ID4CZuChA/wxSx+XSJmdOm8rGVyJ1hdQ==}

  option-validator@2.0.6:
    resolution: {integrity: sha512-tmZDan2LRIRQyhUGvkff68/O0R8UmF+Btmiiz0SmSw2ng3CfPZB9wJlIjHpe/MKUZqyIZkVIXCrwr1tIN+0Dzg==}

  optionator@0.8.3:
    resolution: {integrity: sha512-+IW9pACdk3XWmmTXG8m3upGUJst5XRGzxMRjXzAuJ1XnIFNvfhjjIuYkDvysnPQ7qzqVzLt78BCruntqRhWQbA==}
    engines: {node: '>= 0.8.0'}

  optionator@0.9.4:
    resolution: {integrity: sha512-6IpQ7mKUxRcZNLIObR0hz7lxsapSSIYNZJwXPGeF0mTVqGKFIXj1DQcMoT22S3ROcLyY/rz0PWaWZ9ayWmad9g==}
    engines: {node: '>= 0.8.0'}

  ora@5.4.1:
    resolution: {integrity: sha512-5b6Y85tPxZZ7QytO+BQzysW31HJku27cRIlkbAXaNx+BdcVi+LlRFmVXzeF6a7JCwJpyw5c4b+YSVImQIrBpuQ==}
    engines: {node: '>=10'}

  os-homedir@1.0.2:
    resolution: {integrity: sha512-B5JU3cabzk8c67mRRd3ECmROafjYMXbuzlwtqdM8IbS8ktlTix8aFGb2bAGKrSRIlnfKwovGUUr72JUPyOb6kQ==}
    engines: {node: '>=0.10.0'}

  p-cancelable@0.4.1:
    resolution: {integrity: sha512-HNa1A8LvB1kie7cERyy21VNeHb2CWJJYqyyC2o3klWFfMGlFmWv2Z7sFgZH8ZiaYL95ydToKTFVXgMV/Os0bBQ==}
    engines: {node: '>=4'}

  p-cancelable@2.1.1:
    resolution: {integrity: sha512-BZOr3nRQHOntUjTrH8+Lh54smKHoHyur8We1V8DSMVrl5A2malOOwuJRnKRDjSnkoeBh4at6BwEnb5I7Jl31wg==}
    engines: {node: '>=8'}

  p-event@2.3.1:
    resolution: {integrity: sha512-NQCqOFhbpVTMX4qMe8PF8lbGtzZ+LCiN7pcNrb/413Na7+TRoe1xkKUzuWa/YEJdGQ0FvKtj35EEbDoVPO2kbA==}
    engines: {node: '>=6'}

  p-finally@1.0.0:
    resolution: {integrity: sha512-LICb2p9CB7FS+0eR1oqWnHhp0FljGLZCWBE9aix0Uye9W8LTQPwMTYVGWQWIw9RdQiDg4+epXQODwIYJtSJaow==}
    engines: {node: '>=4'}

  p-finally@2.0.1:
    resolution: {integrity: sha512-vpm09aKwq6H9phqRQzecoDpD8TmVyGw70qmWlyq5onxY7tqyTTFVvxMykxQSQKILBSFlbXpypIw2T1Ml7+DDtw==}
    engines: {node: '>=8'}

  p-is-promise@1.1.0:
    resolution: {integrity: sha512-zL7VE4JVS2IFSkR2GQKDSPEVxkoH43/p7oEnwpdCndKYJO0HVeRB7fA8TJwuLOTBREtK0ea8eHaxdwcpob5dmg==}
    engines: {node: '>=4'}

  p-is-promise@3.0.0:
    resolution: {integrity: sha512-Wo8VsW4IRQSKVXsJCn7TomUaVtyfjVDn3nUP7kE967BQk0CwFpdbZs0X0uk5sW9mkBa9eNM7hCMaG93WUAwxYQ==}
    engines: {node: '>=8'}

  p-limit@3.1.0:
    resolution: {integrity: sha512-TYOanM3wGwNGsZN2cVTYPArw454xnXj5qmWF1bEoAc4+cU/ol7GVh7odevjp1FNHduHc3KZMcFduxU5Xc6uJRQ==}
    engines: {node: '>=10'}

  p-limit@6.1.0:
    resolution: {integrity: sha512-H0jc0q1vOzlEk0TqAKXKZxdl7kX3OFUzCnNVUnq5Pc3DGo0kpeaMuPqxQn235HibwBEb0/pm9dgKTjXy66fBkg==}
    engines: {node: '>=18'}

  p-locate@5.0.0:
    resolution: {integrity: sha512-LaNjtRWUBY++zB5nE/NwcaoMylSPk+S+ZHNB1TzdbMJMny6dynpAGt7X/tl/QYq3TIeE6nxHppbo2LGymrG5Pw==}
    engines: {node: '>=10'}

  p-map@4.0.0:
    resolution: {integrity: sha512-/bjOqmgETBYB5BoEeGVea8dmvHb2m9GLy1E9W43yeyfP6QQCZGFNa+XRceJEuDB6zqr+gKpIAmlLebMpykw/MQ==}
    engines: {node: '>=10'}

  p-map@7.0.2:
    resolution: {integrity: sha512-z4cYYMMdKHzw4O5UkWJImbZynVIo0lSGTXc7bzB1e/rrDqkgGUNysK/o4bTr+0+xKvvLoTyGqYC4Fgljy9qe1Q==}
    engines: {node: '>=18'}

  p-queue@8.0.1:
    resolution: {integrity: sha512-NXzu9aQJTAzbBqOt2hwsR63ea7yvxJc0PwN/zobNAudYfb1B7R08SzB4TsLeSbUCuG467NhnoT0oO6w1qRO+BA==}
    engines: {node: '>=18'}

  p-timeout@2.0.1:
    resolution: {integrity: sha512-88em58dDVB/KzPEx1X0N3LwFfYZPyDc4B6eF38M1rk9VTZMbxXXgjugz8mmwpS9Ox4BDZ+t6t3QP5+/gazweIA==}
    engines: {node: '>=4'}

  p-timeout@6.1.3:
    resolution: {integrity: sha512-UJUyfKbwvr/uZSV6btANfb+0t/mOhKV/KXcCUTp8FcQI+v/0d+wXqH4htrW0E4rR6WiEO/EPvUFiV9D5OI4vlw==}
    engines: {node: '>=14.16'}

  package-json-from-dist@1.0.1:
    resolution: {integrity: sha512-UEZIS3/by4OC8vL3P2dTXRETpebLI2NiI5vIrjaD/5UtrkFX/tNbwjTSRAGC/+7CAo2pIcBaRgWmcBBHcsaCIw==}

  pako@1.0.11:
    resolution: {integrity: sha512-4hLB8Py4zZce5s4yd9XzopqwVv/yGNhV1Bl8NTmCq1763HeK2+EwVTv+leGeL13Dnh2wfbqowVPXCIO0z4taYw==}

  pako@2.1.0:
    resolution: {integrity: sha512-w+eufiZ1WuJYgPXbV/PO3NCMEc3xqylkKHzp8bxp1uW4qaSNQUkwmLLEc3kKsfz8lpV1F8Ht3U1Cm+9Srog2ug==}

  parent-module@1.0.1:
    resolution: {integrity: sha512-GQ2EWRpQV8/o+Aw8YqtfZZPfNRWZYkbidE9k5rpl/hC3vtHHBfGm2Ifi6qWV+coDGkrUKZAxE3Lot5kcsRlh+g==}
    engines: {node: '>=6'}

  parse-node-version@1.0.1:
    resolution: {integrity: sha512-3YHlOa/JgH6Mnpr05jP9eDG254US9ek25LyIxZlDItp2iJtwyaXQb57lBYLdT3MowkUFYEV2XXNAYIPlESvJlA==}
    engines: {node: '>= 0.10'}

  parseurl@1.3.3:
    resolution: {integrity: sha512-CiyeOxFT/JZyN5m0z9PfXw4SCBJ6Sygz1Dpl0wqjlhDEGGBP1GnsUVEL0p63hoG1fcj3fHynXi9NYO4nWOL+qQ==}
    engines: {node: '>= 0.8'}

  pascal-case@3.1.2:
    resolution: {integrity: sha512-uWlGT3YSnK9x3BQJaOdcZwrnV6hPpd8jFH1/ucpiLRPh/2zCVJKS19E4GvYHvaCcACn3foXZ0cLB9Wrx1KGe5g==}

  path-browserify@1.0.1:
    resolution: {integrity: sha512-b7uo2UCUOYZcnF/3ID0lulOJi/bafxa1xPe7ZPsammBSpjSWQkjNxlt635YGS2MiR9GjvuXCtz2emr3jbsz98g==}

  path-exists@4.0.0:
    resolution: {integrity: sha512-ak9Qy5Q7jYb2Wwcey5Fpvg2KoAc/ZIhLSLOSBmRmygPsGwkVVt0fZa0qrtMz+m6tJTAHfZQ8FnmB4MG4LWy7/w==}
    engines: {node: '>=8'}

  path-exists@5.0.0:
    resolution: {integrity: sha512-RjhtfwJOxzcFmNOi6ltcbcu4Iu+FL3zEj83dk4kAS+fVpTxXLO1b38RvJgT/0QwvV/L3aY9TAnyv0EOqW4GoMQ==}
    engines: {node: ^12.20.0 || ^14.13.1 || >=16.0.0}

  path-is-absolute@1.0.1:
    resolution: {integrity: sha512-AVbw3UJ2e9bq64vSaS9Am0fje1Pa8pbGqTTsmXfaIiMpnr5DlDhfJOuLj9Sf95ZPVDAUerDfEk88MPmPe7UCQg==}
    engines: {node: '>=0.10.0'}

  path-key@3.1.1:
    resolution: {integrity: sha512-ojmeN0qd+y0jszEtoY48r0Peq5dwMEkIlCOu6Q5f41lfkswXuKtYrhgoTpLnyIcHm24Uhqx+5Tqm2InSwLhE6Q==}
    engines: {node: '>=8'}

  path-parse@1.0.7:
    resolution: {integrity: sha512-LDJzPVEEEPR+y48z93A0Ed0yXb8pAByGWo/k5YYdYgpY2/2EsOsksJrq7lOHxryrVOn1ejG6oAp8ahvOIQD8sw==}

  path-scurry@1.11.1:
    resolution: {integrity: sha512-Xa4Nw17FS9ApQFJ9umLiJS4orGjm7ZzwUrwamcGQuHSzDyth9boKDaycYdDcZDuqYATXw4HFXgaqWTctW/v1HA==}
    engines: {node: '>=16 || 14 >=14.18'}

  path-scurry@2.0.0:
    resolution: {integrity: sha512-ypGJsmGtdXUOeM5u93TyeIEfEhM6s+ljAhrk5vAvSx8uyY/02OvrZnA0YNGUrPXfpJMgI1ODd3nwz8Npx4O4cg==}
    engines: {node: 20 || >=22}

  path-to-regexp@8.2.0:
    resolution: {integrity: sha512-TdrF7fW9Rphjq4RjrW0Kp2AW0Ahwu9sRGTkS6bvDi0SCwZlEZYmcfDbEsTz8RVk0EHIS/Vd1bv3JhG+1xZuAyQ==}
    engines: {node: '>=16'}

  path-type@3.0.0:
    resolution: {integrity: sha512-T2ZUsdZFHgA3u4e5PfPbjd7HDDpxPnQb5jN0SrDsjNSuVXHJqtwTnWqG0B1jZrgmJ/7lj1EmVIByWt1gxGkWvg==}
    engines: {node: '>=4'}

  path-type@4.0.0:
    resolution: {integrity: sha512-gDKb8aZMDeD/tZWs9P6+q0J9Mwkdl6xMV8TjnGP3qJVJ06bdMgkbBlLU8IdfOsIsFz2BW1rNVT3XuNEl8zPAvw==}
    engines: {node: '>=8'}

  path-type@5.0.0:
    resolution: {integrity: sha512-5HviZNaZcfqP95rwpv+1HDgUamezbqdSYTyzjTvwtJSnIH+3vnbmWsItli8OFEndS984VT55M3jduxZbX351gg==}
    engines: {node: '>=12'}

  path-unified@0.2.0:
    resolution: {integrity: sha512-MNKqvrKbbbb5p7XHXV6ZAsf/1f/yJQa13S/fcX0uua8ew58Tgc6jXV+16JyAbnR/clgCH+euKDxrF2STxMHdrg==}

  pathe@2.0.3:
    resolution: {integrity: sha512-WUjGcAqP1gQacoQe+OBJsFA7Ld4DyXuUIjZ5cc75cLHvJ7dtNsTugphxIADwspS+AraAUePCKrSVtPLFj/F88w==}

  pathval@2.0.0:
    resolution: {integrity: sha512-vE7JKRyES09KiunauX7nd2Q9/L7lhok4smP9RZTDeD4MVs72Dp2qNFVz39Nz5a0FVEW0BJR6C0DYrq6unoziZA==}
    engines: {node: '>= 14.16'}

  pend@1.2.0:
    resolution: {integrity: sha512-F3asv42UuXchdzt+xXqfW1OGlVBe+mxa2mqI0pg5yAHZPvFmY3Y6drSf/GQ1A86WgWEN9Kzh/WrgKa6iGcHXLg==}

  perfect-debounce@1.0.0:
    resolution: {integrity: sha512-xCy9V055GLEqoFaHoC1SoLIaLmWctgCUaBaWxDZ7/Zx4CTyX7cJQLJOok/orfjZAh9kEYpjJa4d0KcJmCbctZA==}

  picocolors@1.1.1:
    resolution: {integrity: sha512-xceH2snhtb5M9liqDsmEw56le376mTZkEX/jEb/RxNFyegNul7eNslCXP9FDj/Lcu0X8KEyMceP2ntpaHrDEVA==}

  picomatch@2.3.1:
    resolution: {integrity: sha512-JU3teHTNjmE2VCGFzuY8EXzCDVwEqB2a8fsIvwaStHhAWJEeVd1o1QD80CU6+ZdEXXSLbSsuLwJjkCBWqRQUVA==}
    engines: {node: '>=8.6'}

  picomatch@4.0.2:
    resolution: {integrity: sha512-M7BAV6Rlcy5u+m6oPhAPFgJTzAioX/6B0DxyvDlo9l8+T3nLKbrczg2WLUyzd45L8RqfUMyGPzekbMvX2Ldkwg==}
    engines: {node: '>=12'}

  pify@2.3.0:
    resolution: {integrity: sha512-udgsAY+fTnvv7kI7aaxbqwWNb0AHiB0qBO89PZKPkoTmGOgdbrHDKD+0B2X4uTfJ/FT1R09r9gTsjUjNJotuog==}
    engines: {node: '>=0.10.0'}

  pify@3.0.0:
    resolution: {integrity: sha512-C3FsVNH1udSEX48gGX1xfvwTWfsYWj5U+8/uK15BGzIGrKoUpghX8hWZwa/OFnakBiiVNmBvemTJR5mcy7iPcg==}
    engines: {node: '>=4'}

  pify@4.0.1:
    resolution: {integrity: sha512-uB80kBFb/tfd68bVleG9T5GGsGPjJrLAUpR5PZIrhBnIaRTQRjqdJSsIKkOP6OAIFbj7GOrcudc5pNjZ+geV2g==}
    engines: {node: '>=6'}

  pinia@3.0.1:
    resolution: {integrity: sha512-WXglsDzztOTH6IfcJ99ltYZin2mY8XZCXujkYWVIJlBjqsP6ST7zw+Aarh63E1cDVYeyUcPCxPHzJpEOmzB6Wg==}
    peerDependencies:
      typescript: '>=4.4.4'
      vue: ^2.7.0 || ^3.5.11
    peerDependenciesMeta:
      typescript:
        optional: true

  pinkie-promise@2.0.1:
    resolution: {integrity: sha512-0Gni6D4UcLTbv9c57DfxDGdr41XfgUjqWZu492f0cIGr16zDU06BWP/RAEvOuo7CQ0CNjHaLlM59YJJFm3NWlw==}
    engines: {node: '>=0.10.0'}

  pinkie@2.0.4:
    resolution: {integrity: sha512-MnUuEycAemtSaeFSjXKW/aroV7akBbY+Sv+RkyqFjgAe73F+MR0TBWKBRDkmfWq/HiFmdavfZ1G7h4SPZXaCSg==}
    engines: {node: '>=0.10.0'}

  pkg-types@1.3.1:
    resolution: {integrity: sha512-/Jm5M4RvtBFVkKWRu2BLUTNP8/M2a+UwuAX+ae4770q1qVGtfjG+WTCupoZixokjmHiry8uI+dlY8KXYV5HVVQ==}

  pkg-types@2.1.0:
    resolution: {integrity: sha512-wmJwA+8ihJixSoHKxZJRBQG1oY8Yr9pGLzRmSsNms0iNWyHHAlZCa7mmKiFR10YPZuz/2k169JiS/inOjBCZ2A==}

  plist@3.1.0:
    resolution: {integrity: sha512-uysumyrvkUX0rX/dEVqt8gC3sTBzd4zoWfLeS29nb53imdaXVvLINYXTI2GNqzaMuvacNx4uJQ8+b3zXR0pkgQ==}
    engines: {node: '>=10.4.0'}

  postcss-selector-parser@6.1.2:
    resolution: {integrity: sha512-Q8qQfPiZ+THO/3ZrOrO0cJJKfpYCagtMUkXbnEfmgUjwXg6z/WBeOyS9APBBPCTSiDV+s4SwQGu8yFsiMRIudg==}
    engines: {node: '>=4'}

  postcss@8.4.49:
    resolution: {integrity: sha512-OCVPnIObs4N29kxTjzLfUryOkvZEq+pf8jTF0lg8E7uETuWHA+v7j3c/xJmiqpX450191LlmZfUKkXxkTry7nA==}
    engines: {node: ^10 || ^12 || >=14}

  postcss@8.5.3:
    resolution: {integrity: sha512-dle9A3yYxlBSrt8Fu+IpjGT8SY8hN0mlaA6GY8t0P5PjIOZemULz/E2Bnm/2dcUOena75OTNkHI76uZBNUUq3A==}
    engines: {node: ^10 || ^12 || >=14}

  prebuild-install@7.1.2:
    resolution: {integrity: sha512-UnNke3IQb6sgarcZIDU3gbMeTp/9SSU1DAIkil7PrqG1vZlBtY5msYccSKSHDqa3hNg436IXK+SNImReuA1wEQ==}
    engines: {node: '>=10'}
    hasBin: true

  prelude-ls@1.1.2:
    resolution: {integrity: sha512-ESF23V4SKG6lVSGZgYNpbsiaAkdab6ZgOxe52p7+Kid3W3u3bxR4Vfd/o21dmN7jSt0IwgZ4v5MUd26FEtXE9w==}
    engines: {node: '>= 0.8.0'}

  prelude-ls@1.2.1:
    resolution: {integrity: sha512-vkcDPrRZo1QZLbn5RLGPpg/WmIQ65qoWWhcGKf/b5eplkkarX0m9z8ppCat4mlOqUsWpyNuYgO3VRyrYHSzX5g==}
    engines: {node: '>= 0.8.0'}

  prepend-http@2.0.0:
    resolution: {integrity: sha512-ravE6m9Atw9Z/jjttRUZ+clIXogdghyZAuWJ3qEzjT+jI/dL1ifAqhZeC5VHzQp1MSt1+jxKkFNemj/iO7tVUA==}
    engines: {node: '>=4'}

  prettier-linter-helpers@1.0.0:
    resolution: {integrity: sha512-GbK2cP9nraSSUF9N2XwUwqfzlAFlMNYYl+ShE/V+H8a9uNl/oUqB1w2EL54Jh0OlyRSd8RfWYJ3coVS4TROP2w==}
    engines: {node: '>=6.0.0'}

  prettier@3.4.1:
    resolution: {integrity: sha512-G+YdqtITVZmOJje6QkXQWzl3fSfMxFwm1tjTyo9exhkmWSqC4Yhd1+lug++IlR2mvRVAxEDDWYkQdeSztajqgg==}
    engines: {node: '>=14'}
    hasBin: true

  proc-log@2.0.1:
    resolution: {integrity: sha512-Kcmo2FhfDTXdcbfDH76N7uBYHINxc/8GW7UAVuVP9I+Va3uHSerrnKV6dLooga/gh7GlgzuCCr/eoldnL1muGw==}
    engines: {node: ^12.13.0 || ^14.15.0 || >=16.0.0}

  process-nextick-args@2.0.1:
    resolution: {integrity: sha512-3ouUOpQhtgrbOa17J7+uxOTpITYWaGP7/AhoR3+A+/1e9skrzelGi/dXzEYyvbxubEF6Wn2ypscTKiKJFFn1ag==}

  process@0.11.10:
    resolution: {integrity: sha512-cdGef/drWFoydD1JsMzuFf8100nZl+GT+yacc2bEced5f9Rjk4z+WtFUTBu9PhOi9j/jfmBPu0mMEY4wIdAF8A==}
    engines: {node: '>= 0.6.0'}

  progress@2.0.3:
    resolution: {integrity: sha512-7PiHtLll5LdnKIMw100I+8xJXR5gW2QwWYkT6iJva0bXitZKa/XMrSbdmg3r2Xnaidz9Qumd0VPaMrZlF9V9sA==}
    engines: {node: '>=0.4.0'}

  promise-inflight@1.0.1:
    resolution: {integrity: sha512-6zWPyEOFaQBJYcGMHBKTKJ3u6TBsnMFOIZSa6ce1e/ZrrsOlnHRHbabMjLiBYKp+n44X9eUI6VUPaukCXHuG4g==}
    peerDependencies:
      bluebird: '*'
    peerDependenciesMeta:
      bluebird:
        optional: true

  promise-retry@2.0.1:
    resolution: {integrity: sha512-y+WKFlBR8BGXnsNlIHFGPZmyDf3DFMoLhaflAnyZgV6rG6xu+JwesTo2Q9R6XwYmtmwAFCkAk3e35jEdoeh/3g==}
    engines: {node: '>=10'}

  protobufjs-cli@1.1.3:
    resolution: {integrity: sha512-MqD10lqF+FMsOayFiNOdOGNlXc4iKDCf0ZQPkPR+gizYh9gqUeGTWulABUCdI+N67w5RfJ6xhgX4J8pa8qmMXQ==}
    engines: {node: '>=12.0.0'}
    hasBin: true
    peerDependencies:
      protobufjs: ^7.0.0

  protobufjs@7.4.0:
    resolution: {integrity: sha512-mRUWCc3KUU4w1jU8sGxICXH/gNS94DvI1gxqDvBzhj1JpcsimQkYiOJfwsPUykUI5ZaspFbSgmBLER8IrQ3tqw==}
    engines: {node: '>=12.0.0'}

  proxy-from-env@1.1.0:
    resolution: {integrity: sha512-D+zkORCbA9f1tdWRK0RaCR3GPv50cMxcrz4X8k5LTSUD1Dkw47mKJEZQNunItRTkWwgtaUSo1RVFRIG9ZXiFYg==}

  prr@1.0.1:
    resolution: {integrity: sha512-yPw4Sng1gWghHQWj0B3ZggWUm4qVbPwPFcRG8KyxiU7J2OHFSoEHKS+EZ3fv5l1t9CyCiop6l/ZYeWbrgoQejw==}

  pump@3.0.2:
    resolution: {integrity: sha512-tUPXtzlGM8FE3P0ZL6DVs/3P58k9nk8/jZeQCurTJylQA8qFYzHFfhBJkuqyE0FifOsQ0uKWekiZ5g8wtr28cw==}

  punycode.js@2.3.1:
    resolution: {integrity: sha512-uxFIHU0YlHYhDQtV4R9J6a52SLx28BCjT+4ieh7IGbgwVJWO+km431c4yRlREUAsAmt/uMjQUyQHNEPf0M39CA==}
    engines: {node: '>=6'}

  punycode@2.3.1:
    resolution: {integrity: sha512-vYt7UD1U9Wg6138shLtLOvdAu+8DsC/ilFtEVHcH+wydcSpNE20AfSOduf6MkRFahL5FY7X1oU7nKVZFtfq8Fg==}
    engines: {node: '>=6'}

  pupa@3.1.0:
    resolution: {integrity: sha512-FLpr4flz5xZTSJxSeaheeMKN/EDzMdK7b8PTOC6a5PYFKTucWbdqjgqaEyH0shFiSJrVB1+Qqi4Tk19ccU6Aug==}
    engines: {node: '>=12.20'}

  qs@6.13.0:
    resolution: {integrity: sha512-+38qI9SOr8tfZ4QmJNplMUxqjbe7LKvvZgWdExBOmd+egZTtjLB67Gu0HRX3u/XOq7UU2Nx6nsjvS16Z9uwfpg==}
    engines: {node: '>=0.6'}

  quansync@0.2.10:
    resolution: {integrity: sha512-t41VRkMYbkHyCYmOvx/6URnN80H7k4X0lLdBMGsz+maAwrJQYB1djpV6vHrQIBE0WBSGqhtEHrK9U3DWWH8v7A==}

  query-string@5.1.1:
    resolution: {integrity: sha512-gjWOsm2SoGlgLEdAGt7a6slVOk9mGiXmPFMqrEhLQ68rhQuBnpfs3+EmlvqKyxnCo9/PPlF+9MtY02S1aFg+Jw==}
    engines: {node: '>=0.10.0'}

  query-string@9.1.1:
    resolution: {integrity: sha512-MWkCOVIcJP9QSKU52Ngow6bsAWAPlPK2MludXvcrS2bGZSl+T1qX9MZvRIkqUIkGLJquMJHWfsT6eRqUpp4aWg==}
    engines: {node: '>=18'}

  queue-microtask@1.2.3:
    resolution: {integrity: sha512-NuaNSa6flKT5JaSYQzJok04JzTL1CA6aGhv5rfLW3PgqA+M2ChpZQnAC8h8i4ZFkBS8X5RqkDBHA7r4hej3K9A==}

  quick-lru@5.1.1:
    resolution: {integrity: sha512-WuyALRjWPDGtt/wzJiadO5AXY+8hZ80hVpe6MyivgraREW751X3SbhRvG3eLKOYN+8VEvqLcf3wdnt44Z4S4SA==}
    engines: {node: '>=10'}

  raw-body@2.5.2:
    resolution: {integrity: sha512-8zGqypfENjCIqGhgXToC8aB2r7YrBX+AQAfIPs/Mlk+BtPTztOvTS01NRW/3Eh60J+a48lt8qsCzirQ6loCVfA==}
    engines: {node: '>= 0.8'}

  rc@1.2.8:
    resolution: {integrity: sha512-y3bGgqKj3QBdxLbLkomlohkvsA8gdAiUQlSBJnBhfn+BPxg4bc62d8TcBW15wavDfgexCgccckhcZvywyQYPOw==}
    hasBin: true

  read-binary-file-arch@1.0.6:
    resolution: {integrity: sha512-BNg9EN3DD3GsDXX7Aa8O4p92sryjkmzYYgmgTAc6CA4uGLEDzFfxOxugu21akOxpcXHiEgsYkC6nPsQvLLLmEg==}
    hasBin: true

  read-config-file@6.3.2:
    resolution: {integrity: sha512-M80lpCjnE6Wt6zb98DoW8WHR09nzMSpu8XHtPkiTHrJ5Az9CybfeQhTJ8D7saeBHpGhLPIVyA8lcL6ZmdKwY6Q==}
    engines: {node: '>=12.0.0'}

  readable-stream@2.3.8:
    resolution: {integrity: sha512-8p0AUk4XODgIewSi0l8Epjs+EVnWiK7NoDIEGU0HhE7+ZyY8D1IMY7odu5lRrFXGg71L15KG8QrPmum45RTtdA==}

  readable-stream@3.6.2:
    resolution: {integrity: sha512-9u/sniCrY3D5WdsERHzHE4G2YCXqoG5FTHUiCC4SIbr6XcLZBY05ya9EKjYek9O5xOAwjGq+1JdGBAS7Q9ScoA==}
    engines: {node: '>= 6'}

  readdir-glob@1.1.3:
    resolution: {integrity: sha512-v05I2k7xN8zXvPD9N+z/uhXPaj0sUFCe2rcWZIpBsqxfP7xXFQ0tipAd/wjj1YxWyWtUS5IDJpOG82JKt2EAVA==}

  readdirp@3.6.0:
    resolution: {integrity: sha512-hOS089on8RduqdbhvQ5Z37A0ESjsqz6qnRcffsMU3495FuTdqSm+7bhJ29JvIOsBDEEnan5DPu9t3To9VRlMzA==}
    engines: {node: '>=8.10.0'}

  regenerator-runtime@0.14.1:
    resolution: {integrity: sha512-dYnhHh0nJoMfnkZs6GmmhFknAGRrLznOu5nc9ML+EJxGvrx6H7teuevqVqCuPcPK//3eDrrjQhehXVx9cnkGdw==}

  require-directory@2.1.1:
    resolution: {integrity: sha512-fGxEI7+wsG9xrvdjsrlmL22OMTTiHRwAMroiEeMgq8gzoLC/PQr7RsRDSTLUg/bZAZtF+TVIkHc6/4RIKrui+Q==}
    engines: {node: '>=0.10.0'}

  require-from-string@2.0.2:
    resolution: {integrity: sha512-Xf0nWe6RseziFMu+Ap9biiUbmplq6S9/p+7w7YXP/JBHhrUDDUhwa+vANyubuqfZWTveU//DYVGsDG7RKL/vEw==}
    engines: {node: '>=0.10.0'}

  requizzle@0.2.4:
    resolution: {integrity: sha512-JRrFk1D4OQ4SqovXOgdav+K8EAhSB/LJZqCz8tbX0KObcdeM15Ss59ozWMBWmmINMagCwmqn4ZNryUGpBsl6Jw==}

  resolve-alpn@1.2.1:
    resolution: {integrity: sha512-0a1F4l73/ZFZOakJnQ3FvkJ2+gSTQWz/r2KE5OdDY0TxPm5h4GkqkWWfM47T7HsbnOtcJVEF4epCVy6u7Q3K+g==}

  resolve-from@4.0.0:
    resolution: {integrity: sha512-pb/MYmXstAkysRFx8piNI1tGFNQIFA3vkE3Gq4EuA1dF6gHp/+vgZqsCGJapvy8N3Q+4o7FwvquPJcnZ7RYy4g==}
    engines: {node: '>=4'}

  resolve-pkg-maps@1.0.0:
    resolution: {integrity: sha512-seS2Tj26TBVOC2NIc2rOe2y2ZO7efxITtLZcGSOnHHNOQ7CkiUBfw0Iw2ck6xkIhPwLhKNLS8BO+hEpngQlqzw==}

  resolve@1.22.8:
    resolution: {integrity: sha512-oKWePCxqpd6FlLvGV1VU0x7bkPmmCNolxzjMf4NczoDnQcIWrAF+cPtZn5i6n+RfD2d9i0tzpKnG6Yk168yIyw==}
    hasBin: true

  responselike@1.0.2:
    resolution: {integrity: sha512-/Fpe5guzJk1gPqdJLJR5u7eG/gNY4nImjbRDaVWVMRhne55TCmj2i9Q+54PBRfatRC8v/rIiv9BN0pMd9OV5EQ==}

  responselike@2.0.1:
    resolution: {integrity: sha512-4gl03wn3hj1HP3yzgdI7d3lCkF95F21Pz4BPGvKHinyQzALR5CapwC8yIi0Rh58DEMQ/SguC03wFj2k0M/mHhw==}

  restore-cursor@3.1.0:
    resolution: {integrity: sha512-l+sSefzHpj5qimhFSE5a8nufZYAM3sBSVMAPtYkmC+4EH2anSGaEMXSD0izRQbu9nfyQ9y5JrVmp7E8oZrUjvA==}
    engines: {node: '>=8'}

  retry@0.12.0:
    resolution: {integrity: sha512-9LkiTwjUh6rT555DtE9rTX+BKByPfrMzEAtnlEtdEwr3Nkffwiihqe2bWADg+OQRjt9gl6ICdmB/ZFDCGAtSow==}
    engines: {node: '>= 4'}

  reusify@1.0.4:
    resolution: {integrity: sha512-U9nH88a3fc/ekCF1l0/UP1IosiuIjyTh7hBvXVMHYgVcfGvt897Xguj2UOLDeI5BG2m7/uwyaLVT6fbtCwTyzw==}
    engines: {iojs: '>=1.0.0', node: '>=0.10.0'}

  rfdc@1.4.1:
    resolution: {integrity: sha512-q1b3N5QkRUWUl7iyylaaj3kOpIT0N2i9MqIEQXP73GVsN9cw3fdx8X63cEmWhJGi2PPCF23Ijp7ktmd39rawIA==}

  rimraf@3.0.2:
    resolution: {integrity: sha512-JZkJMZkAGFFPP2YqXZXPbMlMBgsxzE8ILs4lMIX/2o0L9UBw9O/Y3o6wFw/i9YLapcUJWwqbi3kdxIPdC62TIA==}
    deprecated: Rimraf versions prior to v4 are no longer supported
    hasBin: true

  rimraf@5.0.10:
    resolution: {integrity: sha512-l0OE8wL34P4nJH/H2ffoaniAokM2qSmrtXHmlpvYr5AVVX8msAyW0l8NVJFDxlSK4u3Uh/f41cQheDVdnYijwQ==}
    hasBin: true

  rimraf@6.0.1:
    resolution: {integrity: sha512-9dkvaxAsk/xNXSJzMgFqqMCuFgt2+KsOFek3TMLfo8NCPfWpBmqwyNn5Y+NX56QUYfCtsyhF3ayiboEoUmJk/A==}
    engines: {node: 20 || >=22}
    hasBin: true

  roarr@2.15.4:
    resolution: {integrity: sha512-CHhPh+UNHD2GTXNYhPWLnU8ONHdI+5DI+4EYIAOaiD63rHeYlZvyh8P+in5999TTSFgUYuKUAjzRI4mdh/p+2A==}
    engines: {node: '>=8.0'}

  rollup@4.24.4:
    resolution: {integrity: sha512-vGorVWIsWfX3xbcyAS+I047kFKapHYivmkaT63Smj77XwvLSJos6M1xGqZnBPFQFBRZDOcG1QnYEIxAvTr/HjA==}
    engines: {node: '>=18.0.0', npm: '>=8.0.0'}
    hasBin: true

  rollup@4.39.0:
    resolution: {integrity: sha512-thI8kNc02yNvnmJp8dr3fNWJ9tCONDhp6TV35X6HkKGGs9E6q7YWCHbe5vKiTa7TAiNcFEmXKj3X/pG2b3ci0g==}
    engines: {node: '>=18.0.0', npm: '>=8.0.0'}
    hasBin: true

  run-parallel@1.2.0:
    resolution: {integrity: sha512-5l4VyZR86LZ/lDxZTR6jqL8AFE2S0IFLMP26AbjsLVADxHdhB/c0GUsH+y39UfCi3dzz8OlQuPmnaJOMoDHQBA==}

  safe-buffer@5.1.2:
    resolution: {integrity: sha512-Gd2UZBJDkXlY7GbJxfsE8/nvKkUEU1G38c1siN6QP6a9PT9MmHB8GnpscSmMJSoF8LOIrt8ud/wPtojys4G6+g==}

  safe-buffer@5.2.1:
    resolution: {integrity: sha512-rp3So07KcdmmKbGvgaNxQSJr7bGVSVk5S9Eq1F+ppbRo70+YeaDxkw5Dd8NPN+GD6bjnYm2VuPuCXmpuYvmCXQ==}

  safe-eval@0.4.1:
    resolution: {integrity: sha512-wmiu4RSYVZ690RP1+cv/LxfPK1dIlEN35aW7iv4SMYdqDrHbkll4+NJcHmKm7PbCuI1df1otOcPwgcc2iFR85g==}

  safer-buffer@2.1.2:
    resolution: {integrity: sha512-YZo3K82SD7Riyi0E1EQPojLz7kpepnSQI9IyPbHHg1XXXevb5dJI7tpyN2ADxGcQbHG7vcyRHk0cbwqcQriUtg==}

  sanitize-filename@1.6.3:
    resolution: {integrity: sha512-y/52Mcy7aw3gRm7IrcGDFx/bCk4AhRh2eI9luHOQM86nZsqwiRkkq2GekHXBBD+SmPidc8i2PqtYZl+pWJ8Oeg==}

  sax@1.4.1:
    resolution: {integrity: sha512-+aWOz7yVScEGoKNd4PA10LZ8sk0A/z5+nXQG5giUO5rprX9jgYsTdov9qCchZiPIZezbZH+jRut8nPodFAX4Jg==}

  scule@1.3.0:
    resolution: {integrity: sha512-6FtHJEvt+pVMIB9IBY+IcCJ6Z5f1iQnytgyfKMhDKgmzYG+TeH/wx1y3l27rshSbLiSanrR9ffZDrEsmjlQF2g==}

  seek-bzip@1.0.6:
    resolution: {integrity: sha512-e1QtP3YL5tWww8uKaOCQ18UxIT2laNBXHjV/S2WYCiK4udiv8lkG89KRIoCjUagnAmCBurjF4zEVX2ByBbnCjQ==}
    hasBin: true

  seemly@0.3.9:
    resolution: {integrity: sha512-bMLcaEqhIViiPbaumjLN8t1y+JpD/N8SiyYOyp0i0W6RgdyLWboIsUWAbZojF//JyerxPZR5Tgda+x3Pdne75A==}

  semver-compare@1.0.0:
    resolution: {integrity: sha512-YM3/ITh2MJ5MtzaM429anh+x2jiLVjqILF4m4oyQB18W7Ggea7BfqdH/wGMK7dDiMghv/6WG7znWMwUDzJiXow==}

  semver@5.7.2:
    resolution: {integrity: sha512-cBznnQ9KjJqU67B52RMC65CMarK2600WFnbkcaiwWq3xy/5haFJlshgnpjovMVJ+Hff49d8GEn0b87C5pDQ10g==}
    hasBin: true

  semver@6.3.1:
    resolution: {integrity: sha512-BR7VvDCVHO+q2xBEWskxS6DJE1qRnb7DxzUrogb71CWoSficBxYsiAGd+Kl0mmq/MprG9yArRkyrQxTO6XjMzA==}
    hasBin: true

  semver@7.6.3:
    resolution: {integrity: sha512-oVekP1cKtI+CTDvHWYFUcMtsK/00wmAEfyqKfNdARm8u1wNVhSgaX7A8d4UuIlUI5e84iEwOhs7ZPYRmzU9U6A==}
    engines: {node: '>=10'}
    hasBin: true

  serialize-error@7.0.1:
    resolution: {integrity: sha512-8I8TjW5KMOKsZQTvoxjuSIa7foAwPWGOts+6o7sgjz41/qMD9VQHEDxi6PBvK2l0MXUmqZyNpUK+T2tQaaElvw==}
    engines: {node: '>=10'}

  serverchan-sdk@1.0.6:
    resolution: {integrity: sha512-0vSdwwaCYaHsQZloQ2004JeN+ydkwNK/u0tnH5y7pCbavsyX0cQfZyaQfN1AjjemVNK6lZjNifefNUCzoCFnfQ==}

  set-function-length@1.2.2:
    resolution: {integrity: sha512-pgRc4hJ4/sNjWCSS9AmnS40x3bNMDTknHgL5UaMBTMyJnU90EgWh1Rz+MC9eFu4BuN/UwZjKQuY/1v3rM7HMfg==}
    engines: {node: '>= 0.4'}

  setimmediate@1.0.5:
    resolution: {integrity: sha512-MATJdZp8sLqDl/68LfQmbP8zKPLQNV6BIZoIgrscFDQ+RsvK/BxeDQOgyxKKoh0y/8h3BqVFnCqQ/gd+reiIXA==}

  setprototypeof@1.2.0:
    resolution: {integrity: sha512-E5LDX7Wrp85Kil5bhZv46j8jOeboKq5JMmYM3gVGdGH8xFpPWXUMsNrlODCrkoxMEeNi/XZIwuRvY4XNwYMJpw==}

  shebang-command@2.0.0:
    resolution: {integrity: sha512-kHxr2zZpYtdmrN1qDjrrX/Z1rR1kG8Dx+gkpK1G4eXmvXswmcE1hTWBWYUzlraYw1/yZp6YuDY77YtvbN0dmDA==}
    engines: {node: '>=8'}

  shebang-regex@3.0.0:
    resolution: {integrity: sha512-7++dFhtcx3353uBaq8DDR4NuxBetBzC7ZQOhmTQInHEd6bSrXdiEyzCvG07Z44UYdLShWUyXt5M/yhz8ekcb1A==}
    engines: {node: '>=8'}

  side-channel@1.0.6:
    resolution: {integrity: sha512-fDW/EZ6Q9RiO8eFG8Hj+7u/oW+XrPTIChwCOM2+th2A6OblDtYYIpve9m+KvI9Z4C9qSEXlaGR6bTEYHReuglA==}
    engines: {node: '>= 0.4'}

  siginfo@2.0.0:
    resolution: {integrity: sha512-ybx0WO1/8bSBLEWXZvEd7gMW3Sn3JFlW3TvX1nREbDLRNQNaeNN8WK0meBwPdAaOI7TtRRRJn/Es1zhrrCHu7g==}

  signal-exit@3.0.7:
    resolution: {integrity: sha512-wnD2ZE+l+SPC/uoS0vXeE9L1+0wuaMqKlfz9AMUo38JsyLSBWSFcHR1Rri62LZc12vLr1gb3jl7iwQhgwpAbGQ==}

  signal-exit@4.1.0:
    resolution: {integrity: sha512-bzyZ1e88w9O1iNJbKnOlvYTrWPDl46O1bG0D3XInv+9tkPrxrN8jUUTiFlDkkmKWgn1M6CfIA13SuGqOa9Korw==}
    engines: {node: '>=14'}

  simple-concat@1.0.1:
    resolution: {integrity: sha512-cSFtAPtRhljv69IK0hTVZQ+OfE9nePi/rtJmw5UjHeVyVroEqJXP1sFztKUy1qU+xvz3u/sfYJLa947b7nAN2Q==}

  simple-get@4.0.1:
    resolution: {integrity: sha512-brv7p5WgH0jmQJr1ZDDfKDOSeWWg+OVypG99A/5vYGPqJ6pxiaHLy8nxtFjBA7oMa01ebA9gfh1uMCFqOuXxvA==}

  simple-update-notifier@2.0.0:
    resolution: {integrity: sha512-a2B9Y0KlNXl9u/vsW6sTIu9vGEpfKu2wRV6l1H3XEas/0gUIzGzBoP/IouTcUQbm9JWZLH3COxyn03TYlFax6w==}
    engines: {node: '>=10'}

  slash@1.0.0:
    resolution: {integrity: sha512-3TYDR7xWt4dIqV2JauJr+EJeW356RXijHeUlO+8djJ+uBXPn8/2dpzBc8yQhh583sVvc9CvFAeQVgijsH+PNNg==}
    engines: {node: '>=0.10.0'}

  slash@3.0.0:
    resolution: {integrity: sha512-g9Q1haeby36OSStwb4ntCGGGaKsaVSjQ68fBxoQcutl5fS1vuY18H3wSt3jFyFtrkx+Kz0V1G85A4MyAdDMi2Q==}
    engines: {node: '>=8'}

  slash@5.1.0:
    resolution: {integrity: sha512-ZA6oR3T/pEyuqwMgAKT0/hAv8oAXckzbkmR0UkUosQ+Mc4RxGoJkRmwHgHufaenlyAgE1Mxgpdcrf75y6XcnDg==}
    engines: {node: '>=14.16'}

  slice-ansi@3.0.0:
    resolution: {integrity: sha512-pSyv7bSTC7ig9Dcgbw9AuRNUb5k5V6oDudjZoMBSr13qpLBG7tB+zgCkARjq7xIUgdz5P1Qe8u+rSGdouOOIyQ==}
    engines: {node: '>=8'}

  slice-ansi@5.0.0:
    resolution: {integrity: sha512-FC+lgizVPfie0kkhqUScwRu1O/lF6NOgJmlCgK+/LYxDCTk8sGelYaHDhFcDN+Sn3Cv+3VSa4Byeo+IMCzpMgQ==}
    engines: {node: '>=12'}

  smart-buffer@1.1.15:
    resolution: {integrity: sha512-1+8bxygjTsNfvQe0/0pNBesTOlSHtOeG6b6LYbvsZCCHDKYZ40zcQo6YTnZBWrBSLWOCbrHljLdEmGMYebu7aQ==}
    engines: {node: '>= 0.10.15', npm: '>= 1.3.5'}

  smart-buffer@4.2.0:
    resolution: {integrity: sha512-94hK0Hh8rPqQl2xXc3HsaBoOXKV20MToPkcXvwbISWLEs+64sBq5kFgn2kJDHb1Pry9yrP0dxrCI9RRci7RXKg==}
    engines: {node: '>= 6.0.0', npm: '>= 3.0.0'}

  socks-proxy-agent@3.0.1:
    resolution: {integrity: sha512-ZwEDymm204mTzvdqyUqOdovVr2YRd2NYskrYrF2LXyZ9qDiMAoFESGK8CRphiO7rtbo2Y757k2Nia3x2hGtalA==}

  socks-proxy-agent@7.0.0:
    resolution: {integrity: sha512-Fgl0YPZ902wEsAyiQ+idGd1A7rSFx/ayC1CQVMw5P+EQx2V0SgpGtf6OKFhVjPflPUl9YMmEOnmfjCdMUsygww==}
    engines: {node: '>= 10'}

  socks@1.1.10:
    resolution: {integrity: sha512-ArX4vGPULWjKDKgUnW8YzfI2uXW7kzgkJuB0GnFBA/PfT3exrrOk+7Wk2oeb894Qf20u1PWv9LEgrO0Z82qAzA==}
    engines: {node: '>= 0.10.0', npm: '>= 1.3.5'}
    deprecated: If using 2.x branch, please upgrade to at least 2.1.6 to avoid a serious bug with socket data flow and an import issue introduced in 2.1.0

  socks@2.8.3:
    resolution: {integrity: sha512-l5x7VUUWbjVFbafGLxPWkYsHIhEvmF85tbIeFZWc8ZPtoMyybuEhL7Jye/ooC4/d48FgOjSJXgsF/AJPYCW8Zw==}
    engines: {node: '>= 10.0.0', npm: '>= 3.0.0'}

  sort-keys-length@1.0.1:
    resolution: {integrity: sha512-GRbEOUqCxemTAk/b32F2xa8wDTs+Z1QHOkbhJDQTvv/6G3ZkbJ+frYWsTcc7cBB3Fu4wy4XlLCuNtJuMn7Gsvw==}
    engines: {node: '>=0.10.0'}

  sort-keys@1.1.2:
    resolution: {integrity: sha512-vzn8aSqKgytVik0iwdBEi+zevbTYZogewTUM6dtpmGwEcdzbub/TX4bCzRhebDCRC3QzXgJsLRKB2V/Oof7HXg==}
    engines: {node: '>=0.10.0'}

  sort-keys@2.0.0:
    resolution: {integrity: sha512-/dPCrG1s3ePpWm6yBbxZq5Be1dXGLyLn9Z791chDC3NFrpkVbWGzkBwPN1knaciexFXgRJ7hzdnwZ4stHSDmjg==}
    engines: {node: '>=4'}

  sortablejs@1.14.0:
    resolution: {integrity: sha512-pBXvQCs5/33fdN1/39pPL0NZF20LeRbLQ5jtnheIPN9JQAaufGjKdWduZn4U7wCtVuzKhmRkI0DFYHYRbB2H1w==}

  sortablejs@1.15.6:
    resolution: {integrity: sha512-aNfiuwMEpfBM/CN6LY0ibyhxPfPbyFeBTYJKCvzkJ2GkUpazIt3H+QIPAMHwqQ7tMKaHz1Qj+rJJCqljnf4p3A==}

  source-map-js@1.2.1:
    resolution: {integrity: sha512-UXWMKhLOwVKb728IUtQPXxfYU+usdybtUrK/8uGE8CQMvrhOpwvzDBwj0QhSL7MQc7vIsISBG8VQ8+IDQxpfQA==}
    engines: {node: '>=0.10.0'}

  source-map-support@0.5.21:
    resolution: {integrity: sha512-uBHU3L3czsIyYXKX88fdrGovxdSCoTGDRZ6SYXtSRxLZUzHg5P/66Ht6uoUlHu9EZod+inXhKo3qQgwXUT/y1w==}

  source-map@0.6.1:
    resolution: {integrity: sha512-UjgapumWlbMhkBgzT7Ykc5YXUT46F0iKu8SGXq0bcwP5dz/h0Plj6enJqjz1Zbq2l5WaqYnrVbwWOWMyF3F47g==}
    engines: {node: '>=0.10.0'}

  speakingurl@14.0.1:
    resolution: {integrity: sha512-1POYv7uv2gXoyGFpBCmpDVSNV74IfsWlDW216UPjbWufNf+bSU6GdbDsxdcxtfwb4xlI3yxzOTKClUosxARYrQ==}
    engines: {node: '>=0.10.0'}

  split-on-first@3.0.0:
    resolution: {integrity: sha512-qxQJTx2ryR0Dw0ITYyekNQWpz6f8dGd7vffGNflQQ3Iqj9NJ6qiZ7ELpZsJ/QBhIVAiDfXdag3+Gp8RvWa62AA==}
    engines: {node: '>=12'}

  split2@3.2.2:
    resolution: {integrity: sha512-9NThjpgZnifTkJpzTZ7Eue85S49QwpNhZTq6GRJwObb6jnLFNGB7Qm73V5HewTROPyxD0C29xqmaI68bQtV+hg==}

  sprintf-js@1.1.3:
    resolution: {integrity: sha512-Oo+0REFV59/rz3gfJNKQiBlwfHaSESl1pcGyABQsnnIfWOFt6JNj5gCog2U6MLZ//IGYD+nA8nI+mTShREReaA==}

  ssri@9.0.1:
    resolution: {integrity: sha512-o57Wcn66jMQvfHG1FlYbWeZWW/dHZhJXjpIcTfXldXEk5nz5lStPo3mK0OJQfGR3RbZUlbISexbljkJzuEj/8Q==}
    engines: {node: ^12.13.0 || ^14.15.0 || >=16.0.0}

  stackback@0.0.2:
    resolution: {integrity: sha512-1XMJE5fQo1jGH6Y/7ebnwPOBEkIEnT4QF32d5R1+VXdXveM0IBMJt8zfaxX1P3QhVwrYe+576+jkANtSS2mBbw==}

  stat-mode@1.0.0:
    resolution: {integrity: sha512-jH9EhtKIjuXZ2cWxmXS8ZP80XyC3iasQxMDV8jzhNJpfDb7VbQLVW4Wvsxz9QZvzV+G4YoSfBUVKDOyxLzi/sg==}
    engines: {node: '>= 6'}

  statuses@1.5.0:
    resolution: {integrity: sha512-OpZ3zP+jT1PI7I8nemJX4AKmAX070ZkYPVWV/AaKTJl+tXCTGyVdC1a4SL8RUQYEwk/f34ZX8UTykN68FwrqAA==}
    engines: {node: '>= 0.6'}

  statuses@2.0.1:
    resolution: {integrity: sha512-RwNA9Z/7PrK06rYLIzFMlaF+l73iwpzsqRIFgbMLbTcLD6cOao82TaWefPXQvB2fOC4AjuYSEndS7N/mTCbkdQ==}
    engines: {node: '>= 0.8'}

  std-env@3.9.0:
    resolution: {integrity: sha512-UGvjygr6F6tpH7o2qyqR6QYpwraIjKSdtzyBdyytFOHmPZY917kwdwLG0RbOjWOnKmnm3PeHjaoLLMie7kPLQw==}

  stream-meter@1.0.4:
    resolution: {integrity: sha512-4sOEtrbgFotXwnEuzzsQBYEV1elAeFSO8rSGeTwabuX1RRn/kEq9JVH7I0MRBhKVRR0sJkr0M0QCH7yOLf9fhQ==}

  stream-parser@0.3.1:
    resolution: {integrity: sha512-bJ/HgKq41nlKvlhccD5kaCr/P+Hu0wPNKPJOH7en+YrJu/9EgqUF+88w5Jb6KNcjOFMhfX4B2asfeAtIGuHObQ==}

  stream@0.0.2:
    resolution: {integrity: sha512-gCq3NDI2P35B2n6t76YJuOp7d6cN/C7Rt0577l91wllh0sY9ZBuw9KaSGqH/b0hzn3CWWJbpbW0W0WvQ1H/Q7g==}

  streamsearch@1.1.0:
    resolution: {integrity: sha512-Mcc5wHehp9aXz1ax6bZUyY5afg9u2rv5cqQI3mRrYkGC8rW2hM02jWuwjtL++LS5qinSyhj2QfLyNsuc+VsExg==}
    engines: {node: '>=10.0.0'}

  strict-uri-encode@1.1.0:
    resolution: {integrity: sha512-R3f198pcvnB+5IpnBlRkphuE9n46WyVl8I39W/ZUTZLz4nqSP/oLYUrcnJrw462Ds8he4YKMov2efsTIw1BDGQ==}
    engines: {node: '>=0.10.0'}

  string-argv@0.3.2:
    resolution: {integrity: sha512-aqD2Q0144Z+/RqG52NeHEkZauTAUWJO8c6yTftGJKO3Tja5tUgIfmIl6kExvhtxSDP7fXB6DvzkfMpCd/F3G+Q==}
    engines: {node: '>=0.6.19'}

  string-width@4.2.3:
    resolution: {integrity: sha512-wKyQRQpjJ0sIp62ErSZdGsjMJWsap5oRNihHhu6G7JVO/9jIB6UyevL+tXuOqrng8j/cxKTWyWUwvSTriiZz/g==}
    engines: {node: '>=8'}

  string-width@5.1.2:
    resolution: {integrity: sha512-HnLOCR3vjcY8beoNLtcjZ5/nxn2afmME6lhrDrebokqMap+XbeW8n9TXpPDOqdGK5qcI3oT0GKTW6wC7EMiVqA==}
    engines: {node: '>=12'}

  string-width@7.2.0:
    resolution: {integrity: sha512-tsaTIkKW9b4N+AEj+SVA+WhJzV7/zMhcSu78mLKWSk7cXMOSHsBKFWUs0fWwq8QyK3MgJBQRX6Gbi4kYbdvGkQ==}
    engines: {node: '>=18'}

  string_decoder@1.1.1:
    resolution: {integrity: sha512-n/ShnvDi6FHbbVfviro+WojiFzv+s8MPMHBczVePfUpDJLwoLT0ht1l4YwBCbi8pJAveEEdnkHyPyTP/mzRfwg==}

  string_decoder@1.3.0:
    resolution: {integrity: sha512-hkRX8U1WjJFd8LsDJ2yQ/wWWxaopEsABU1XfkM8A+j0+85JAGppt16cr1Whg6KIbb4okU6Mql6BOj+uup/wKeA==}

  strip-ansi@6.0.1:
    resolution: {integrity: sha512-Y38VPSHcqkFrCpFnQ9vuSXmquuv5oXOKpGeT6aGrr3o3Gc9AlVa6JBfUSOCnbxGGZF+/0ooI7KrPuUSztUdU5A==}
    engines: {node: '>=8'}

  strip-ansi@7.1.0:
    resolution: {integrity: sha512-iq6eVVI64nQQTRYq2KtEg2d2uU7LElhTJwsH4YzIHZshxlgZms/wIc4VoDQTlG/IvVIrBKG06CrZnp0qv7hkcQ==}
    engines: {node: '>=12'}

  strip-bom@4.0.0:
    resolution: {integrity: sha512-3xurFv5tEgii33Zi8Jtp55wEIILR9eh34FAW00PZf+JnSsTmV/ioewSgQl97JHvgjoRGwPShsWm+IdrxB35d0w==}
    engines: {node: '>=8'}

  strip-dirs@2.1.0:
    resolution: {integrity: sha512-JOCxOeKLm2CAS73y/U4ZeZPTkE+gNVCzKt7Eox84Iej1LT/2pTWYpZKJuxwQpvX1LiZb1xokNR7RLfuBAa7T3g==}

  strip-final-newline@2.0.0:
    resolution: {integrity: sha512-BrpvfNAE3dcvq7ll3xVumzjKjZQ5tI1sEUIKr3Uoks0XUl45St3FlatVqef9prk4jRDzhW6WZg+3bk93y6pLjA==}
    engines: {node: '>=6'}

  strip-json-comments@2.0.1:
    resolution: {integrity: sha512-4gB8na07fecVVkOI6Rs4e7T6NOTki5EmL7TUduTs6bu3EdnSycntVJ4re8kgZA+wx9IueI2Y11bfbgwtzuE0KQ==}
    engines: {node: '>=0.10.0'}

  strip-json-comments@3.1.1:
    resolution: {integrity: sha512-6fPc+R4ihwqP6N/aIv2f1gMH8lOVtWQHoqC4yK6oSDVVocumAsfCqjkXnqiYMhmMwS/mEHLp7Vehlt3ql6lEig==}
    engines: {node: '>=8'}

  strip-literal@3.0.0:
    resolution: {integrity: sha512-TcccoMhJOM3OebGhSBEmp3UZ2SfDMZUEBdRA/9ynfLi8yYajyWX3JiXArcJt4Umh4vISpspkQIY8ZZoCqjbviA==}

  strip-outer@1.0.1:
    resolution: {integrity: sha512-k55yxKHwaXnpYGsOzg4Vl8+tDrWylxDEpknGjhTiZB8dFRU5rTo9CAzeycivxV3s+zlTKwrs6WxMxR95n26kwg==}
    engines: {node: '>=0.10.0'}

  strnum@1.0.5:
    resolution: {integrity: sha512-J8bbNyKKXl5qYcR36TIO8W3mVGVHrmmxsd5PAItGkmyzwJvybiw2IVq5nqd0i4LSNSkB/sx9VHllbfFdr9k1JA==}

  stubborn-fs@1.2.5:
    resolution: {integrity: sha512-H2N9c26eXjzL/S/K+i/RHHcFanE74dptvvjM8iwzwbVcWY/zjBbgRqF3K0DY4+OD+uTTASTBvDoxPDaPN02D7g==}

  subtitle@4.2.1:
    resolution: {integrity: sha512-ohV7DcQAYjoO8SDTZHaD912g6K+JktbLERlkZyuoNWSXboOOdIvuriF4fZC0T6lbVeiqLfR8mmw3CxIJ5+UTuw==}
    engines: {node: '>=10'}

  sumchecker@3.0.1:
    resolution: {integrity: sha512-MvjXzkz/BOfyVDkG0oFOtBxHX2u3gKbMHIF/dXblZsgD3BWOFLmHovIpZY7BykJdAjcqRCBi1WYBNdEC9yI7vg==}
    engines: {node: '>= 8.0'}

  superjson@2.2.2:
    resolution: {integrity: sha512-5JRxVqC8I8NuOUjzBbvVJAKNM8qoVuH0O77h4WInc/qC2q5IreqKxYwgkga3PfA22OayK2ikceb/B26dztPl+Q==}
    engines: {node: '>=16'}

  supports-color@7.2.0:
    resolution: {integrity: sha512-qpCAvRl9stuOHveKsn7HncJRvv501qIacKzQlO/+Lwxc9+0q2wLyv4Dfvt80/DPn2pqOBsJdDiogXGR9+OvwRw==}
    engines: {node: '>=8'}

  supports-preserve-symlinks-flag@1.0.0:
    resolution: {integrity: sha512-ot0WnXS9fgdkgIcePe6RHNk1WA8+muPa6cSjeR3V8K27q9BB1rTE3R1p7Hv0z1ZyAc8s6Vvv8DIyWf681MAt0w==}
    engines: {node: '>= 0.4'}

  synckit@0.9.2:
    resolution: {integrity: sha512-vrozgXDQwYO72vHjUb/HnFbQx1exDjoKzqx23aXEg2a9VIg2TSFZ8FmeZpTjUCFMYw7mpX4BE2SFu8wI7asYsw==}
    engines: {node: ^14.18.0 || >=16.0.0}

  tar-fs@2.1.1:
    resolution: {integrity: sha512-V0r2Y9scmbDRLCNex/+hYzvp/zyYjvFbHPNgVTKfQvVrb6guiE/fxP+XblDNR011utopbkex2nM4dHNV6GDsng==}

  tar-stream@1.6.2:
    resolution: {integrity: sha512-rzS0heiNf8Xn7/mpdSVVSMAWAoy9bfb1WOTYC78Z0UQKeKa/CWS8FOq0lKGNa8DWKAn9gxjCvMLYc5PGXYlK2A==}
    engines: {node: '>= 0.8.0'}

  tar-stream@2.2.0:
    resolution: {integrity: sha512-ujeqbceABgwMZxEJnk2HDY2DlnUZ+9oEcb1KzTVfYHio0UE6dG71n60d8D2I4qNvleWrrXpmjpt7vZeF1LnMZQ==}
    engines: {node: '>=6'}

  tar@6.2.1:
    resolution: {integrity: sha512-DZ4yORTwrbTj/7MZYq2w+/ZFdI6OZ/f9SFHR+71gIVUZhOQPHzVCLpvRnPgyaMpfWxxk/4ONva3GQSyNIKRv6A==}
    engines: {node: '>=10'}

  tar@7.4.3:
    resolution: {integrity: sha512-5S7Va8hKfV7W5U6g3aYxXmlPoZVAwUMy9AOKyF2fVuZa2UD3qZjg578OrLRt8PcNN1PleVaL/5/yYATNL0ICUw==}
    engines: {node: '>=18'}

  temp-file@3.4.0:
    resolution: {integrity: sha512-C5tjlC/HCtVUOi3KWVokd4vHVViOmGjtLwIh4MuzPo/nMYTV/p1urt3RnMz2IWXDdKEGJH3k5+KPxtqRsUYGtg==}

  test-exclude@7.0.1:
    resolution: {integrity: sha512-pFYqmTw68LXVjeWJMST4+borgQP2AyMNbg1BpZh9LbyhUeNkeaPF9gzfPGUAnSMV3qPYdWUwDIjjCLiSDOl7vg==}
    engines: {node: '>=18'}

  text-table@0.2.0:
    resolution: {integrity: sha512-N+8UisAXDGk8PFXP4HAzVR9nbfmVJ3zYLAWiTIoqC5v5isinhr+r5uaO8+7r3BMfuNIufIsA7RdpVgacC2cSpw==}

  through@2.3.8:
    resolution: {integrity: sha512-w89qg7PI8wAdvX60bMDP+bFoD5Dvhm9oLheFp5O4a2QF0cSBGsBX4qZmadPMvVqlLJBBci+WqGGOAPvcDeNSVg==}

  timed-out@4.0.1:
    resolution: {integrity: sha512-G7r3AhovYtr5YKOWQkta8RKAPb+J9IsO4uVmzjl8AZwfhs8UcUwTiD6gcJYSgOtzyjvQKrKYn41syHbUWMkafA==}
    engines: {node: '>=0.10.0'}

  tiny-bilibili-ws@1.0.2:
    resolution: {integrity: sha512-s3AuofXxOJU3RBRxQhQOI2nqqsu7WJcbGsNI8WyH+5JUYDGl/1tmKpfuk+Ig65u9nHZXuz1v2uUkvByO62oH9Q==}

  tiny-typed-emitter@2.1.0:
    resolution: {integrity: sha512-qVtvMxeXbVej0cQWKqVSSAHmKZEHAvxdF8HEUBFWts8h+xEo5m/lEiPakuyZ3BnCBjOD8i24kzNOiOLLgsSxhA==}

  tinybench@2.9.0:
    resolution: {integrity: sha512-0+DUvqWMValLmha6lr4kD8iAMK1HzV0/aKnCtWb9v9641TnP/MFb7Pc2bxoxQjTXAErryXVgUOfv2YqNllqGeg==}

  tinyexec@0.3.2:
    resolution: {integrity: sha512-KQQR9yN7R5+OSwaK0XQoj22pwHoTlgYqmUscPYoknOoWCWfj/5/ABTMRi69FrKU5ffPVh5QcFikpWJI/P1ocHA==}

  tinyglobby@0.2.10:
    resolution: {integrity: sha512-Zc+8eJlFMvgatPZTl6A9L/yht8QqdmUNtURHaKZLmKBE12hNPSrqNkUp2cs3M/UKmNVVAMFQYSjYIVHDjW5zew==}
    engines: {node: '>=12.0.0'}

  tinyglobby@0.2.12:
    resolution: {integrity: sha512-qkf4trmKSIiMTs/E63cxH+ojC2unam7rJ0WrauAzpT3ECNTxGRMlaXxVbfxMUC/w0LaYk6jQ4y/nGR9uBO3tww==}
    engines: {node: '>=12.0.0'}

  tinypool@1.0.2:
    resolution: {integrity: sha512-al6n+QEANGFOMf/dmUMsuS5/r9B06uwlyNjZZql/zv8J7ybHCgoihBNORZCY2mzUuAnomQa2JdhyHKzZxPCrFA==}
    engines: {node: ^18.0.0 || >=20.0.0}

  tinyrainbow@1.2.0:
    resolution: {integrity: sha512-weEDEq7Z5eTHPDh4xjX789+fHfF+P8boiFB+0vbWzpbnbsEr/GRaohi/uMKxg8RZMXnl1ItAi/IUHWMsjDV7kQ==}
    engines: {node: '>=14.0.0'}

  tinyrainbow@2.0.0:
    resolution: {integrity: sha512-op4nsTR47R6p0vMUUoYl/a+ljLFVtlfaXkLQmqfLR1qHma1h/ysYk4hEXZ880bf2CYgTskvTa/e196Vd5dDQXw==}
    engines: {node: '>=14.0.0'}

  tinyspy@3.0.2:
    resolution: {integrity: sha512-n1cw8k1k0x4pgA2+9XrOkFydTerNcJ1zWCO5Nn9scWHTD+5tp8dghT2x1uduQePZTZgd3Tupf+x9BxJjeJi77Q==}
    engines: {node: '>=14.0.0'}

  tmp-promise@3.0.3:
    resolution: {integrity: sha512-RwM7MoPojPxsOBYnyd2hy0bxtIlVrihNs9pj5SUvY8Zz1sQcQG2tG1hSr8PDxfgEB8RNKDhqbIlroIarSNDNsQ==}

  tmp@0.2.3:
    resolution: {integrity: sha512-nZD7m9iCPC5g0pYmcaxogYKggSfLsdxl8of3Q/oIbqCqLLIO9IAF0GWjX1z9NZRHPiXv8Wex4yDCaZsgEw0Y8w==}
    engines: {node: '>=14.14'}

  to-arraybuffer@1.0.1:
    resolution: {integrity: sha512-okFlQcoGTi4LQBG/PgSYblw9VOyptsz2KJZqc6qtgGdes8VktzUQkj4BI2blit072iS8VODNcMA+tvnS9dnuMA==}

  to-buffer@1.1.1:
    resolution: {integrity: sha512-lx9B5iv7msuFYE3dytT+KE5tap+rNYw+K4jVkb9R/asAb+pbBSM17jtunHplhBe6RRJdZx3Pn2Jph24O32mOVg==}

  to-regex-range@5.0.1:
    resolution: {integrity: sha512-65P7iz6X5yEr1cwcgvQxbbIw7Uk3gOy5dIdtZ4rDveLqhrdJP+Li/Hx6tyK0NEb+2GCyneCMJiGqrADCSNk8sQ==}
    engines: {node: '>=8.0'}

  toidentifier@1.0.1:
    resolution: {integrity: sha512-o5sSPKEkg/DIQNmH43V0/uerLrpzVedkUh8tGNvaeXpfpuwjKenlSox/2O/BTlZUtEe+JG7s5YhEz608PlAHRA==}
    engines: {node: '>=0.6'}

  tr46@0.0.3:
    resolution: {integrity: sha512-N3WMsuqV66lT30CrXNbEjx4GEwlow3v6rr4mCcv6prnfwhS01rkgyFdjPNBYd9br7LpXV1+Emh01fHnq2Gdgrw==}

  trash@9.0.0:
    resolution: {integrity: sha512-6U3A0olN4C16iiPZvoF93AcZDNZtv/nI2bHb2m/sO3h/m8VPzg9tPdd3n3LVcYLWz7ui0AHaXYhIuRjzGW9ptg==}
    engines: {node: '>=18'}

  tree-kill@1.2.2:
    resolution: {integrity: sha512-L0Orpi8qGpRG//Nd+H90vFB+3iHnue1zSSGmNOOCh1GLJ7rUKVwV2HvijphGQS2UmhUZewS9VgvxYIdgr+fG1A==}
    hasBin: true

  treemate@0.3.11:
    resolution: {integrity: sha512-M8RGFoKtZ8dF+iwJfAJTOH/SM4KluKOKRJpjCMhI8bG3qB74zrFoArKZ62ll0Fr3mqkMJiQOmWYkdYgDeITYQg==}

  trim-repeated@1.0.0:
    resolution: {integrity: sha512-pkonvlKk8/ZuR0D5tLW8ljt5I8kmxp2XKymhepUeOdCEfKpZaktSArkLHZt76OB1ZvO9bssUsDty4SWhLvZpLg==}
    engines: {node: '>=0.10.0'}

  truncate-utf8-bytes@1.0.2:
    resolution: {integrity: sha512-95Pu1QXQvruGEhv62XCMO3Mm90GscOCClvrIUwCM0PYOXK3kaF3l3sIHxx71ThJfcbM2O5Au6SO3AWCSEfW4mQ==}

  ts-api-utils@1.4.0:
    resolution: {integrity: sha512-032cPxaEKwM+GT3vA5JXNzIaizx388rhsSW79vGRNGXfRRAdEAn2mvk36PvK5HnOchyWZ7afLEXqYCvPCrzuzQ==}
    engines: {node: '>=16'}
    peerDependencies:
      typescript: '>=4.2.0'

  tslib@2.8.1:
    resolution: {integrity: sha512-oJFu94HQb+KVduSUQL7wnpmqnfmLsOA/nAh6b6EH0wCEoK0/mPeXU6c3wKDV83MkOuHPRHtSXKKU99IBazS/2w==}

  tsscmp@1.0.6:
    resolution: {integrity: sha512-LxhtAkPDTkVCMQjt2h6eBVY28KCjikZqZfMcC15YBeNjkgUpdCfBu5HoiOTDu86v6smE8yOjyEktJ8hlbANHQA==}
    engines: {node: '>=0.6.x'}

  tsx@4.19.2:
    resolution: {integrity: sha512-pOUl6Vo2LUq/bSa8S5q7b91cgNSjctn9ugq/+Mvow99qW6x/UZYwzxy/3NmqoT66eHYfCVvFvACC58UBPFf28g==}
    engines: {node: '>=18.0.0'}
    hasBin: true

  tunnel-agent@0.6.0:
    resolution: {integrity: sha512-McnNiV1l8RYeY8tBgEpuodCC1mLUdbSN+CYBL7kJsJNInOP8UjDDEwdk6Mw60vdLLrr5NHKZhMAOSrR2NZuQ+w==}

  type-check@0.3.2:
    resolution: {integrity: sha512-ZCmOJdvOWDBYJlzAoFkC+Q0+bUyEOS1ltgp1MGU03fqHG+dbi9tBFU2Rd9QKiDZFAYrhPh2JUf7rZRIuHRKtOg==}
    engines: {node: '>= 0.8.0'}

  type-check@0.4.0:
    resolution: {integrity: sha512-XleUoc9uwGXqjWwXaUTZAmzMcFZ5858QA2vvx1Ur5xIcixXIP+8LnFDgRplU30us6teqdlskFfu+ae4K79Ooew==}
    engines: {node: '>= 0.8.0'}

  type-fest@0.13.1:
    resolution: {integrity: sha512-34R7HTnG0XIJcBSn5XhDd7nNFPRcXYRZrBB2O2jdKqYODldSzBAqzsWoZYYvduky73toYS/ESqxPvkDf/F0XMg==}
    engines: {node: '>=10'}

  type-fest@0.20.2:
    resolution: {integrity: sha512-Ne+eE4r0/iWnpAxD852z3A+N0Bt5RN//NjJwRd2VFHEmrywxf5vsZlh4R6lixl6B+wz/8d+maTSAkN1FIkI3LQ==}
    engines: {node: '>=10'}

  type-fest@4.26.1:
    resolution: {integrity: sha512-yOGpmOAL7CkKe/91I5O3gPICmJNLJ1G4zFYVAsRHg7M64biSnPtRj0WNQt++bRkjYOqjWXrhnUw1utzmVErAdg==}
    engines: {node: '>=16'}

  type-is@1.6.18:
    resolution: {integrity: sha512-TkRKr9sUTxEH8MdfuCSP7VizJyzRNMjj2J2do2Jr3Kym598JVdEksuzPQCnlFPW4ky9Q+iA+ma9BGm06XQBy8g==}
    engines: {node: '>= 0.6'}

  typedarray@0.0.6:
    resolution: {integrity: sha512-/aCDEGatGvZ2BIk+HmLf4ifCJFwvKFNb9/JeZPMulfgFracn9QFcAf5GO8B/mweUjSoblS5In0cWhqpfs/5PQA==}

  typescript-eslint@8.17.0:
    resolution: {integrity: sha512-409VXvFd/f1br1DCbuKNFqQpXICoTB+V51afcwG1pn1a3Cp92MqAUges3YjwEdQ0cMUoCIodjVDAYzyD8h3SYA==}
    engines: {node: ^18.18.0 || ^20.9.0 || >=21.1.0}
    peerDependencies:
      eslint: ^8.57.0 || ^9.0.0
      typescript: '*'
    peerDependenciesMeta:
      typescript:
        optional: true

  typescript@5.6.3:
    resolution: {integrity: sha512-hjcS1mhfuyi4WW8IWtjP7brDrG2cuDZukyrYrSauoXGNgx0S7zceP07adYkJycEr56BOUTNPzbInooiN3fn1qw==}
    engines: {node: '>=14.17'}
    hasBin: true

  uc.micro@2.1.0:
    resolution: {integrity: sha512-ARDJmphmdvUk6Glw7y9DQ2bFkKBHwQHLi2lsaH6PPmz/Ka9sFOBsBluozhDltWmnv9u/cF6Rt87znRTPV+yp/A==}

  ufo@1.5.4:
    resolution: {integrity: sha512-UsUk3byDzKd04EyoZ7U4DOlxQaD14JUKQl6/P7wiX4FNvUfm3XL246n9W5AmqwW5RSFJ27NAuM0iLscAOYUiGQ==}

  uglify-js@3.19.3:
    resolution: {integrity: sha512-v3Xu+yuwBXisp6QYTcH4UbH+xYJXqnq2m/LtQVWKWzYc1iehYnLixoQDN9FH6/j9/oybfd6W9Ghwkl8+UMKTKQ==}
    engines: {node: '>=0.8.0'}
    hasBin: true

  uint8array-extras@1.4.0:
    resolution: {integrity: sha512-ZPtzy0hu4cZjv3z5NW9gfKnNLjoz4y6uv4HlelAjDK7sY/xOkKZv9xK/WQpcsBB3jEybChz9DPC2U/+cusjJVQ==}
    engines: {node: '>=18'}

  unbzip2-stream@1.4.3:
    resolution: {integrity: sha512-mlExGW4w71ebDJviH16lQLtZS32VKqsSfk80GCfUlwT/4/hNRFsoscrF/c++9xinkMzECL1uL9DDwXqFWkruPg==}

  underscore@1.13.7:
    resolution: {integrity: sha512-GMXzWtsc57XAtguZgaQViUOzs0KTkk8ojr3/xAxXLITqf/3EMwxC0inyETfDFjH/Krbhuep0HNbbjI9i/q3F3g==}

  undici-types@6.19.8:
    resolution: {integrity: sha512-ve2KP6f/JnbPBFyobGHuerC9g1FYGn/F8n1LWTwNxCEzd6IfqTwUQcNXgEtmmQ6DlRrC1hrSrBnCZPokRrDHjw==}

  unicorn-magic@0.1.0:
    resolution: {integrity: sha512-lRfVq8fE8gz6QMBuDM6a+LO3IAzTi05H6gCVaUpir2E1Rwpo4ZUog45KpNXKC/Mn3Yb9UDuHumeFTo9iV/D9FQ==}
    engines: {node: '>=18'}

  unimport@4.1.3:
    resolution: {integrity: sha512-H+IVJ7rAkE3b+oC8rSJ2FsPaVsweeMC8eKZc+C6Mz7+hxDF45AnrY/tVCNRBvzMwWNcJEV67WdAVcal27iMjOw==}
    engines: {node: '>=18.12.0'}

  unique-filename@2.0.1:
    resolution: {integrity: sha512-ODWHtkkdx3IAR+veKxFV+VBkUMcN+FaqzUUd7IZzt+0zhDZFPFxhlqwPF3YQvMHx1TD0tdgYl+kuPnJ8E6ql7A==}
    engines: {node: ^12.13.0 || ^14.15.0 || >=16.0.0}

  unique-slug@3.0.0:
    resolution: {integrity: sha512-8EyMynh679x/0gqE9fT9oilG+qEt+ibFyqjuVTsZn1+CMxH+XLlpvr2UZx4nVcCwTpx81nICr2JQFkM+HPLq4w==}
    engines: {node: ^12.13.0 || ^14.15.0 || >=16.0.0}

  universalify@0.1.2:
    resolution: {integrity: sha512-rBJeI5CXAlmy1pV+617WB9J63U6XcazHHF2f2dbJix4XzpUF0RS3Zbj0FGIOCAva5P/d/GBOYaACQ1w+0azUkg==}
    engines: {node: '>= 4.0.0'}

  universalify@2.0.1:
    resolution: {integrity: sha512-gptHNQghINnc/vTGIk0SOFGFNXw7JVrlRUtConJRlvaw6DuX0wO5Jeko9sWrMBhh+PsYAZ7oXAiOnf/UKogyiw==}
    engines: {node: '>= 10.0.0'}

  unpipe@1.0.0:
    resolution: {integrity: sha512-pjy2bYhSsufwWlKwPc+l3cN7+wuJlK6uz0YdJEOlQDbl6jo/YlPi4mb8agUkVC8BF7V8NuzeyPNqRksA3hztKQ==}
    engines: {node: '>= 0.8'}

  unplugin-auto-import@19.1.2:
    resolution: {integrity: sha512-EkxNIJm4ZPYtV7rRaPBKnsscgTaifIZNrJF5DkMffTxkUOJOlJuKVypA6YBSBOjzPJDTFPjfVmCQPoBuOO+YYQ==}
    engines: {node: '>=14'}
    peerDependencies:
      '@nuxt/kit': ^3.2.2
      '@vueuse/core': '*'
    peerDependenciesMeta:
      '@nuxt/kit':
        optional: true
      '@vueuse/core':
        optional: true

  unplugin-utils@0.2.4:
    resolution: {integrity: sha512-8U/MtpkPkkk3Atewj1+RcKIjb5WBimZ/WSLhhR3w6SsIj8XJuKTacSP8g+2JhfSGw0Cb125Y+2zA/IzJZDVbhA==}
    engines: {node: '>=18.12.0'}

  unplugin-vue-components@28.4.1:
    resolution: {integrity: sha512-niGSc0vJD9ueAnsqcfAldmtpkppZ09B6p2G1dL7X5S8KPdgbk1P+txPwaaDCe7N+eZh2VG1aAypLXkuJs3OSUg==}
    engines: {node: '>=14'}
    peerDependencies:
      '@babel/parser': ^7.15.8
      '@nuxt/kit': ^3.2.2
      vue: 2 || 3
    peerDependenciesMeta:
      '@babel/parser':
        optional: true
      '@nuxt/kit':
        optional: true

  unplugin@2.2.2:
    resolution: {integrity: sha512-Qp+iiD+qCRnUek+nDoYvtWX7tfnYyXsrOnJ452FRTgOyKmTM7TUJ3l+PLPJOOWPTUyKISKp4isC5JJPSXUjGgw==}
    engines: {node: '>=18.12.0'}

  unused-filename@4.0.1:
    resolution: {integrity: sha512-ZX6U1J04K1FoSUeoX1OicAhw4d0aro2qo+L8RhJkiGTNtBNkd/Fi1Wxoc9HzcVu6HfOzm0si/N15JjxFmD1z6A==}
    engines: {node: ^12.20.0 || ^14.13.1 || >=16.0.0}

  unzip-crx-3@0.2.0:
    resolution: {integrity: sha512-0+JiUq/z7faJ6oifVB5nSwt589v1KCduqIJupNVDoWSXZtWDmjDGO3RAEOvwJ07w90aoXoP4enKsR7ecMrJtWQ==}

  unzipper@0.12.3:
    resolution: {integrity: sha512-PZ8hTS+AqcGxsaQntl3IRBw65QrBI6lxzqDEL7IAo/XCEqRTKGfOX56Vea5TH9SZczRVxuzk1re04z/YjuYCJA==}

  update-browserslist-db@1.1.1:
    resolution: {integrity: sha512-R8UzCaa9Az+38REPiJ1tXlImTJXlVfgHZsglwBD/k6nj76ctsH1E3q4doGrukiLQd3sGQYu56r5+lo5r94l29A==}
    hasBin: true
    peerDependencies:
      browserslist: '>= 4.21.0'

  uri-js@4.4.1:
    resolution: {integrity: sha512-7rKUyy33Q1yc98pQ1DAmLtwX109F7TIfWlW1Ydo8Wl1ii1SeHieeh0HHfPeL2fMXK6z0s8ecKs9frCuLJvndBg==}

  url-parse-lax@3.0.0:
    resolution: {integrity: sha512-NjFKA0DidqPa5ciFcSrXnAltTtzz84ogy+NebPvfEgAck0+TNg4UJ4IN+fB7zRZfbgUf0syOo9MDxFkDSMuFaQ==}
    engines: {node: '>=4'}

  url-to-options@1.0.1:
    resolution: {integrity: sha512-0kQLIzG4fdk/G5NONku64rSH/x32NOA39LVQqlK8Le6lvTF6GGRJpqaQFGgU+CLwySIqBSMdwYM0sYcW9f6P4A==}
    engines: {node: '>= 4'}

  user-home@2.0.0:
    resolution: {integrity: sha512-KMWqdlOcjCYdtIJpicDSFBQ8nFwS2i9sslAd6f4+CBGcU4gist2REnr2fxj2YocvJFxSF3ZOHLYLVZnUxv4BZQ==}
    engines: {node: '>=0.10.0'}

  utf-8-validate@6.0.5:
    resolution: {integrity: sha512-EYZR+OpIXp9Y1eG1iueg8KRsY8TuT8VNgnanZ0uA3STqhHQTLwbl+WX76/9X5OY12yQubymBpaBSmMPkSTQcKA==}
    engines: {node: '>=6.14.2'}

  utf8-byte-length@1.0.5:
    resolution: {integrity: sha512-Xn0w3MtiQ6zoz2vFyUVruaCL53O/DwUvkEeOvj+uulMm0BkUGYWmBYVyElqZaSLhY6ZD0ulfU3aBra2aVT4xfA==}

  util-deprecate@1.0.2:
    resolution: {integrity: sha512-EPD5q1uXyFxJpCrLnCc1nHnq3gOa6DZBocAIiI2TaSCA7VCJ1UJDMagCzIkXNsUYfD1daK//LTEQ8xiIbrHtcw==}

  uuid@10.0.0:
    resolution: {integrity: sha512-8XkAphELsDnEGrDxUOHB3RGvXz6TeuYSGEZBOjtTtPm2lwhGBjLgOzLHB63IUWfBpNucQjND6d3AOudO+H3RWQ==}
    hasBin: true

  vary@1.1.2:
    resolution: {integrity: sha512-BNGbWLfd0eUPabhkXUVm0j8uuvREyTh5ovRa/dyow/BqAbZJyC+5fU+IzQOzmAKzYqYRAISoRhdQr3eIZ/PXqg==}
    engines: {node: '>= 0.8'}

  vdirs@0.1.8:
    resolution: {integrity: sha512-H9V1zGRLQZg9b+GdMk8MXDN2Lva0zx72MPahDKc30v+DtwKjfyOSXWRIX4t2mhDubM1H09gPhWeth/BJWPHGUw==}
    peerDependencies:
      vue: ^3.0.11

  verror@1.10.1:
    resolution: {integrity: sha512-veufcmxri4e3XSrT0xwfUR7kguIkaxBeosDg00yDWhk49wdwkSUrvvsm7nc75e1PUyvIeZj6nS8VQRYz2/S4Xg==}
    engines: {node: '>=0.6.0'}

  vite-node@3.1.1:
    resolution: {integrity: sha512-V+IxPAE2FvXpTCHXyNem0M+gWm6J7eRyWPR6vYoG/Gl+IscNOjXzztUhimQgTxaAoUoj40Qqimaa0NLIOOAH4w==}
    engines: {node: ^18.0.0 || ^20.0.0 || >=22.0.0}
    hasBin: true

  vite@6.2.5:
    resolution: {integrity: sha512-j023J/hCAa4pRIUH6J9HemwYfjB5llR2Ps0CWeikOtdR8+pAURAk0DoJC5/mm9kd+UgdnIy7d6HE4EAvlYhPhA==}
    engines: {node: ^18.0.0 || ^20.0.0 || >=22.0.0}
    hasBin: true
    peerDependencies:
      '@types/node': ^18.0.0 || ^20.0.0 || >=22.0.0
      jiti: '>=1.21.0'
      less: '*'
      lightningcss: ^1.21.0
      sass: '*'
      sass-embedded: '*'
      stylus: '*'
      sugarss: '*'
      terser: ^5.16.0
      tsx: ^4.8.1
      yaml: ^2.4.2
    peerDependenciesMeta:
      '@types/node':
        optional: true
      jiti:
        optional: true
      less:
        optional: true
      lightningcss:
        optional: true
      sass:
        optional: true
      sass-embedded:
        optional: true
      stylus:
        optional: true
      sugarss:
        optional: true
      terser:
        optional: true
      tsx:
        optional: true
      yaml:
        optional: true

  vitest@3.1.1:
    resolution: {integrity: sha512-kiZc/IYmKICeBAZr9DQ5rT7/6bD9G7uqQEki4fxazi1jdVl2mWGzedtBs5s6llz59yQhVb7FFY2MbHzHCnT79Q==}
    engines: {node: ^18.0.0 || ^20.0.0 || >=22.0.0}
    hasBin: true
    peerDependencies:
      '@edge-runtime/vm': '*'
      '@types/debug': ^4.1.12
      '@types/node': ^18.0.0 || ^20.0.0 || >=22.0.0
      '@vitest/browser': 3.1.1
      '@vitest/ui': 3.1.1
      happy-dom: '*'
      jsdom: '*'
    peerDependenciesMeta:
      '@edge-runtime/vm':
        optional: true
      '@types/debug':
        optional: true
      '@types/node':
        optional: true
      '@vitest/browser':
        optional: true
      '@vitest/ui':
        optional: true
      happy-dom:
        optional: true
      jsdom:
        optional: true

  vooks@0.2.12:
    resolution: {integrity: sha512-iox0I3RZzxtKlcgYaStQYKEzWWGAduMmq+jS7OrNdQo1FgGfPMubGL3uGHOU9n97NIvfFDBGnpSvkWyb/NSn/Q==}
    peerDependencies:
      vue: ^3.0.0

  vscode-uri@3.0.8:
    resolution: {integrity: sha512-AyFQ0EVmsOZOlAnxoFOGOq1SQDWAB7C6aqMGS23svWAllfOaxbuFvcT8D1i8z3Gyn8fraVeZNNmN6e9bxxXkKw==}

  vue-eslint-parser@9.4.3:
    resolution: {integrity: sha512-2rYRLWlIpaiN8xbPiDyXZXRgLGOtWxERV7ND5fFAv5qo1D2N9Fu9MNajBNc6o13lZ+24DAWCkQCvj4klgmcITg==}
    engines: {node: ^14.17.0 || >=16.0.0}
    peerDependencies:
      eslint: '>=6.0.0'

  vue-router@4.5.0:
    resolution: {integrity: sha512-HDuk+PuH5monfNuY+ct49mNmkCRK4xJAV9Ts4z9UFc4rzdDnxQLyCMGGc8pKhZhHTVzfanpNwB/lwqevcBwI4w==}
    peerDependencies:
      vue: ^3.2.0

  vue-tsc@2.1.10:
    resolution: {integrity: sha512-RBNSfaaRHcN5uqVqJSZh++Gy/YUzryuv9u1aFWhsammDJXNtUiJMNoJ747lZcQ68wUQFx6E73y4FY3D8E7FGMA==}
    hasBin: true
    peerDependencies:
      typescript: '>=5.0.0'

  vue@3.5.13:
    resolution: {integrity: sha512-wmeiSMxkZCSc+PM2w2VRsOYAZC8GdipNFRTsLSfodVqI9mbejKeXEGr8SckuLnrQPGe3oJN5c3K0vpoU9q/wCQ==}
    peerDependencies:
      typescript: '*'
    peerDependenciesMeta:
      typescript:
        optional: true

  vuedraggable@4.1.0:
    resolution: {integrity: sha512-FU5HCWBmsf20GpP3eudURW3WdWTKIbEIQxh9/8GE806hydR9qZqRRxRE3RjqX7PkuLuMQG/A7n3cfj9rCEchww==}
    peerDependencies:
      vue: ^3.0.1

  vueuc@0.4.64:
    resolution: {integrity: sha512-wlJQj7fIwKK2pOEoOq4Aro8JdPOGpX8aWQhV8YkTW9OgWD2uj2O8ANzvSsIGjx7LTOc7QbS7sXdxHi6XvRnHPA==}
    peerDependencies:
      vue: ^3.0.11

  wcwidth@1.0.1:
    resolution: {integrity: sha512-XHPEwS0q6TaxcvG85+8EYkbiCux2XtWG2mkc47Ng2A77BQu9+DqIOJldST4HgPkuea7dvKSj5VgX3P1d4rW8Tg==}

  webidl-conversions@3.0.1:
    resolution: {integrity: sha512-2JAn3z8AR6rjK8Sm8orRC0h/bcl/DqL7tRPdGZ4I1CjdF+EaMLmYxBHyXuKL849eucPFhvBoxMsflfOb8kxaeQ==}

  webpack-virtual-modules@0.6.2:
    resolution: {integrity: sha512-66/V2i5hQanC51vBQKPH4aI8NMAcBW59FVBs+rC7eGHupMyfn34q7rZIE+ETlJ+XTevqfUhVVBgSUNSW2flEUQ==}

  webworkify-webpack@2.1.5:
    resolution: {integrity: sha512-2akF8FIyUvbiBBdD+RoHpoTbHMQF2HwjcxfDvgztAX5YwbZNyrtfUMgvfgFVsgDhDPVTlkbb5vyasqDHfIDPQw==}

  webworkify-webpack@https://codeload.github.com/xqq/webworkify-webpack/tar.gz/24d1e719b4a6cac37a518b2bb10fe124527ef4ef:
    resolution: {tarball: https://codeload.github.com/xqq/webworkify-webpack/tar.gz/24d1e719b4a6cac37a518b2bb10fe124527ef4ef}
    version: 2.1.5

  whatwg-fetch@3.6.20:
    resolution: {integrity: sha512-EqhiFU6daOA8kpjOWTL0olhVOF3i7OrFzSYiGsEMB8GcXS+RrzauAERX65xMeNWVqxA6HXH2m69Z9LaKKdisfg==}

  whatwg-url@5.0.0:
    resolution: {integrity: sha512-saE57nupxk6v3HY35+jzBwYa0rKSy0XR8JSxZPwgLr7ys0IBzhGviA1/TUGJLmSVqs8pb9AnvICXEuOHLprYTw==}

  when-exit@2.1.3:
    resolution: {integrity: sha512-uVieSTccFIr/SFQdFWN/fFaQYmV37OKtuaGphMAzi4DmmUlrvRBJW5WSLkHyjNQY/ePJMz3LoiX9R3yy1Su6Hw==}

  which@1.3.1:
    resolution: {integrity: sha512-HxJdYWq1MTIQbJ3nw0cqssHoTNU267KlrDuGZ1WYlxDStUtKUhOaJmh112/TZmHxxUfuJqPXSOm7tDyas0OSIQ==}
    hasBin: true

  which@2.0.2:
    resolution: {integrity: sha512-BLI3Tl1TW3Pvl70l3yq3Y64i+awpwXqsGBYWkkqMtnbXgrMD+yj7rhW0kuEDxzJaYXGjEW5ogapKNMEKNMjibA==}
    engines: {node: '>= 8'}
    hasBin: true

  why-is-node-running@2.3.0:
    resolution: {integrity: sha512-hUrmaWBdVDcxvYqnyh09zunKzROWjbZTiNy8dBEjkS7ehEDQibXJ7XvlmtbwuTclUiIyN+CyXQD4Vmko8fNm8w==}
    engines: {node: '>=8'}
    hasBin: true

  word-wrap@1.2.5:
    resolution: {integrity: sha512-BN22B5eaMMI9UMtjrGd5g5eCYPpCPDUy0FJXbYsaT5zYxjFOckS53SQDE3pWkVoWpHXVb3BrYcEN4Twa55B5cA==}
    engines: {node: '>=0.10.0'}

  wrap-ansi@7.0.0:
    resolution: {integrity: sha512-YVGIj2kamLSTxw6NsZjoBxfSwsn0ycdesmc4p+Q21c5zPuZ1pl+NfxVdxPtdHvmNVOQ6XSYG4AUtyt/Fi7D16Q==}
    engines: {node: '>=10'}

  wrap-ansi@8.1.0:
    resolution: {integrity: sha512-si7QWI6zUMq56bESFvagtmzMdGOtoxfR+Sez11Mobfc7tm+VkUckk9bW2UeffTGVUbOksxmSw0AA2gs8g71NCQ==}
    engines: {node: '>=12'}

  wrappy@1.0.2:
    resolution: {integrity: sha512-l4Sp/DRseor9wL6EvV2+TuQn63dMkPjZ/sp9XkghTEbV9KlPS1xUsZ3u7/IQO4wxtcFB4bgpQPRcR3QCvezPcQ==}

  ws@4.1.0:
    resolution: {integrity: sha512-ZGh/8kF9rrRNffkLFV4AzhvooEclrOH0xaugmqGsIfFgOE/pIz4fMc4Ef+5HSQqTEug2S9JZIWDR47duDSLfaA==}
    peerDependencies:
      bufferutil: ^4.0.1
      utf-8-validate: ^5.0.2
    peerDependenciesMeta:
      bufferutil:
        optional: true
      utf-8-validate:
        optional: true

  ws@8.18.0:
    resolution: {integrity: sha512-8VbfWfHLbbwu3+N6OKsOMpBdT4kXPDDB9cJk2bJ6mh9ucxdlnNvH1e+roYkKmN9Nxw2yjz7VzeO9oOz2zJ04Pw==}
    engines: {node: '>=10.0.0'}
    peerDependencies:
      bufferutil: ^4.0.1
      utf-8-validate: '>=5.0.2'
    peerDependenciesMeta:
      bufferutil:
        optional: true
      utf-8-validate:
        optional: true

  xdg-basedir@4.0.0:
    resolution: {integrity: sha512-PSNhEJDejZYV7h50BohL09Er9VaIefr2LMAf3OEmpCkjOi34eYyQYAXUTjEQtZJTKcF0E2UKTh+osDLsgNim9Q==}
    engines: {node: '>=8'}

  xdg-trashdir@3.1.0:
    resolution: {integrity: sha512-N1XQngeqMBoj9wM4ZFadVV2MymImeiFfYD+fJrNlcVcOHsJFFQe7n3b+aBoTPwARuq2HQxukfzVpQmAk1gN4sQ==}
    engines: {node: '>=10'}

  xml-name-validator@4.0.0:
    resolution: {integrity: sha512-ICP2e+jsHvAj2E2lIHxa5tjXRlKDJo4IdvPvCXbXQGdzSfmSpNVyIKMvoZHjDY9DP0zV17iI85o90vRFXNccRw==}
    engines: {node: '>=12'}

  xmlbuilder@15.1.1:
    resolution: {integrity: sha512-yMqGBqtXyeN1e3TGYvgNgDVZ3j84W4cwkOXQswghol6APgZWaff9lnbvN7MHYJOiXsvGPXtjTYJEiC9J2wv9Eg==}
    engines: {node: '>=8.0'}

  xmlcreate@2.0.4:
    resolution: {integrity: sha512-nquOebG4sngPmGPICTS5EnxqhKbCmz5Ox5hsszI2T6U5qdrJizBc+0ilYSEjTSzU0yZcmvppztXe/5Al5fUwdg==}

  xtend@4.0.2:
    resolution: {integrity: sha512-LKYU1iAXJXUgAXn9URjiu+MWhyUXHsvfp7mcuYm9dSUKK0/CjtrUwFAxD82/mCWbtLsGjFIad0wIsod4zrTAEQ==}
    engines: {node: '>=0.4'}

  y18n@5.0.8:
    resolution: {integrity: sha512-0pfFzegeDWJHJIAmTLRP2DwHjdF5s7jo9tuztdQxAhINCdvS+3nGINqPd00AphqJR/0LhANUS6/+7SCb98YOfA==}
    engines: {node: '>=10'}

  yaku@0.16.7:
    resolution: {integrity: sha512-Syu3IB3rZvKvYk7yTiyl1bo/jiEFaaStrgv1V2TIJTqYPStSMQVO8EQjg/z+DRzLq/4LIIharNT3iH1hylEIRw==}

  yallist@3.1.1:
    resolution: {integrity: sha512-a4UGQaWPH59mOXUYnAG2ewncQS4i4F43Tv3JoAM+s2VDAmS9NsK8GpDMLrCHPksFT7h3K6TOoUNn2pb7RoXx4g==}

  yallist@4.0.0:
    resolution: {integrity: sha512-3wdGidZyq5PB084XLES5TpOSRA3wjXAlIWMhum2kRcv/41Sn2emQ0dycQW4uZXLejwKvg6EsvbdlVL+FYEct7A==}

  yallist@5.0.0:
    resolution: {integrity: sha512-YgvUTfwqyc7UXVMrB+SImsVYSmTS8X/tSrtdNZMImM+n7+QTriRXyXim0mBrTXNeqzVF0KWGgHPeiyViFFrNDw==}
    engines: {node: '>=18'}

  yargs-parser@20.2.9:
    resolution: {integrity: sha512-y11nGElTIV+CT3Zv9t7VKl+Q3hTQoT9a1Qzezhhl6Rp21gJ/IVTW7Z3y9EWXhuUBC2Shnf+DX0antecpAwSP8w==}
    engines: {node: '>=10'}

  yargs-parser@21.1.1:
    resolution: {integrity: sha512-tVpsJW7DdjecAiFpbIB1e3qxIQsE6NoPc5/eTdrbbIC4h0LVsWhnoa3g+m2HclBIujHzsxZ4VJVA+GUuc2/LBw==}
    engines: {node: '>=12'}

  yargs@16.2.0:
    resolution: {integrity: sha512-D1mvvtDG0L5ft/jGWkLpG1+m0eQxOfaBvTNELraWj22wSVUMWxZUvYgJYcKh6jGGIkJFhH4IZPQhR4TKpc8mBw==}
    engines: {node: '>=10'}

  yargs@17.7.2:
    resolution: {integrity: sha512-7dSzzRQ++CKnNI/krKnYRV7JKKPUXMEh61soaHKg9mrWEhzFWhFnxPxGl+69cD1Ou63C13NUPCnmIcrvqCuM6w==}
    engines: {node: '>=12'}

  yauzl@2.10.0:
    resolution: {integrity: sha512-p4a9I6X6nu6IhoGmBqAcbJy1mlC4j27vEPZX9F4L4/vZT3Lyq1VkFHw/V/PUcB9Buo+DG3iHkT0x3Qya58zc3g==}

  ylru@1.4.0:
    resolution: {integrity: sha512-2OQsPNEmBCvXuFlIni/a+Rn+R2pHW9INm0BxXJ4hVDA8TirqMj+J/Rp9ItLatT/5pZqWwefVrTQcHpixsxnVlA==}
    engines: {node: '>= 4.0.0'}

  yocto-queue@0.1.0:
    resolution: {integrity: sha512-rVksvsnNCdJ/ohGc6xgPwyN8eheCxsiLM8mxuE/t/mOVqJewPuO1miLpTHQiRgTKCLexL4MeAFVagts7HmNZ2Q==}
    engines: {node: '>=10'}

  yocto-queue@1.1.1:
    resolution: {integrity: sha512-b4JR1PFR10y1mKjhHY9LaGo6tmrgjit7hxVIeAmyMw3jegXR4dhYqLaQF5zMXZxY7tLpMyJeLjr1C4rLmkVe8g==}
    engines: {node: '>=12.20'}

  zip-stream@4.1.1:
    resolution: {integrity: sha512-9qv4rlDiopXg4E69k+vMHjNN63YFMe9sZMrdlvKnCjlCRWeCBswPPMPUfx+ipsAWq1LXHe70RcbaHdJJpS6hyQ==}
    engines: {node: '>= 10'}

  zod@3.23.8:
    resolution: {integrity: sha512-XBx9AXhXktjUqnepgTiE5flcKIYWi/rme0Eaj+5Y0lftuGBq+jyRu/md4WnuxqgP1ubdpNCsYEYPxrzVHD8d6g==}

snapshots:

  7zip-bin@5.2.0: {}

  '@ampproject/remapping@2.3.0':
    dependencies:
      '@jridgewell/gen-mapping': 0.3.5
      '@jridgewell/trace-mapping': 0.3.25

  '@ark/schema@0.43.1':
    dependencies:
      '@ark/util': 0.43.1

  '@ark/util@0.43.1': {}

  '@babel/code-frame@7.26.2':
    dependencies:
      '@babel/helper-validator-identifier': 7.25.9
      js-tokens: 4.0.0
      picocolors: 1.1.1

  '@babel/compat-data@7.26.2': {}

  '@babel/compat-data@7.26.8': {}

  '@babel/core@7.26.0':
    dependencies:
      '@ampproject/remapping': 2.3.0
      '@babel/code-frame': 7.26.2
      '@babel/generator': 7.26.2
      '@babel/helper-compilation-targets': 7.25.9
      '@babel/helper-module-transforms': 7.26.0(@babel/core@7.26.0)
      '@babel/helpers': 7.26.0
      '@babel/parser': 7.26.2
      '@babel/template': 7.25.9
      '@babel/traverse': 7.25.9
      '@babel/types': 7.26.0
      convert-source-map: 2.0.0
      debug: 4.3.7
      gensync: 1.0.0-beta.2
      json5: 2.2.3
      semver: 6.3.1
    transitivePeerDependencies:
      - supports-color

  '@babel/core@7.26.10':
    dependencies:
      '@ampproject/remapping': 2.3.0
      '@babel/code-frame': 7.26.2
      '@babel/generator': 7.27.0
      '@babel/helper-compilation-targets': 7.27.0
      '@babel/helper-module-transforms': 7.26.0(@babel/core@7.26.10)
      '@babel/helpers': 7.27.0
      '@babel/parser': 7.27.0
      '@babel/template': 7.27.0
      '@babel/traverse': 7.27.0
      '@babel/types': 7.27.0
      convert-source-map: 2.0.0
      debug: 4.3.7
      gensync: 1.0.0-beta.2
      json5: 2.2.3
      semver: 6.3.1
    transitivePeerDependencies:
      - supports-color

  '@babel/generator@7.26.2':
    dependencies:
      '@babel/parser': 7.26.2
      '@babel/types': 7.26.0
      '@jridgewell/gen-mapping': 0.3.5
      '@jridgewell/trace-mapping': 0.3.25
      jsesc: 3.0.2

  '@babel/generator@7.27.0':
    dependencies:
      '@babel/parser': 7.27.0
      '@babel/types': 7.27.0
      '@jridgewell/gen-mapping': 0.3.5
      '@jridgewell/trace-mapping': 0.3.25
      jsesc: 3.0.2

  '@babel/helper-compilation-targets@7.25.9':
    dependencies:
      '@babel/compat-data': 7.26.2
      '@babel/helper-validator-option': 7.25.9
      browserslist: 4.24.2
      lru-cache: 5.1.1
      semver: 6.3.1

  '@babel/helper-compilation-targets@7.27.0':
    dependencies:
      '@babel/compat-data': 7.26.8
      '@babel/helper-validator-option': 7.25.9
      browserslist: 4.24.2
      lru-cache: 5.1.1
      semver: 6.3.1

  '@babel/helper-module-imports@7.25.9':
    dependencies:
      '@babel/traverse': 7.27.0
      '@babel/types': 7.27.0
    transitivePeerDependencies:
      - supports-color

  '@babel/helper-module-transforms@7.26.0(@babel/core@7.26.0)':
    dependencies:
      '@babel/core': 7.26.0
      '@babel/helper-module-imports': 7.25.9
      '@babel/helper-validator-identifier': 7.25.9
      '@babel/traverse': 7.27.0
    transitivePeerDependencies:
      - supports-color

  '@babel/helper-module-transforms@7.26.0(@babel/core@7.26.10)':
    dependencies:
      '@babel/core': 7.26.10
      '@babel/helper-module-imports': 7.25.9
      '@babel/helper-validator-identifier': 7.25.9
      '@babel/traverse': 7.27.0
    transitivePeerDependencies:
      - supports-color

  '@babel/helper-plugin-utils@7.25.9': {}

  '@babel/helper-string-parser@7.25.9': {}

  '@babel/helper-validator-identifier@7.25.9': {}

  '@babel/helper-validator-option@7.25.9': {}

  '@babel/helpers@7.26.0':
    dependencies:
      '@babel/template': 7.25.9
      '@babel/types': 7.26.0

  '@babel/helpers@7.27.0':
    dependencies:
      '@babel/template': 7.27.0
      '@babel/types': 7.27.0

  '@babel/parser@7.26.2':
    dependencies:
      '@babel/types': 7.26.0

  '@babel/parser@7.27.0':
    dependencies:
      '@babel/types': 7.27.0

  '@babel/plugin-transform-arrow-functions@7.25.9(@babel/core@7.26.10)':
    dependencies:
      '@babel/core': 7.26.10
      '@babel/helper-plugin-utils': 7.25.9

  '@babel/runtime@7.26.0':
    dependencies:
      regenerator-runtime: 0.14.1

  '@babel/template@7.25.9':
    dependencies:
      '@babel/code-frame': 7.26.2
      '@babel/parser': 7.26.2
      '@babel/types': 7.26.0

  '@babel/template@7.27.0':
    dependencies:
      '@babel/code-frame': 7.26.2
      '@babel/parser': 7.27.0
      '@babel/types': 7.27.0

  '@babel/traverse@7.25.9':
    dependencies:
      '@babel/code-frame': 7.26.2
      '@babel/generator': 7.26.2
      '@babel/parser': 7.26.2
      '@babel/template': 7.25.9
      '@babel/types': 7.26.0
      debug: 4.4.0
      globals: 11.12.0
    transitivePeerDependencies:
      - supports-color

  '@babel/traverse@7.27.0':
    dependencies:
      '@babel/code-frame': 7.26.2
      '@babel/generator': 7.27.0
      '@babel/parser': 7.27.0
      '@babel/template': 7.27.0
      '@babel/types': 7.27.0
      debug: 4.3.7
      globals: 11.12.0
    transitivePeerDependencies:
      - supports-color

  '@babel/types@7.26.0':
    dependencies:
      '@babel/helper-string-parser': 7.25.9
      '@babel/helper-validator-identifier': 7.25.9

  '@babel/types@7.27.0':
    dependencies:
      '@babel/helper-string-parser': 7.25.9
      '@babel/helper-validator-identifier': 7.25.9

  '@bufbuild/protobuf@2.2.3': {}

  '@css-render/plugin-bem@0.15.14(css-render@0.15.14)':
    dependencies:
      css-render: 0.15.14

  '@css-render/vue3-ssr@0.15.14(vue@3.5.13(typescript@5.6.3))':
    dependencies:
      vue: 3.5.13(typescript@5.6.3)

  '@develar/schema-utils@2.6.5':
    dependencies:
      ajv: 6.12.6
      ajv-keywords: 3.5.2(ajv@6.12.6)

  '@electron-toolkit/eslint-config-ts@2.0.0(eslint@8.57.1)(typescript@5.6.3)':
    dependencies:
      '@typescript-eslint/eslint-plugin': 7.18.0(@typescript-eslint/parser@7.18.0(eslint@8.57.1)(typescript@5.6.3))(eslint@8.57.1)(typescript@5.6.3)
      '@typescript-eslint/parser': 7.18.0(eslint@8.57.1)(typescript@5.6.3)
      eslint: 8.57.1
    optionalDependencies:
      typescript: 5.6.3
    transitivePeerDependencies:
      - supports-color

  '@electron-toolkit/eslint-config@1.0.2(eslint@8.57.1)':
    dependencies:
      eslint: 8.57.1

  '@electron-toolkit/preload@3.0.1(electron@37.2.6)':
    dependencies:
      electron: 37.2.6

  '@electron-toolkit/tsconfig@1.0.1(@types/node@22.9.0)':
    dependencies:
      '@types/node': 22.9.0

  '@electron-toolkit/utils@4.0.0(electron@37.2.6)':
    dependencies:
      electron: 37.2.6

  '@electron/asar@3.2.17':
    dependencies:
      commander: 5.1.0
      glob: 7.2.3
      minimatch: 3.1.2

  '@electron/get@2.0.3':
    dependencies:
      debug: 4.4.0
      env-paths: 2.2.1
      fs-extra: 8.1.0
      got: 11.8.6
      progress: 2.0.3
      semver: 6.3.1
      sumchecker: 3.0.1
    optionalDependencies:
      global-agent: 3.0.0
    transitivePeerDependencies:
      - supports-color

  '@electron/node-gyp@https://codeload.github.com/electron/node-gyp/tar.gz/06b29aafb7708acef8b3669835c8a7857ebc92d2':
    dependencies:
      env-paths: 2.2.1
      exponential-backoff: 3.1.1
      glob: 8.1.0
      graceful-fs: 4.2.11
      make-fetch-happen: 10.2.1
      nopt: 6.0.0
      proc-log: 2.0.1
      semver: 7.6.3
      tar: 6.2.1
      which: 2.0.2
    transitivePeerDependencies:
      - bluebird
      - supports-color

  '@electron/notarize@2.2.1':
    dependencies:
      debug: 4.3.7
      fs-extra: 9.1.0
      promise-retry: 2.0.1
    transitivePeerDependencies:
      - supports-color

  '@electron/osx-sign@1.0.5':
    dependencies:
      compare-version: 0.1.2
      debug: 4.3.7
      fs-extra: 10.1.0
      isbinaryfile: 4.0.10
      minimist: 1.2.8
      plist: 3.1.0
    transitivePeerDependencies:
      - supports-color

  '@electron/rebuild@3.7.1':
    dependencies:
      '@electron/node-gyp': https://codeload.github.com/electron/node-gyp/tar.gz/06b29aafb7708acef8b3669835c8a7857ebc92d2
      '@malept/cross-spawn-promise': 2.0.0
      chalk: 4.1.2
      debug: 4.3.7
      detect-libc: 2.0.3
      fs-extra: 10.1.0
      got: 11.8.6
      node-abi: 3.71.0
      node-api-version: 0.2.0
      ora: 5.4.1
      read-binary-file-arch: 1.0.6
      semver: 7.6.3
      tar: 6.2.1
      yargs: 17.7.2
    transitivePeerDependencies:
      - bluebird
      - supports-color

  '@electron/universal@1.5.1':
    dependencies:
      '@electron/asar': 3.2.17
      '@malept/cross-spawn-promise': 1.1.1
      debug: 4.3.7
      dir-compare: 3.3.0
      fs-extra: 9.1.0
      minimatch: 3.1.2
      plist: 3.1.0
    transitivePeerDependencies:
      - supports-color

  '@emotion/hash@0.8.0': {}

  '@esbuild/aix-ppc64@0.23.1':
    optional: true

  '@esbuild/aix-ppc64@0.25.2':
    optional: true

  '@esbuild/android-arm64@0.23.1':
    optional: true

  '@esbuild/android-arm64@0.25.2':
    optional: true

  '@esbuild/android-arm@0.23.1':
    optional: true

  '@esbuild/android-arm@0.25.2':
    optional: true

  '@esbuild/android-x64@0.23.1':
    optional: true

  '@esbuild/android-x64@0.25.2':
    optional: true

  '@esbuild/darwin-arm64@0.23.1':
    optional: true

  '@esbuild/darwin-arm64@0.25.2':
    optional: true

  '@esbuild/darwin-x64@0.23.1':
    optional: true

  '@esbuild/darwin-x64@0.25.2':
    optional: true

  '@esbuild/freebsd-arm64@0.23.1':
    optional: true

  '@esbuild/freebsd-arm64@0.25.2':
    optional: true

  '@esbuild/freebsd-x64@0.23.1':
    optional: true

  '@esbuild/freebsd-x64@0.25.2':
    optional: true

  '@esbuild/linux-arm64@0.23.1':
    optional: true

  '@esbuild/linux-arm64@0.25.2':
    optional: true

  '@esbuild/linux-arm@0.23.1':
    optional: true

  '@esbuild/linux-arm@0.25.2':
    optional: true

  '@esbuild/linux-ia32@0.23.1':
    optional: true

  '@esbuild/linux-ia32@0.25.2':
    optional: true

  '@esbuild/linux-loong64@0.23.1':
    optional: true

  '@esbuild/linux-loong64@0.25.2':
    optional: true

  '@esbuild/linux-mips64el@0.23.1':
    optional: true

  '@esbuild/linux-mips64el@0.25.2':
    optional: true

  '@esbuild/linux-ppc64@0.23.1':
    optional: true

  '@esbuild/linux-ppc64@0.25.2':
    optional: true

  '@esbuild/linux-riscv64@0.23.1':
    optional: true

  '@esbuild/linux-riscv64@0.25.2':
    optional: true

  '@esbuild/linux-s390x@0.23.1':
    optional: true

  '@esbuild/linux-s390x@0.25.2':
    optional: true

  '@esbuild/linux-x64@0.23.1':
    optional: true

  '@esbuild/linux-x64@0.25.2':
    optional: true

  '@esbuild/netbsd-arm64@0.25.2':
    optional: true

  '@esbuild/netbsd-x64@0.23.1':
    optional: true

  '@esbuild/netbsd-x64@0.25.2':
    optional: true

  '@esbuild/openbsd-arm64@0.23.1':
    optional: true

  '@esbuild/openbsd-arm64@0.25.2':
    optional: true

  '@esbuild/openbsd-x64@0.23.1':
    optional: true

  '@esbuild/openbsd-x64@0.25.2':
    optional: true

  '@esbuild/sunos-x64@0.23.1':
    optional: true

  '@esbuild/sunos-x64@0.25.2':
    optional: true

  '@esbuild/win32-arm64@0.23.1':
    optional: true

  '@esbuild/win32-arm64@0.25.2':
    optional: true

  '@esbuild/win32-ia32@0.23.1':
    optional: true

  '@esbuild/win32-ia32@0.25.2':
    optional: true

  '@esbuild/win32-x64@0.23.1':
    optional: true

  '@esbuild/win32-x64@0.25.2':
    optional: true

  '@eslint-community/eslint-utils@4.4.1(eslint@8.57.1)':
    dependencies:
      eslint: 8.57.1
      eslint-visitor-keys: 3.4.3

  '@eslint-community/regexpp@4.12.1': {}

  '@eslint/eslintrc@2.1.4':
    dependencies:
      ajv: 6.12.6
      debug: 4.3.7
      espree: 9.6.1
      globals: 13.24.0
      ignore: 5.3.2
      import-fresh: 3.3.0
      js-yaml: 4.1.0
      minimatch: 3.1.2
      strip-json-comments: 3.1.1
    transitivePeerDependencies:
      - supports-color

  '@eslint/js@8.57.1': {}

  '@gar/promisify@1.1.3': {}

  '@hapi/bourne@3.0.0': {}

  '@humanwhocodes/config-array@0.13.0':
    dependencies:
      '@humanwhocodes/object-schema': 2.0.3
      debug: 4.3.7
      minimatch: 3.1.2
    transitivePeerDependencies:
      - supports-color

  '@humanwhocodes/module-importer@1.0.1': {}

  '@humanwhocodes/object-schema@2.0.3': {}

  '@isaacs/cliui@8.0.2':
    dependencies:
      string-width: 5.1.2
      string-width-cjs: string-width@4.2.3
      strip-ansi: 7.1.0
      strip-ansi-cjs: strip-ansi@6.0.1
      wrap-ansi: 8.1.0
      wrap-ansi-cjs: wrap-ansi@7.0.0

  '@isaacs/fs-minipass@4.0.1':
    dependencies:
      minipass: 7.1.2

  '@istanbuljs/schema@0.1.3': {}

  '@jridgewell/gen-mapping@0.3.5':
    dependencies:
      '@jridgewell/set-array': 1.2.1
      '@jridgewell/sourcemap-codec': 1.5.0
      '@jridgewell/trace-mapping': 0.3.25

  '@jridgewell/resolve-uri@3.1.2': {}

  '@jridgewell/set-array@1.2.1': {}

  '@jridgewell/sourcemap-codec@1.5.0': {}

  '@jridgewell/trace-mapping@0.3.25':
    dependencies:
      '@jridgewell/resolve-uri': 3.1.2
      '@jridgewell/sourcemap-codec': 1.5.0

  '@jsdoc/salty@0.2.9':
    dependencies:
      lodash: 4.17.21

  '@juggle/resize-observer@3.4.0': {}

  '@kineticcafe/rollup-plugin-delete@3.0.1(rollup@4.24.4)':
    dependencies:
      globby: 14.0.2
      is-glob: 4.0.3
      is-path-cwd: 3.0.0
      is-path-inside: 4.0.0
      p-map: 7.0.2
      rimraf: 6.0.1
      rollup: 4.24.4
      slash: 5.1.0

  '@koa/bodyparser@5.1.1(koa@2.15.3)':
    dependencies:
      co-body: 6.2.0
      koa: 2.15.3
      lodash.merge: 4.6.2
      type-is: 1.6.18

  '@koa/cors@5.0.0':
    dependencies:
      vary: 1.1.2

  '@malept/cross-spawn-promise@1.1.1':
    dependencies:
      cross-spawn: 7.0.5

  '@malept/cross-spawn-promise@2.0.0':
    dependencies:
      cross-spawn: 7.0.5

  '@malept/flatpak-bundler@0.4.0':
    dependencies:
      debug: 4.3.7
      fs-extra: 9.1.0
      lodash: 4.17.21
      tmp-promise: 3.0.3
    transitivePeerDependencies:
      - supports-color

  '@napi-rs/canvas-android-arm64@0.1.60':
    optional: true

  '@napi-rs/canvas-darwin-arm64@0.1.60':
    optional: true

  '@napi-rs/canvas-darwin-x64@0.1.60':
    optional: true

  '@napi-rs/canvas-linux-arm-gnueabihf@0.1.60':
    optional: true

  '@napi-rs/canvas-linux-arm64-gnu@0.1.60':
    optional: true

  '@napi-rs/canvas-linux-arm64-musl@0.1.60':
    optional: true

  '@napi-rs/canvas-linux-x64-gnu@0.1.60':
    optional: true

  '@napi-rs/canvas-linux-x64-musl@0.1.60':
    optional: true

  '@napi-rs/canvas-win32-x64-msvc@0.1.60':
    optional: true

  '@napi-rs/canvas@0.1.60':
    optionalDependencies:
      '@napi-rs/canvas-android-arm64': 0.1.60
      '@napi-rs/canvas-darwin-arm64': 0.1.60
      '@napi-rs/canvas-darwin-x64': 0.1.60
      '@napi-rs/canvas-linux-arm-gnueabihf': 0.1.60
      '@napi-rs/canvas-linux-arm64-gnu': 0.1.60
      '@napi-rs/canvas-linux-arm64-musl': 0.1.60
      '@napi-rs/canvas-linux-x64-gnu': 0.1.60
      '@napi-rs/canvas-linux-x64-musl': 0.1.60
      '@napi-rs/canvas-win32-x64-msvc': 0.1.60

  '@nodelib/fs.scandir@2.1.5':
    dependencies:
      '@nodelib/fs.stat': 2.0.5
      run-parallel: 1.2.0

  '@nodelib/fs.stat@2.0.5': {}

  '@nodelib/fs.walk@1.2.8':
    dependencies:
      '@nodelib/fs.scandir': 2.1.5
      fastq: 1.17.1

  '@npmcli/fs@2.1.2':
    dependencies:
      '@gar/promisify': 1.1.3
      semver: 7.6.3

  '@npmcli/move-file@2.0.1':
    dependencies:
      mkdirp: 1.0.4
      rimraf: 3.0.2

  '@pkgjs/parseargs@0.11.0':
    optional: true

  '@pkgr/core@0.1.1': {}

  '@protobufjs/aspromise@1.1.2': {}

  '@protobufjs/base64@1.1.2': {}

  '@protobufjs/codegen@2.0.4': {}

  '@protobufjs/eventemitter@1.1.0': {}

  '@protobufjs/fetch@1.1.0':
    dependencies:
      '@protobufjs/aspromise': 1.1.2
      '@protobufjs/inquire': 1.1.0

  '@protobufjs/float@1.0.2': {}

  '@protobufjs/inquire@1.1.0': {}

  '@protobufjs/path@1.1.2': {}

  '@protobufjs/pool@1.1.0': {}

  '@protobufjs/utf8@1.1.0': {}

  '@renmu/bili-api@2.9.0':
    dependencies:
      '@bufbuild/protobuf': 2.2.3
      '@renmu/throttle': 1.0.3
      axios: 1.7.8
      axios-retry: 4.5.0(axios@1.7.8)
      fast-xml-parser: 4.5.0
      p-queue: 8.0.1
      tiny-typed-emitter: 2.1.0
    transitivePeerDependencies:
      - debug
      - supports-color

  '@renmu/fluent-ffmpeg@2.3.2':
    dependencies:
      async: 0.2.10
      which: 1.3.1

  '@renmu/m3u8-downloader@0.4.0':
    dependencies:
      axios: 1.7.8
      axios-retry: 4.5.0(axios@1.7.8)
      fs-extra: 11.2.0
      m3u8-parser: 7.2.0
      p-queue: 8.0.1
      tiny-typed-emitter: 2.1.0
    transitivePeerDependencies:
      - debug

  '@renmu/throttle@1.0.3':
    dependencies:
      stream-parser: 0.3.1
    transitivePeerDependencies:
      - supports-color

  '@rollup/plugin-commonjs@26.0.3(rollup@4.24.4)':
    dependencies:
      '@rollup/pluginutils': 5.1.3(rollup@4.24.4)
      commondir: 1.0.1
      estree-walker: 2.0.2
      glob: 10.4.5
      is-reference: 1.2.1
      magic-string: 0.30.12
    optionalDependencies:
      rollup: 4.24.4

  '@rollup/plugin-json@6.1.0(rollup@4.24.4)':
    dependencies:
      '@rollup/pluginutils': 5.1.3(rollup@4.24.4)
    optionalDependencies:
      rollup: 4.24.4

  '@rollup/plugin-node-resolve@15.3.0(rollup@4.24.4)':
    dependencies:
      '@rollup/pluginutils': 5.1.3(rollup@4.24.4)
      '@types/resolve': 1.20.2
      deepmerge: 4.3.1
      is-module: 1.0.0
      resolve: 1.22.8
    optionalDependencies:
      rollup: 4.24.4

  '@rollup/plugin-typescript@11.1.6(rollup@4.24.4)(tslib@2.8.1)(typescript@5.6.3)':
    dependencies:
      '@rollup/pluginutils': 5.1.3(rollup@4.24.4)
      resolve: 1.22.8
      typescript: 5.6.3
    optionalDependencies:
      rollup: 4.24.4
      tslib: 2.8.1

  '@rollup/pluginutils@5.1.3(rollup@4.24.4)':
    dependencies:
      '@types/estree': 1.0.6
      estree-walker: 2.0.2
      picomatch: 4.0.2
    optionalDependencies:
      rollup: 4.24.4

  '@rollup/rollup-android-arm-eabi@4.24.4':
    optional: true

  '@rollup/rollup-android-arm-eabi@4.39.0':
    optional: true

  '@rollup/rollup-android-arm64@4.24.4':
    optional: true

  '@rollup/rollup-android-arm64@4.39.0':
    optional: true

  '@rollup/rollup-darwin-arm64@4.24.4':
    optional: true

  '@rollup/rollup-darwin-arm64@4.39.0':
    optional: true

  '@rollup/rollup-darwin-x64@4.24.4':
    optional: true

  '@rollup/rollup-darwin-x64@4.39.0':
    optional: true

  '@rollup/rollup-freebsd-arm64@4.24.4':
    optional: true

  '@rollup/rollup-freebsd-arm64@4.39.0':
    optional: true

  '@rollup/rollup-freebsd-x64@4.24.4':
    optional: true

  '@rollup/rollup-freebsd-x64@4.39.0':
    optional: true

  '@rollup/rollup-linux-arm-gnueabihf@4.24.4':
    optional: true

  '@rollup/rollup-linux-arm-gnueabihf@4.39.0':
    optional: true

  '@rollup/rollup-linux-arm-musleabihf@4.24.4':
    optional: true

  '@rollup/rollup-linux-arm-musleabihf@4.39.0':
    optional: true

  '@rollup/rollup-linux-arm64-gnu@4.24.4':
    optional: true

  '@rollup/rollup-linux-arm64-gnu@4.39.0':
    optional: true

  '@rollup/rollup-linux-arm64-musl@4.24.4':
    optional: true

  '@rollup/rollup-linux-arm64-musl@4.39.0':
    optional: true

  '@rollup/rollup-linux-loongarch64-gnu@4.39.0':
    optional: true

  '@rollup/rollup-linux-powerpc64le-gnu@4.24.4':
    optional: true

  '@rollup/rollup-linux-powerpc64le-gnu@4.39.0':
    optional: true

  '@rollup/rollup-linux-riscv64-gnu@4.24.4':
    optional: true

  '@rollup/rollup-linux-riscv64-gnu@4.39.0':
    optional: true

  '@rollup/rollup-linux-riscv64-musl@4.39.0':
    optional: true

  '@rollup/rollup-linux-s390x-gnu@4.24.4':
    optional: true

  '@rollup/rollup-linux-s390x-gnu@4.39.0':
    optional: true

  '@rollup/rollup-linux-x64-gnu@4.24.4':
    optional: true

  '@rollup/rollup-linux-x64-gnu@4.39.0':
    optional: true

  '@rollup/rollup-linux-x64-musl@4.24.4':
    optional: true

  '@rollup/rollup-linux-x64-musl@4.39.0':
    optional: true

  '@rollup/rollup-win32-arm64-msvc@4.24.4':
    optional: true

  '@rollup/rollup-win32-arm64-msvc@4.39.0':
    optional: true

  '@rollup/rollup-win32-ia32-msvc@4.24.4':
    optional: true

  '@rollup/rollup-win32-ia32-msvc@4.39.0':
    optional: true

  '@rollup/rollup-win32-x64-msvc@4.24.4':
    optional: true

  '@rollup/rollup-win32-x64-msvc@4.39.0':
    optional: true

  '@rushstack/eslint-patch@1.10.4': {}

  '@sindresorhus/chunkify@1.0.0': {}

  '@sindresorhus/df@1.0.1': {}

  '@sindresorhus/df@3.1.1':
    dependencies:
      execa: 2.1.0

  '@sindresorhus/is@0.7.0': {}

  '@sindresorhus/is@4.6.0': {}

  '@sindresorhus/merge-streams@2.3.0': {}

  '@stroncium/procfs@1.2.1': {}

  '@szmarczak/http-timer@4.0.6':
    dependencies:
      defer-to-connect: 2.0.1

  '@tootallnate/once@2.0.0': {}

  '@types/accepts@1.3.7':
    dependencies:
      '@types/node': 20.17.6

  '@types/better-sqlite3@7.6.12':
    dependencies:
      '@types/node': 20.17.6

  '@types/body-parser@1.19.5':
    dependencies:
      '@types/connect': 3.4.38
      '@types/node': 20.17.6

  '@types/cacheable-request@6.0.3':
    dependencies:
      '@types/http-cache-semantics': 4.0.4
      '@types/keyv': 3.1.4
      '@types/node': 20.17.6
      '@types/responselike': 1.0.3

  '@types/cli-progress@3.11.6':
    dependencies:
      '@types/node': 20.17.6

  '@types/connect@3.4.38':
    dependencies:
      '@types/node': 20.17.6

  '@types/content-disposition@0.5.8': {}

  '@types/cookies@0.9.0':
    dependencies:
      '@types/connect': 3.4.38
      '@types/express': 5.0.0
      '@types/keygrip': 1.0.6
      '@types/node': 20.17.6

  '@types/debug@4.1.12':
    dependencies:
      '@types/ms': 0.7.34

  '@types/estree@1.0.6': {}

  '@types/estree@1.0.7': {}

  '@types/express-serve-static-core@5.0.1':
    dependencies:
      '@types/node': 20.17.6
      '@types/qs': 6.9.17
      '@types/range-parser': 1.2.7
      '@types/send': 0.17.4

  '@types/express@5.0.0':
    dependencies:
      '@types/body-parser': 1.19.5
      '@types/express-serve-static-core': 5.0.1
      '@types/qs': 6.9.17
      '@types/serve-static': 1.15.7

  '@types/fs-extra@9.0.13':
    dependencies:
      '@types/node': 20.17.6

  '@types/http-assert@1.5.6': {}

  '@types/http-cache-semantics@4.0.4': {}

  '@types/http-errors@2.0.4': {}

  '@types/katex@0.16.7': {}

  '@types/keygrip@1.0.6': {}

  '@types/keyv@3.1.4':
    dependencies:
      '@types/node': 20.17.6

  '@types/koa-compose@3.2.8':
    dependencies:
      '@types/koa': 2.15.0

  '@types/koa-router@7.4.8':
    dependencies:
      '@types/koa': 2.15.0

  '@types/koa@2.15.0':
    dependencies:
      '@types/accepts': 1.3.7
      '@types/content-disposition': 0.5.8
      '@types/cookies': 0.9.0
      '@types/http-assert': 1.5.6
      '@types/http-errors': 2.0.4
      '@types/keygrip': 1.0.6
      '@types/koa-compose': 3.2.8
      '@types/node': 20.17.6

  '@types/linkify-it@5.0.0': {}

  '@types/lodash-es@4.17.12':
    dependencies:
      '@types/lodash': 4.17.13

  '@types/lodash@4.17.13': {}

  '@types/markdown-it@14.1.2':
    dependencies:
      '@types/linkify-it': 5.0.0
      '@types/mdurl': 2.0.0

  '@types/mdurl@2.0.0': {}

  '@types/mime@1.3.5': {}

  '@types/ms@0.7.34': {}

  '@types/multipipe@3.0.5':
    dependencies:
      '@types/node': 20.17.6

  '@types/node@20.17.6':
    dependencies:
      undici-types: 6.19.8

  '@types/node@22.9.0':
    dependencies:
      undici-types: 6.19.8

  '@types/nodemailer@6.4.17':
    dependencies:
      '@types/node': 20.17.6

  '@types/plist@3.0.5':
    dependencies:
      '@types/node': 20.17.6
      xmlbuilder: 15.1.1
    optional: true

  '@types/qs@6.9.17': {}

  '@types/range-parser@1.2.7': {}

  '@types/resolve@1.20.2': {}

  '@types/responselike@1.0.3':
    dependencies:
      '@types/node': 20.17.6

  '@types/send@0.17.4':
    dependencies:
      '@types/mime': 1.3.5
      '@types/node': 20.17.6

  '@types/serve-static@1.15.7':
    dependencies:
      '@types/http-errors': 2.0.4
      '@types/node': 20.17.6
      '@types/send': 0.17.4

  '@types/uuid@10.0.0': {}

  '@types/verror@1.10.10':
    optional: true

  '@types/web-bluetooth@0.0.21': {}

  '@types/ws@8.5.13':
    dependencies:
      '@types/node': 20.17.6

  '@types/yauzl@2.10.3':
    dependencies:
      '@types/node': 20.17.6
    optional: true

  '@typescript-eslint/eslint-plugin@7.18.0(@typescript-eslint/parser@7.18.0(eslint@8.57.1)(typescript@5.6.3))(eslint@8.57.1)(typescript@5.6.3)':
    dependencies:
      '@eslint-community/regexpp': 4.12.1
      '@typescript-eslint/parser': 7.18.0(eslint@8.57.1)(typescript@5.6.3)
      '@typescript-eslint/scope-manager': 7.18.0
      '@typescript-eslint/type-utils': 7.18.0(eslint@8.57.1)(typescript@5.6.3)
      '@typescript-eslint/utils': 7.18.0(eslint@8.57.1)(typescript@5.6.3)
      '@typescript-eslint/visitor-keys': 7.18.0
      eslint: 8.57.1
      graphemer: 1.4.0
      ignore: 5.3.2
      natural-compare: 1.4.0
      ts-api-utils: 1.4.0(typescript@5.6.3)
    optionalDependencies:
      typescript: 5.6.3
    transitivePeerDependencies:
      - supports-color

  '@typescript-eslint/eslint-plugin@8.17.0(@typescript-eslint/parser@8.17.0(eslint@8.57.1)(typescript@5.6.3))(eslint@8.57.1)(typescript@5.6.3)':
    dependencies:
      '@eslint-community/regexpp': 4.12.1
      '@typescript-eslint/parser': 8.17.0(eslint@8.57.1)(typescript@5.6.3)
      '@typescript-eslint/scope-manager': 8.17.0
      '@typescript-eslint/type-utils': 8.17.0(eslint@8.57.1)(typescript@5.6.3)
      '@typescript-eslint/utils': 8.17.0(eslint@8.57.1)(typescript@5.6.3)
      '@typescript-eslint/visitor-keys': 8.17.0
      eslint: 8.57.1
      graphemer: 1.4.0
      ignore: 5.3.2
      natural-compare: 1.4.0
      ts-api-utils: 1.4.0(typescript@5.6.3)
    optionalDependencies:
      typescript: 5.6.3
    transitivePeerDependencies:
      - supports-color

  '@typescript-eslint/parser@7.18.0(eslint@8.57.1)(typescript@5.6.3)':
    dependencies:
      '@typescript-eslint/scope-manager': 7.18.0
      '@typescript-eslint/types': 7.18.0
      '@typescript-eslint/typescript-estree': 7.18.0(typescript@5.6.3)
      '@typescript-eslint/visitor-keys': 7.18.0
      debug: 4.3.7
      eslint: 8.57.1
    optionalDependencies:
      typescript: 5.6.3
    transitivePeerDependencies:
      - supports-color

  '@typescript-eslint/parser@8.17.0(eslint@8.57.1)(typescript@5.6.3)':
    dependencies:
      '@typescript-eslint/scope-manager': 8.17.0
      '@typescript-eslint/types': 8.17.0
      '@typescript-eslint/typescript-estree': 8.17.0(typescript@5.6.3)
      '@typescript-eslint/visitor-keys': 8.17.0
      debug: 4.3.7
      eslint: 8.57.1
    optionalDependencies:
      typescript: 5.6.3
    transitivePeerDependencies:
      - supports-color

  '@typescript-eslint/scope-manager@7.18.0':
    dependencies:
      '@typescript-eslint/types': 7.18.0
      '@typescript-eslint/visitor-keys': 7.18.0

  '@typescript-eslint/scope-manager@8.17.0':
    dependencies:
      '@typescript-eslint/types': 8.17.0
      '@typescript-eslint/visitor-keys': 8.17.0

  '@typescript-eslint/type-utils@7.18.0(eslint@8.57.1)(typescript@5.6.3)':
    dependencies:
      '@typescript-eslint/typescript-estree': 7.18.0(typescript@5.6.3)
      '@typescript-eslint/utils': 7.18.0(eslint@8.57.1)(typescript@5.6.3)
      debug: 4.3.7
      eslint: 8.57.1
      ts-api-utils: 1.4.0(typescript@5.6.3)
    optionalDependencies:
      typescript: 5.6.3
    transitivePeerDependencies:
      - supports-color

  '@typescript-eslint/type-utils@8.17.0(eslint@8.57.1)(typescript@5.6.3)':
    dependencies:
      '@typescript-eslint/typescript-estree': 8.17.0(typescript@5.6.3)
      '@typescript-eslint/utils': 8.17.0(eslint@8.57.1)(typescript@5.6.3)
      debug: 4.3.7
      eslint: 8.57.1
      ts-api-utils: 1.4.0(typescript@5.6.3)
    optionalDependencies:
      typescript: 5.6.3
    transitivePeerDependencies:
      - supports-color

  '@typescript-eslint/types@7.18.0': {}

  '@typescript-eslint/types@8.17.0': {}

  '@typescript-eslint/typescript-estree@7.18.0(typescript@5.6.3)':
    dependencies:
      '@typescript-eslint/types': 7.18.0
      '@typescript-eslint/visitor-keys': 7.18.0
      debug: 4.3.7
      globby: 11.1.0
      is-glob: 4.0.3
      minimatch: 9.0.5
      semver: 7.6.3
      ts-api-utils: 1.4.0(typescript@5.6.3)
    optionalDependencies:
      typescript: 5.6.3
    transitivePeerDependencies:
      - supports-color

  '@typescript-eslint/typescript-estree@8.17.0(typescript@5.6.3)':
    dependencies:
      '@typescript-eslint/types': 8.17.0
      '@typescript-eslint/visitor-keys': 8.17.0
      debug: 4.4.0
      fast-glob: 3.3.2
      is-glob: 4.0.3
      minimatch: 9.0.5
      semver: 7.6.3
      ts-api-utils: 1.4.0(typescript@5.6.3)
    optionalDependencies:
      typescript: 5.6.3
    transitivePeerDependencies:
      - supports-color

  '@typescript-eslint/utils@7.18.0(eslint@8.57.1)(typescript@5.6.3)':
    dependencies:
      '@eslint-community/eslint-utils': 4.4.1(eslint@8.57.1)
      '@typescript-eslint/scope-manager': 7.18.0
      '@typescript-eslint/types': 7.18.0
      '@typescript-eslint/typescript-estree': 7.18.0(typescript@5.6.3)
      eslint: 8.57.1
    transitivePeerDependencies:
      - supports-color
      - typescript

  '@typescript-eslint/utils@8.17.0(eslint@8.57.1)(typescript@5.6.3)':
    dependencies:
      '@eslint-community/eslint-utils': 4.4.1(eslint@8.57.1)
      '@typescript-eslint/scope-manager': 8.17.0
      '@typescript-eslint/types': 8.17.0
      '@typescript-eslint/typescript-estree': 8.17.0(typescript@5.6.3)
      eslint: 8.57.1
    optionalDependencies:
      typescript: 5.6.3
    transitivePeerDependencies:
      - supports-color

  '@typescript-eslint/visitor-keys@7.18.0':
    dependencies:
      '@typescript-eslint/types': 7.18.0
      eslint-visitor-keys: 3.4.3

  '@typescript-eslint/visitor-keys@8.17.0':
    dependencies:
      '@typescript-eslint/types': 8.17.0
      eslint-visitor-keys: 4.2.0

  '@ungap/structured-clone@1.2.0': {}

  '@vicons/fluent@0.13.0': {}

  '@vicons/ionicons5@0.13.0': {}

  '@vicons/material@0.13.0': {}

  '@videojs/vhs-utils@4.1.1':
    dependencies:
      '@babel/runtime': 7.26.0
      global: 4.4.0

  '@vitejs/plugin-vue@5.2.1(vite@6.2.5(@types/node@22.9.0)(less@4.2.1)(tsx@4.19.2))(vue@3.5.13(typescript@5.6.3))':
    dependencies:
      vite: 6.2.5(@types/node@22.9.0)(less@4.2.1)(tsx@4.19.2)
      vue: 3.5.13(typescript@5.6.3)

  '@vitest/coverage-istanbul@2.1.8(vitest@3.1.1(@types/debug@4.1.12)(@types/node@20.17.6)(less@4.2.1)(tsx@4.19.2))':
    dependencies:
      '@istanbuljs/schema': 0.1.3
      debug: 4.3.7
      istanbul-lib-coverage: 3.2.2
      istanbul-lib-instrument: 6.0.3
      istanbul-lib-report: 3.0.1
      istanbul-lib-source-maps: 5.0.6
      istanbul-reports: 3.1.7
      magicast: 0.3.5
      test-exclude: 7.0.1
      tinyrainbow: 1.2.0
      vitest: 3.1.1(@types/debug@4.1.12)(@types/node@20.17.6)(less@4.2.1)(tsx@4.19.2)
    transitivePeerDependencies:
      - supports-color

  '@vitest/expect@3.1.1':
    dependencies:
      '@vitest/spy': 3.1.1
      '@vitest/utils': 3.1.1
      chai: 5.2.0
      tinyrainbow: 2.0.0

  '@vitest/mocker@3.1.1(vite@6.2.5(@types/node@20.17.6)(less@4.2.1)(tsx@4.19.2))':
    dependencies:
      '@vitest/spy': 3.1.1
      estree-walker: 3.0.3
      magic-string: 0.30.17
    optionalDependencies:
      vite: 6.2.5(@types/node@20.17.6)(less@4.2.1)(tsx@4.19.2)

  '@vitest/pretty-format@3.1.1':
    dependencies:
      tinyrainbow: 2.0.0

  '@vitest/runner@3.1.1':
    dependencies:
      '@vitest/utils': 3.1.1
      pathe: 2.0.3

  '@vitest/snapshot@3.1.1':
    dependencies:
      '@vitest/pretty-format': 3.1.1
      magic-string: 0.30.17
      pathe: 2.0.3

  '@vitest/spy@3.1.1':
    dependencies:
      tinyspy: 3.0.2

  '@vitest/utils@3.1.1':
    dependencies:
      '@vitest/pretty-format': 3.1.1
      loupe: 3.1.3
      tinyrainbow: 2.0.0

  '@volar/language-core@2.4.9':
    dependencies:
      '@volar/source-map': 2.4.9

  '@volar/source-map@2.4.9': {}

  '@volar/typescript@2.4.9':
    dependencies:
      '@volar/language-core': 2.4.9
      path-browserify: 1.0.1
      vscode-uri: 3.0.8

  '@vue/compiler-core@3.5.12':
    dependencies:
      '@babel/parser': 7.26.2
      '@vue/shared': 3.5.12
      entities: 4.5.0
      estree-walker: 2.0.2
      source-map-js: 1.2.1

  '@vue/compiler-core@3.5.13':
    dependencies:
      '@babel/parser': 7.26.2
      '@vue/shared': 3.5.13
      entities: 4.5.0
      estree-walker: 2.0.2
      source-map-js: 1.2.1

  '@vue/compiler-dom@3.5.12':
    dependencies:
      '@vue/compiler-core': 3.5.12
      '@vue/shared': 3.5.12

  '@vue/compiler-dom@3.5.13':
    dependencies:
      '@vue/compiler-core': 3.5.13
      '@vue/shared': 3.5.13

  '@vue/compiler-sfc@3.5.13':
    dependencies:
      '@babel/parser': 7.26.2
      '@vue/compiler-core': 3.5.13
      '@vue/compiler-dom': 3.5.13
      '@vue/compiler-ssr': 3.5.13
      '@vue/shared': 3.5.13
      estree-walker: 2.0.2
      magic-string: 0.30.12
      postcss: 8.4.49
      source-map-js: 1.2.1

  '@vue/compiler-ssr@3.5.13':
    dependencies:
      '@vue/compiler-dom': 3.5.13
      '@vue/shared': 3.5.13

  '@vue/compiler-vue2@2.7.16':
    dependencies:
      de-indent: 1.0.2
      he: 1.2.0

  '@vue/devtools-api@6.6.4': {}

  '@vue/devtools-api@7.7.2':
    dependencies:
      '@vue/devtools-kit': 7.7.2

  '@vue/devtools-kit@7.7.2':
    dependencies:
      '@vue/devtools-shared': 7.7.2
      birpc: 0.2.19
      hookable: 5.5.3
      mitt: 3.0.1
      perfect-debounce: 1.0.0
      speakingurl: 14.0.1
      superjson: 2.2.2

  '@vue/devtools-shared@7.7.2':
    dependencies:
      rfdc: 1.4.1

  '@vue/eslint-config-prettier@10.1.0(eslint@8.57.1)(prettier@3.4.1)':
    dependencies:
      eslint: 8.57.1
      eslint-config-prettier: 9.1.0(eslint@8.57.1)
      eslint-plugin-prettier: 5.2.1(eslint-config-prettier@9.1.0(eslint@8.57.1))(eslint@8.57.1)(prettier@3.4.1)
      prettier: 3.4.1
    transitivePeerDependencies:
      - '@types/eslint'

  '@vue/eslint-config-typescript@14.1.4(@typescript-eslint/parser@8.17.0(eslint@8.57.1)(typescript@5.6.3))(eslint-plugin-vue@9.32.0(eslint@8.57.1))(eslint@8.57.1)(typescript@5.6.3)':
    dependencies:
      '@typescript-eslint/eslint-plugin': 8.17.0(@typescript-eslint/parser@8.17.0(eslint@8.57.1)(typescript@5.6.3))(eslint@8.57.1)(typescript@5.6.3)
      eslint: 8.57.1
      eslint-plugin-vue: 9.32.0(eslint@8.57.1)
      fast-glob: 3.3.2
      typescript-eslint: 8.17.0(eslint@8.57.1)(typescript@5.6.3)
      vue-eslint-parser: 9.4.3(eslint@8.57.1)
    optionalDependencies:
      typescript: 5.6.3
    transitivePeerDependencies:
      - '@typescript-eslint/parser'
      - supports-color

  '@vue/language-core@2.1.10(typescript@5.6.3)':
    dependencies:
      '@volar/language-core': 2.4.9
      '@vue/compiler-dom': 3.5.12
      '@vue/compiler-vue2': 2.7.16
      '@vue/shared': 3.5.12
      alien-signals: 0.2.0
      minimatch: 9.0.5
      muggle-string: 0.4.1
      path-browserify: 1.0.1
    optionalDependencies:
      typescript: 5.6.3

  '@vue/reactivity@3.5.13':
    dependencies:
      '@vue/shared': 3.5.13

  '@vue/runtime-core@3.5.13':
    dependencies:
      '@vue/reactivity': 3.5.13
      '@vue/shared': 3.5.13

  '@vue/runtime-dom@3.5.13':
    dependencies:
      '@vue/reactivity': 3.5.13
      '@vue/runtime-core': 3.5.13
      '@vue/shared': 3.5.13
      csstype: 3.1.3

  '@vue/server-renderer@3.5.13(vue@3.5.13(typescript@5.6.3))':
    dependencies:
      '@vue/compiler-ssr': 3.5.13
      '@vue/shared': 3.5.13
      vue: 3.5.13(typescript@5.6.3)

  '@vue/shared@3.5.12': {}

  '@vue/shared@3.5.13': {}

  '@vueuse/components@13.0.0(vue@3.5.13(typescript@5.6.3))':
    dependencies:
      '@vueuse/core': 13.0.0(vue@3.5.13(typescript@5.6.3))
      '@vueuse/shared': 13.0.0(vue@3.5.13(typescript@5.6.3))
      vue: 3.5.13(typescript@5.6.3)

  '@vueuse/core@13.0.0(vue@3.5.13(typescript@5.6.3))':
    dependencies:
      '@types/web-bluetooth': 0.0.21
      '@vueuse/metadata': 13.0.0
      '@vueuse/shared': 13.0.0(vue@3.5.13(typescript@5.6.3))
      vue: 3.5.13(typescript@5.6.3)

  '@vueuse/metadata@13.0.0': {}

  '@vueuse/shared@13.0.0(vue@3.5.13(typescript@5.6.3))':
    dependencies:
      vue: 3.5.13(typescript@5.6.3)

  '@xmldom/xmldom@0.8.10': {}

  '@yao-pkg/pkg-fetch@3.5.17(encoding@0.1.13)':
    dependencies:
      https-proxy-agent: 5.0.1
      node-fetch: 2.7.0(encoding@0.1.13)
      picocolors: 1.1.1
      progress: 2.0.3
      semver: 7.6.3
      tar-fs: 2.1.1
      yargs: 16.2.0
    transitivePeerDependencies:
      - encoding
      - supports-color

  '@yao-pkg/pkg@6.1.1(encoding@0.1.13)':
    dependencies:
      '@babel/generator': 7.26.2
      '@babel/parser': 7.26.2
      '@babel/types': 7.26.0
      '@yao-pkg/pkg-fetch': 3.5.17(encoding@0.1.13)
      into-stream: 6.0.0
      minimist: 1.2.8
      multistream: 4.1.0
      picocolors: 1.1.1
      picomatch: 4.0.2
      prebuild-install: 7.1.2
      resolve: 1.22.8
      stream-meter: 1.0.4
      tar: 7.4.3
      tinyglobby: 0.2.10
      unzipper: 0.12.3
    transitivePeerDependencies:
      - encoding
      - supports-color

  abbrev@1.1.1: {}

  accepts@1.3.8:
    dependencies:
      mime-types: 2.1.35
      negotiator: 0.6.3

  acorn-jsx@5.3.2(acorn@8.14.0):
    dependencies:
      acorn: 8.14.0

  acorn@8.14.0: {}

  acorn@8.14.1: {}

  agent-base@4.3.0:
    dependencies:
      es6-promisify: 5.0.0

  agent-base@6.0.2:
    dependencies:
      debug: 4.3.7
    transitivePeerDependencies:
      - supports-color

  agentkeepalive@4.5.0:
    dependencies:
      humanize-ms: 1.2.1

  aggregate-error@3.1.0:
    dependencies:
      clean-stack: 2.2.0
      indent-string: 4.0.0

  ajv-formats@3.0.1(ajv@8.17.1):
    optionalDependencies:
      ajv: 8.17.1

  ajv-keywords@3.5.2(ajv@6.12.6):
    dependencies:
      ajv: 6.12.6

  ajv@6.12.6:
    dependencies:
      fast-deep-equal: 3.1.3
      fast-json-stable-stringify: 2.1.0
      json-schema-traverse: 0.4.1
      uri-js: 4.4.1

  ajv@8.17.1:
    dependencies:
      fast-deep-equal: 3.1.3
      fast-uri: 3.0.3
      json-schema-traverse: 1.0.0
      require-from-string: 2.0.2

  alien-signals@0.2.0: {}

  ansi-regex@5.0.1: {}

  ansi-regex@6.1.0: {}

  ansi-styles@4.3.0:
    dependencies:
      color-convert: 2.0.1

  ansi-styles@6.2.1: {}

  anymatch@3.1.3:
    dependencies:
      normalize-path: 3.0.0
      picomatch: 2.3.1

  app-builder-bin@4.0.0: {}

  app-builder-lib@24.13.3(dmg-builder@24.13.3(electron-builder-squirrel-windows@24.13.3))(electron-builder-squirrel-windows@24.13.3(dmg-builder@24.13.3)):
    dependencies:
      '@develar/schema-utils': 2.6.5
      '@electron/notarize': 2.2.1
      '@electron/osx-sign': 1.0.5
      '@electron/universal': 1.5.1
      '@malept/flatpak-bundler': 0.4.0
      '@types/fs-extra': 9.0.13
      async-exit-hook: 2.0.1
      bluebird-lst: 1.0.9
      builder-util: 24.13.1
      builder-util-runtime: 9.2.4
      chromium-pickle-js: 0.2.0
      debug: 4.3.7
      dmg-builder: 24.13.3(electron-builder-squirrel-windows@24.13.3)
      ejs: 3.1.10
      electron-builder-squirrel-windows: 24.13.3(dmg-builder@24.13.3)
      electron-publish: 24.13.1
      form-data: 4.0.1
      fs-extra: 10.1.0
      hosted-git-info: 4.1.0
      is-ci: 3.0.1
      isbinaryfile: 5.0.4
      js-yaml: 4.1.0
      lazy-val: 1.0.5
      minimatch: 5.1.6
      read-config-file: 6.3.2
      sanitize-filename: 1.6.3
      semver: 7.6.3
      tar: 6.2.1
      temp-file: 3.4.0
    transitivePeerDependencies:
      - supports-color

  append-field@1.0.0: {}

  archive-type@4.0.0:
    dependencies:
      file-type: 4.4.0

  archiver-utils@2.1.0:
    dependencies:
      glob: 7.2.3
      graceful-fs: 4.2.11
      lazystream: 1.0.1
      lodash.defaults: 4.2.0
      lodash.difference: 4.5.0
      lodash.flatten: 4.4.0
      lodash.isplainobject: 4.0.6
      lodash.union: 4.6.0
      normalize-path: 3.0.0
      readable-stream: 2.3.8

  archiver-utils@3.0.4:
    dependencies:
      glob: 7.2.3
      graceful-fs: 4.2.11
      lazystream: 1.0.1
      lodash.defaults: 4.2.0
      lodash.difference: 4.5.0
      lodash.flatten: 4.4.0
      lodash.isplainobject: 4.0.6
      lodash.union: 4.6.0
      normalize-path: 3.0.0
      readable-stream: 3.6.2

  archiver@5.3.2:
    dependencies:
      archiver-utils: 2.1.0
      async: 3.2.6
      buffer-crc32: 0.2.13
      readable-stream: 3.6.2
      readdir-glob: 1.1.3
      tar-stream: 2.2.0
      zip-stream: 4.1.1

  argparse@2.0.1: {}

  arktype@2.1.2:
    dependencies:
      '@ark/schema': 0.43.1
      '@ark/util': 0.43.1

  array-union@1.0.2:
    dependencies:
      array-uniq: 1.0.3

  array-union@2.1.0: {}

  array-uniq@1.0.3: {}

  artplayer-plugin-assjs@0.1.3:
    dependencies:
      assjs: 0.1.2

  artplayer-plugin-danmuku@5.1.4: {}

  artplayer-plugin-hls-control@1.0.1: {}

  artplayer@5.2.1:
    dependencies:
      option-validator: 2.0.6

  ass-compiler@0.1.14: {}

  assert-plus@1.0.0:
    optional: true

  assertion-error@2.0.1: {}

  assjs@0.1.2: {}

  astral-regex@2.0.0:
    optional: true

  async-exit-hook@2.0.1: {}

  async-limiter@1.0.1: {}

  async-validator@4.2.5: {}

  async@0.2.10: {}

  async@3.2.6: {}

  asynckit@0.4.0: {}

  at-least-node@1.0.0: {}

  atomically@2.0.3:
    dependencies:
      stubborn-fs: 1.2.5
      when-exit: 2.1.3

  awilix@11.0.4:
    dependencies:
      camel-case: 4.1.2
      fast-glob: 3.3.2

  axios-retry@4.5.0(axios@1.7.8):
    dependencies:
      axios: 1.7.8
      is-retry-allowed: 2.2.0

  axios@1.7.8:
    dependencies:
      follow-redirects: 1.15.9
      form-data: 4.0.1
      proxy-from-env: 1.1.0
    transitivePeerDependencies:
      - debug

  balanced-match@1.0.2: {}

  base64-js@1.5.1: {}

  bestzip@2.2.1:
    dependencies:
      archiver: 5.3.2
      async: 3.2.6
      glob: 7.2.3
      which: 2.0.2
      yargs: 16.2.0

  better-sqlite3@11.9.0:
    dependencies:
      bindings: 1.5.0
      prebuild-install: 7.1.2

  binary-extensions@2.3.0: {}

  bindings@1.5.0:
    dependencies:
      file-uri-to-path: 1.0.0

  birpc@0.2.19: {}

  bl@1.2.3:
    dependencies:
      readable-stream: 2.3.8
      safe-buffer: 5.2.1

  bl@4.1.0:
    dependencies:
      buffer: 5.7.1
      inherits: 2.0.4
      readable-stream: 3.6.2

  blive-message-listener@0.5.0(bufferutil@4.0.8)(utf-8-validate@6.0.5):
    dependencies:
      tiny-bilibili-ws: 1.0.2(bufferutil@4.0.8)(utf-8-validate@6.0.5)
    transitivePeerDependencies:
      - bufferutil
      - utf-8-validate

  bluebird-lst@1.0.9:
    dependencies:
      bluebird: 3.7.2

  bluebird@3.7.2: {}

  boolbase@1.0.0: {}

  boolean@3.2.0:
    optional: true

  brace-expansion@1.1.11:
    dependencies:
      balanced-match: 1.0.2
      concat-map: 0.0.1

  brace-expansion@2.0.1:
    dependencies:
      balanced-match: 1.0.2

  braces@3.0.3:
    dependencies:
      fill-range: 7.1.1

  browserslist@4.24.2:
    dependencies:
      caniuse-lite: 1.0.30001678
      electron-to-chromium: 1.5.55
      node-releases: 2.0.18
      update-browserslist-db: 1.1.1(browserslist@4.24.2)

  buffer-alloc-unsafe@1.1.0: {}

  buffer-alloc@1.2.0:
    dependencies:
      buffer-alloc-unsafe: 1.1.0
      buffer-fill: 1.0.0

  buffer-crc32@0.2.13: {}

  buffer-equal@1.0.1: {}

  buffer-fill@1.0.0: {}

  buffer-from@1.1.2: {}

  buffer@5.7.1:
    dependencies:
      base64-js: 1.5.1
      ieee754: 1.2.1

  bufferutil@4.0.8:
    dependencies:
      node-gyp-build: 4.8.2

  builder-util-runtime@9.2.10:
    dependencies:
      debug: 4.3.7
      sax: 1.4.1
    transitivePeerDependencies:
      - supports-color

  builder-util-runtime@9.2.4:
    dependencies:
      debug: 4.3.7
      sax: 1.4.1
    transitivePeerDependencies:
      - supports-color

  builder-util@24.13.1:
    dependencies:
      7zip-bin: 5.2.0
      '@types/debug': 4.1.12
      app-builder-bin: 4.0.0
      bluebird-lst: 1.0.9
      builder-util-runtime: 9.2.4
      chalk: 4.1.2
      cross-spawn: 7.0.5
      debug: 4.3.7
      fs-extra: 10.1.0
      http-proxy-agent: 5.0.0
      https-proxy-agent: 5.0.1
      is-ci: 3.0.1
      js-yaml: 4.1.0
      source-map-support: 0.5.21
      stat-mode: 1.0.0
      temp-file: 3.4.0
    transitivePeerDependencies:
      - supports-color

  busboy@1.6.0:
    dependencies:
      streamsearch: 1.1.0

  bytes@3.1.2: {}

  cac@6.7.14: {}

  cacache@16.1.3:
    dependencies:
      '@npmcli/fs': 2.1.2
      '@npmcli/move-file': 2.0.1
      chownr: 2.0.0
      fs-minipass: 2.1.0
      glob: 8.1.0
      infer-owner: 1.0.4
      lru-cache: 7.18.3
      minipass: 3.3.6
      minipass-collect: 1.0.2
      minipass-flush: 1.0.5
      minipass-pipeline: 1.2.4
      mkdirp: 1.0.4
      p-map: 4.0.0
      promise-inflight: 1.0.1
      rimraf: 3.0.2
      ssri: 9.0.1
      tar: 6.2.1
      unique-filename: 2.0.1
    transitivePeerDependencies:
      - bluebird

  cache-content-type@1.0.1:
    dependencies:
      mime-types: 2.1.35
      ylru: 1.4.0

  cacheable-lookup@5.0.4: {}

  cacheable-request@2.1.4:
    dependencies:
      clone-response: 1.0.2
      get-stream: 3.0.0
      http-cache-semantics: 3.8.1
      keyv: 3.0.0
      lowercase-keys: 1.0.0
      normalize-url: 2.0.1
      responselike: 1.0.2

  cacheable-request@7.0.4:
    dependencies:
      clone-response: 1.0.3
      get-stream: 5.2.0
      http-cache-semantics: 4.1.1
      keyv: 4.5.4
      lowercase-keys: 2.0.0
      normalize-url: 6.1.0
      responselike: 2.0.1

  call-bind@1.0.7:
    dependencies:
      es-define-property: 1.0.0
      es-errors: 1.3.0
      function-bind: 1.1.2
      get-intrinsic: 1.2.4
      set-function-length: 1.2.2

  callsites@3.1.0: {}

  camel-case@4.1.2:
    dependencies:
      pascal-case: 3.1.2
      tslib: 2.8.1

  caniuse-lite@1.0.30001678: {}

  catharsis@0.9.0:
    dependencies:
      lodash: 4.17.21

  chai@5.2.0:
    dependencies:
      assertion-error: 2.0.1
      check-error: 2.1.1
      deep-eql: 5.0.2
      loupe: 3.1.2
      pathval: 2.0.0

  chalk@4.1.2:
    dependencies:
      ansi-styles: 4.3.0
      supports-color: 7.2.0

  check-disk-space@3.4.0: {}

  check-error@2.1.1: {}

  chokidar@3.6.0:
    dependencies:
      anymatch: 3.1.3
      braces: 3.0.3
      glob-parent: 5.1.2
      is-binary-path: 2.1.0
      is-glob: 4.0.3
      normalize-path: 3.0.0
      readdirp: 3.6.0
    optionalDependencies:
      fsevents: 2.3.3

  chownr@1.1.4: {}

  chownr@2.0.0: {}

  chownr@3.0.0: {}

  chromium-pickle-js@0.2.0: {}

  ci-info@3.9.0: {}

  clean-stack@2.2.0: {}

  cli-cursor@3.1.0:
    dependencies:
      restore-cursor: 3.1.0

  cli-progress@3.12.0:
    dependencies:
      string-width: 4.2.3

  cli-spinners@2.9.2: {}

  cli-truncate@2.1.0:
    dependencies:
      slice-ansi: 3.0.0
      string-width: 4.2.3
    optional: true

  cli-truncate@4.0.0:
    dependencies:
      slice-ansi: 5.0.0
      string-width: 7.2.0

  cliui@7.0.4:
    dependencies:
      string-width: 4.2.3
      strip-ansi: 6.0.1
      wrap-ansi: 7.0.0

  cliui@8.0.1:
    dependencies:
      string-width: 4.2.3
      strip-ansi: 6.0.1
      wrap-ansi: 7.0.0

  clone-response@1.0.2:
    dependencies:
      mimic-response: 1.0.1

  clone-response@1.0.3:
    dependencies:
      mimic-response: 1.0.1

  clone@1.0.4: {}

  co-body@6.2.0:
    dependencies:
      '@hapi/bourne': 3.0.0
      inflation: 2.1.0
      qs: 6.13.0
      raw-body: 2.5.2
      type-is: 1.6.18

  co@4.6.0: {}

  color-convert@2.0.1:
    dependencies:
      color-name: 1.1.4

  color-name@1.1.4: {}

  combined-stream@1.0.8:
    dependencies:
      delayed-stream: 1.0.0

  commander@12.1.0: {}

  commander@2.20.3: {}

  commander@5.1.0: {}

  commondir@1.0.1: {}

  compare-version@0.1.2: {}

  compress-commons@4.1.2:
    dependencies:
      buffer-crc32: 0.2.13
      crc32-stream: 4.0.3
      normalize-path: 3.0.0
      readable-stream: 3.6.2

  concat-map@0.0.1: {}

  concat-stream@1.6.2:
    dependencies:
      buffer-from: 1.1.2
      inherits: 2.0.4
      readable-stream: 2.3.8
      typedarray: 0.0.6

  conf@13.0.1:
    dependencies:
      ajv: 8.17.1
      ajv-formats: 3.0.1(ajv@8.17.1)
      atomically: 2.0.3
      debounce-fn: 6.0.0
      dot-prop: 9.0.0
      env-paths: 3.0.0
      json-schema-typed: 8.0.1
      semver: 7.6.3
      uint8array-extras: 1.4.0

  confbox@0.1.8: {}

  confbox@0.2.2: {}

  config-file-ts@0.2.6:
    dependencies:
      glob: 10.4.5
      typescript: 5.6.3

  content-disposition@0.5.4:
    dependencies:
      safe-buffer: 5.2.1

  content-type@1.0.5: {}

  convert-source-map@2.0.0: {}

  cookies@0.9.1:
    dependencies:
      depd: 2.0.0
      keygrip: 1.1.0

  copy-anything@2.0.6:
    dependencies:
      is-what: 3.14.1

  copy-anything@3.0.5:
    dependencies:
      is-what: 4.1.16

  core-util-is@1.0.2:
    optional: true

  core-util-is@1.0.3: {}

  crc-32@1.2.2: {}

  crc32-stream@4.0.3:
    dependencies:
      crc-32: 1.2.2
      readable-stream: 3.6.2

  crc@3.8.0:
    dependencies:
      buffer: 5.7.1
    optional: true

  cross-fetch@4.0.0(encoding@0.1.13):
    dependencies:
      node-fetch: 2.7.0(encoding@0.1.13)
    transitivePeerDependencies:
      - encoding

  cross-spawn@7.0.5:
    dependencies:
      path-key: 3.1.1
      shebang-command: 2.0.0
      which: 2.0.2

  crypto-js@4.2.0: {}

  css-render@0.15.14:
    dependencies:
      '@emotion/hash': 0.8.0
      csstype: 3.0.11

  cssesc@3.0.0: {}

  csstype@3.0.11: {}

  csstype@3.1.3: {}

  date-fns-tz@3.2.0(date-fns@3.6.0):
    dependencies:
      date-fns: 3.6.0

  date-fns@3.6.0: {}

  de-indent@1.0.2: {}

  debounce-fn@6.0.0:
    dependencies:
      mimic-function: 5.0.1

  debug@2.6.9:
    dependencies:
      ms: 2.0.0

  debug@4.3.7:
    dependencies:
      ms: 2.1.3

  debug@4.4.0:
    dependencies:
      ms: 2.1.3

  decode-uri-component@0.2.2: {}

  decode-uri-component@0.4.1: {}

  decompress-response@3.3.0:
    dependencies:
      mimic-response: 1.0.1

  decompress-response@6.0.0:
    dependencies:
      mimic-response: 3.1.0

  decompress-tar@4.1.1:
    dependencies:
      file-type: 5.2.0
      is-stream: 1.1.0
      tar-stream: 1.6.2

  decompress-tarbz2@4.1.1:
    dependencies:
      decompress-tar: 4.1.1
      file-type: 6.2.0
      is-stream: 1.1.0
      seek-bzip: 1.0.6
      unbzip2-stream: 1.4.3

  decompress-targz@4.1.1:
    dependencies:
      decompress-tar: 4.1.1
      file-type: 5.2.0
      is-stream: 1.1.0

  decompress-unzip@4.0.1:
    dependencies:
      file-type: 3.9.0
      get-stream: 2.3.1
      pify: 2.3.0
      yauzl: 2.10.0

  decompress@4.2.1:
    dependencies:
      decompress-tar: 4.1.1
      decompress-tarbz2: 4.1.1
      decompress-targz: 4.1.1
      decompress-unzip: 4.0.1
      graceful-fs: 4.2.11
      make-dir: 1.3.0
      pify: 2.3.0
      strip-dirs: 2.1.0

  deep-eql@5.0.2: {}

  deep-equal@1.0.1: {}

  deep-extend@0.6.0: {}

  deep-is@0.1.4: {}

  deepmerge@4.3.1: {}

  defaults@1.0.4:
    dependencies:
      clone: 1.0.4

  defer-to-connect@2.0.1: {}

  define-data-property@1.1.4:
    dependencies:
      es-define-property: 1.0.0
      es-errors: 1.3.0
      gopd: 1.0.1

  define-properties@1.2.1:
    dependencies:
      define-data-property: 1.1.4
      has-property-descriptors: 1.0.2
      object-keys: 1.1.1
    optional: true

  delayed-stream@1.0.0: {}

  delegates@1.0.0: {}

  depd@1.1.2: {}

  depd@2.0.0: {}

  destroy@1.2.0: {}

  detect-libc@2.0.3: {}

  detect-node@2.1.0:
    optional: true

  dir-compare@3.3.0:
    dependencies:
      buffer-equal: 1.0.1
      minimatch: 3.1.2

  dir-glob@2.2.2:
    dependencies:
      path-type: 3.0.0

  dir-glob@3.0.1:
    dependencies:
      path-type: 4.0.0

  dmg-builder@24.13.3(electron-builder-squirrel-windows@24.13.3):
    dependencies:
      app-builder-lib: 24.13.3(dmg-builder@24.13.3(electron-builder-squirrel-windows@24.13.3))(electron-builder-squirrel-windows@24.13.3(dmg-builder@24.13.3))
      builder-util: 24.13.1
      builder-util-runtime: 9.2.4
      fs-extra: 10.1.0
      iconv-lite: 0.6.3
      js-yaml: 4.1.0
    optionalDependencies:
      dmg-license: 1.0.11
    transitivePeerDependencies:
      - electron-builder-squirrel-windows
      - supports-color

  dmg-license@1.0.11:
    dependencies:
      '@types/plist': 3.0.5
      '@types/verror': 1.10.10
      ajv: 6.12.6
      crc: 3.8.0
      iconv-corefoundation: 1.1.7
      plist: 3.1.0
      smart-buffer: 4.2.0
      verror: 1.10.1
    optional: true

  doctrine@3.0.0:
    dependencies:
      esutils: 2.0.3

  dom-walk@0.1.2: {}

  dot-prop@9.0.0:
    dependencies:
      type-fest: 4.26.1

  dotenv-expand@5.1.0: {}

  dotenv@9.0.2: {}

  douyu-api@0.1.0:
    dependencies:
      axios: 1.7.8
      fast-xml-parser: 4.5.0
      safe-eval: 0.4.1
    transitivePeerDependencies:
      - debug

  download@8.0.0:
    dependencies:
      archive-type: 4.0.0
      content-disposition: 0.5.4
      decompress: 4.2.1
      ext-name: 5.0.0
      file-type: 11.1.0
      filenamify: 3.0.0
      get-stream: 4.1.0
      got: 8.3.2
      make-dir: 2.1.0
      p-event: 2.3.1
      pify: 4.0.1

  driver.js@1.3.1: {}

  duplexer2@0.1.4:
    dependencies:
      readable-stream: 2.3.8

  duplexer3@0.1.5: {}

  eastasianwidth@0.2.0: {}

  ee-first@1.1.1: {}

  ejs@3.1.10:
    dependencies:
      jake: 10.9.2

  electron-builder-squirrel-windows@24.13.3(dmg-builder@24.13.3):
    dependencies:
      app-builder-lib: 24.13.3(dmg-builder@24.13.3(electron-builder-squirrel-windows@24.13.3))(electron-builder-squirrel-windows@24.13.3(dmg-builder@24.13.3))
      archiver: 5.3.2
      builder-util: 24.13.1
      fs-extra: 10.1.0
    transitivePeerDependencies:
      - dmg-builder
      - supports-color

  electron-builder@24.13.3(electron-builder-squirrel-windows@24.13.3(dmg-builder@24.13.3)):
    dependencies:
      app-builder-lib: 24.13.3(dmg-builder@24.13.3(electron-builder-squirrel-windows@24.13.3))(electron-builder-squirrel-windows@24.13.3(dmg-builder@24.13.3))
      builder-util: 24.13.1
      builder-util-runtime: 9.2.4
      chalk: 4.1.2
      dmg-builder: 24.13.3(electron-builder-squirrel-windows@24.13.3)
      fs-extra: 10.1.0
      is-ci: 3.0.1
      lazy-val: 1.0.5
      read-config-file: 6.3.2
      simple-update-notifier: 2.0.0
      yargs: 17.7.2
    transitivePeerDependencies:
      - electron-builder-squirrel-windows
      - supports-color

  electron-context-menu@4.0.4:
    dependencies:
      cli-truncate: 4.0.0
      electron-dl: 4.0.0
      electron-is-dev: 3.0.1

  electron-devtools-installer@3.2.0:
    dependencies:
      rimraf: 3.0.2
      semver: 7.6.3
      tslib: 2.8.1
      unzip-crx-3: 0.2.0

  electron-dl@4.0.0:
    dependencies:
      ext-name: 5.0.0
      pupa: 3.1.0
      unused-filename: 4.0.1

  electron-is-dev@3.0.1: {}

  electron-log@5.2.3: {}

  electron-publish@24.13.1:
    dependencies:
      '@types/fs-extra': 9.0.13
      builder-util: 24.13.1
      builder-util-runtime: 9.2.4
      chalk: 4.1.2
      fs-extra: 10.1.0
      lazy-val: 1.0.5
      mime: 2.6.0
    transitivePeerDependencies:
      - supports-color

  electron-store@10.0.0:
    dependencies:
      conf: 13.0.1
      type-fest: 4.26.1

  electron-to-chromium@1.5.55: {}

  electron-updater@6.3.9:
    dependencies:
      builder-util-runtime: 9.2.10
      fs-extra: 10.1.0
      js-yaml: 4.1.0
      lazy-val: 1.0.5
      lodash.escaperegexp: 4.1.2
      lodash.isequal: 4.5.0
      semver: 7.6.3
      tiny-typed-emitter: 2.1.0
    transitivePeerDependencies:
      - supports-color

  electron-vite@3.1.0(vite@6.2.5(@types/node@22.9.0)(less@4.2.1)(tsx@4.19.2)):
    dependencies:
      '@babel/core': 7.26.10
      '@babel/plugin-transform-arrow-functions': 7.25.9(@babel/core@7.26.10)
      cac: 6.7.14
      esbuild: 0.25.2
      magic-string: 0.30.17
      picocolors: 1.1.1
      vite: 6.2.5(@types/node@22.9.0)(less@4.2.1)(tsx@4.19.2)
    transitivePeerDependencies:
      - supports-color

  electron@37.2.6:
    dependencies:
      '@electron/get': 2.0.3
      '@types/node': 22.9.0
      extract-zip: 2.0.1
    transitivePeerDependencies:
      - supports-color

  emitter-component@1.1.2: {}

  emoji-regex@10.4.0: {}

  emoji-regex@8.0.0: {}

  emoji-regex@9.2.2: {}

  encodeurl@1.0.2: {}

  encoding@0.1.13:
    dependencies:
      iconv-lite: 0.6.3
    optional: true

  end-of-stream@1.4.4:
    dependencies:
      once: 1.4.0

  entities@4.5.0: {}

  env-paths@2.2.1: {}

  env-paths@3.0.0: {}

  err-code@2.0.3: {}

  errno@0.1.8:
    dependencies:
      prr: 1.0.1
    optional: true

  es-define-property@1.0.0:
    dependencies:
      get-intrinsic: 1.2.4

  es-errors@1.3.0: {}

  es-module-lexer@1.6.0: {}

  es6-error@4.1.1:
    optional: true

  es6-promise@4.2.8: {}

  es6-promisify@5.0.0:
    dependencies:
      es6-promise: 4.2.8

  esbuild@0.23.1:
    optionalDependencies:
      '@esbuild/aix-ppc64': 0.23.1
      '@esbuild/android-arm': 0.23.1
      '@esbuild/android-arm64': 0.23.1
      '@esbuild/android-x64': 0.23.1
      '@esbuild/darwin-arm64': 0.23.1
      '@esbuild/darwin-x64': 0.23.1
      '@esbuild/freebsd-arm64': 0.23.1
      '@esbuild/freebsd-x64': 0.23.1
      '@esbuild/linux-arm': 0.23.1
      '@esbuild/linux-arm64': 0.23.1
      '@esbuild/linux-ia32': 0.23.1
      '@esbuild/linux-loong64': 0.23.1
      '@esbuild/linux-mips64el': 0.23.1
      '@esbuild/linux-ppc64': 0.23.1
      '@esbuild/linux-riscv64': 0.23.1
      '@esbuild/linux-s390x': 0.23.1
      '@esbuild/linux-x64': 0.23.1
      '@esbuild/netbsd-x64': 0.23.1
      '@esbuild/openbsd-arm64': 0.23.1
      '@esbuild/openbsd-x64': 0.23.1
      '@esbuild/sunos-x64': 0.23.1
      '@esbuild/win32-arm64': 0.23.1
      '@esbuild/win32-ia32': 0.23.1
      '@esbuild/win32-x64': 0.23.1

  esbuild@0.25.2:
    optionalDependencies:
      '@esbuild/aix-ppc64': 0.25.2
      '@esbuild/android-arm': 0.25.2
      '@esbuild/android-arm64': 0.25.2
      '@esbuild/android-x64': 0.25.2
      '@esbuild/darwin-arm64': 0.25.2
      '@esbuild/darwin-x64': 0.25.2
      '@esbuild/freebsd-arm64': 0.25.2
      '@esbuild/freebsd-x64': 0.25.2
      '@esbuild/linux-arm': 0.25.2
      '@esbuild/linux-arm64': 0.25.2
      '@esbuild/linux-ia32': 0.25.2
      '@esbuild/linux-loong64': 0.25.2
      '@esbuild/linux-mips64el': 0.25.2
      '@esbuild/linux-ppc64': 0.25.2
      '@esbuild/linux-riscv64': 0.25.2
      '@esbuild/linux-s390x': 0.25.2
      '@esbuild/linux-x64': 0.25.2
      '@esbuild/netbsd-arm64': 0.25.2
      '@esbuild/netbsd-x64': 0.25.2
      '@esbuild/openbsd-arm64': 0.25.2
      '@esbuild/openbsd-x64': 0.25.2
      '@esbuild/sunos-x64': 0.25.2
      '@esbuild/win32-arm64': 0.25.2
      '@esbuild/win32-ia32': 0.25.2
      '@esbuild/win32-x64': 0.25.2

  escalade@3.2.0: {}

  escape-goat@4.0.0: {}

  escape-html@1.0.3: {}

  escape-string-regexp@1.0.5: {}

  escape-string-regexp@2.0.0: {}

  escape-string-regexp@4.0.0: {}

  escape-string-regexp@5.0.0: {}

  escodegen@1.14.3:
    dependencies:
      esprima: 4.0.1
      estraverse: 4.3.0
      esutils: 2.0.3
      optionator: 0.8.3
    optionalDependencies:
      source-map: 0.6.1

  eslint-config-prettier@9.1.0(eslint@8.57.1):
    dependencies:
      eslint: 8.57.1

  eslint-plugin-prettier@5.2.1(eslint-config-prettier@9.1.0(eslint@8.57.1))(eslint@8.57.1)(prettier@3.4.1):
    dependencies:
      eslint: 8.57.1
      prettier: 3.4.1
      prettier-linter-helpers: 1.0.0
      synckit: 0.9.2
    optionalDependencies:
      eslint-config-prettier: 9.1.0(eslint@8.57.1)

  eslint-plugin-vue@9.32.0(eslint@8.57.1):
    dependencies:
      '@eslint-community/eslint-utils': 4.4.1(eslint@8.57.1)
      eslint: 8.57.1
      globals: 13.24.0
      natural-compare: 1.4.0
      nth-check: 2.1.1
      postcss-selector-parser: 6.1.2
      semver: 7.6.3
      vue-eslint-parser: 9.4.3(eslint@8.57.1)
      xml-name-validator: 4.0.0
    transitivePeerDependencies:
      - supports-color

  eslint-scope@7.2.2:
    dependencies:
      esrecurse: 4.3.0
      estraverse: 5.3.0

  eslint-visitor-keys@3.4.3: {}

  eslint-visitor-keys@4.2.0: {}

  eslint@8.57.1:
    dependencies:
      '@eslint-community/eslint-utils': 4.4.1(eslint@8.57.1)
      '@eslint-community/regexpp': 4.12.1
      '@eslint/eslintrc': 2.1.4
      '@eslint/js': 8.57.1
      '@humanwhocodes/config-array': 0.13.0
      '@humanwhocodes/module-importer': 1.0.1
      '@nodelib/fs.walk': 1.2.8
      '@ungap/structured-clone': 1.2.0
      ajv: 6.12.6
      chalk: 4.1.2
      cross-spawn: 7.0.5
      debug: 4.3.7
      doctrine: 3.0.0
      escape-string-regexp: 4.0.0
      eslint-scope: 7.2.2
      eslint-visitor-keys: 3.4.3
      espree: 9.6.1
      esquery: 1.6.0
      esutils: 2.0.3
      fast-deep-equal: 3.1.3
      file-entry-cache: 6.0.1
      find-up: 5.0.0
      glob-parent: 6.0.2
      globals: 13.24.0
      graphemer: 1.4.0
      ignore: 5.3.2
      imurmurhash: 0.1.4
      is-glob: 4.0.3
      is-path-inside: 3.0.3
      js-yaml: 4.1.0
      json-stable-stringify-without-jsonify: 1.0.1
      levn: 0.4.1
      lodash.merge: 4.6.2
      minimatch: 3.1.2
      natural-compare: 1.4.0
      optionator: 0.9.4
      strip-ansi: 6.0.1
      text-table: 0.2.0
    transitivePeerDependencies:
      - supports-color

  espree@9.6.1:
    dependencies:
      acorn: 8.14.0
      acorn-jsx: 5.3.2(acorn@8.14.0)
      eslint-visitor-keys: 3.4.3

  esprima@4.0.1: {}

  esquery@1.6.0:
    dependencies:
      estraverse: 5.3.0

  esrecurse@4.3.0:
    dependencies:
      estraverse: 5.3.0

  estraverse@4.3.0: {}

  estraverse@5.3.0: {}

  estree-walker@2.0.2: {}

  estree-walker@3.0.3:
    dependencies:
      '@types/estree': 1.0.6

  esutils@2.0.3: {}

  eventemitter3@5.0.1: {}

  evtd@0.2.4: {}

  execa@2.1.0:
    dependencies:
      cross-spawn: 7.0.5
      get-stream: 5.2.0
      is-stream: 2.0.1
      merge-stream: 2.0.0
      npm-run-path: 3.1.0
      onetime: 5.1.2
      p-finally: 2.0.1
      signal-exit: 3.0.7
      strip-final-newline: 2.0.0

  expand-template@2.0.3: {}

  expect-type@1.2.1: {}

  exponential-backoff@3.1.1: {}

  exsolve@1.0.4: {}

  ext-list@2.2.2:
    dependencies:
      mime-db: 1.53.0

  ext-name@5.0.0:
    dependencies:
      ext-list: 2.2.2
      sort-keys-length: 1.0.1

  extract-zip@2.0.1:
    dependencies:
      debug: 4.4.0
      get-stream: 5.2.0
      yauzl: 2.10.0
    optionalDependencies:
      '@types/yauzl': 2.10.3
    transitivePeerDependencies:
      - supports-color

  extsprintf@1.4.1:
    optional: true

  fast-deep-equal@3.1.3: {}

  fast-diff@1.3.0: {}

  fast-glob@3.3.2:
    dependencies:
      '@nodelib/fs.stat': 2.0.5
      '@nodelib/fs.walk': 1.2.8
      glob-parent: 5.1.2
      merge2: 1.4.1
      micromatch: 4.0.8

  fast-json-stable-stringify@2.1.0: {}

  fast-levenshtein@2.0.6: {}

  fast-uri@3.0.3: {}

  fast-xml-parser@4.5.0:
    dependencies:
      strnum: 1.0.5

  fastq@1.17.1:
    dependencies:
      reusify: 1.0.4

  fd-slicer@1.1.0:
    dependencies:
      pend: 1.2.0

  fdir@6.4.2(picomatch@4.0.2):
    optionalDependencies:
      picomatch: 4.0.2

  fdir@6.4.3(picomatch@4.0.2):
    optionalDependencies:
      picomatch: 4.0.2

  file-entry-cache@6.0.1:
    dependencies:
      flat-cache: 3.2.0

  file-saver@2.0.5: {}

  file-type@11.1.0: {}

  file-type@3.9.0: {}

  file-type@4.4.0: {}

  file-type@5.2.0: {}

  file-type@6.2.0: {}

  file-uri-to-path@1.0.0: {}

  filelist@1.0.4:
    dependencies:
      minimatch: 5.1.6

  filename-reserved-regex@2.0.0: {}

  filename-reserved-regex@3.0.0: {}

  filenamify@3.0.0:
    dependencies:
      filename-reserved-regex: 2.0.0
      strip-outer: 1.0.1
      trim-repeated: 1.0.0

  filenamify@6.0.0:
    dependencies:
      filename-reserved-regex: 3.0.0

  fill-range@7.1.1:
    dependencies:
      to-regex-range: 5.0.1

  filter-obj@5.1.0: {}

  find-up@5.0.0:
    dependencies:
      locate-path: 6.0.0
      path-exists: 4.0.0

  flat-cache@3.2.0:
    dependencies:
      flatted: 3.3.1
      keyv: 4.5.4
      rimraf: 3.0.2

  flatted@3.3.1: {}

  flv.js@1.6.2:
    dependencies:
      es6-promise: 4.2.8
      webworkify-webpack: 2.1.5

  follow-redirects@1.15.9: {}

  font-ls@0.5.0:
    dependencies:
      node-addon-api: 8.3.1

  foreground-child@3.3.0:
    dependencies:
      cross-spawn: 7.0.5
      signal-exit: 4.1.0

  form-data@4.0.1:
    dependencies:
      asynckit: 0.4.0
      combined-stream: 1.0.8
      mime-types: 2.1.35

  fresh@0.5.2: {}

  from2@2.3.0:
    dependencies:
      inherits: 2.0.4
      readable-stream: 2.3.8

  fs-constants@1.0.0: {}

  fs-extra@10.1.0:
    dependencies:
      graceful-fs: 4.2.11
      jsonfile: 6.1.0
      universalify: 2.0.1

  fs-extra@11.2.0:
    dependencies:
      graceful-fs: 4.2.11
      jsonfile: 6.1.0
      universalify: 2.0.1

  fs-extra@8.1.0:
    dependencies:
      graceful-fs: 4.2.11
      jsonfile: 4.0.0
      universalify: 0.1.2

  fs-extra@9.1.0:
    dependencies:
      at-least-node: 1.0.0
      graceful-fs: 4.2.11
      jsonfile: 6.1.0
      universalify: 2.0.1

  fs-minipass@2.1.0:
    dependencies:
      minipass: 3.3.6

  fs.realpath@1.0.0: {}

  fsevents@2.3.3:
    optional: true

  function-bind@1.1.2: {}

  gensync@1.0.0-beta.2: {}

  get-caller-file@2.0.5: {}

  get-east-asian-width@1.3.0: {}

  get-intrinsic@1.2.4:
    dependencies:
      es-errors: 1.3.0
      function-bind: 1.1.2
      has-proto: 1.0.3
      has-symbols: 1.0.3
      hasown: 2.0.2

  get-stream@2.3.1:
    dependencies:
      object-assign: 4.1.1
      pinkie-promise: 2.0.1

  get-stream@3.0.0: {}

  get-stream@4.1.0:
    dependencies:
      pump: 3.0.2

  get-stream@5.2.0:
    dependencies:
      pump: 3.0.2

  get-tsconfig@4.8.1:
    dependencies:
      resolve-pkg-maps: 1.0.0

  github-from-package@0.0.0: {}

  glob-parent@5.1.2:
    dependencies:
      is-glob: 4.0.3

  glob-parent@6.0.2:
    dependencies:
      is-glob: 4.0.3

  glob@10.4.5:
    dependencies:
      foreground-child: 3.3.0
      jackspeak: 3.4.3
      minimatch: 9.0.5
      minipass: 7.1.2
      package-json-from-dist: 1.0.1
      path-scurry: 1.11.1

  glob@11.0.0:
    dependencies:
      foreground-child: 3.3.0
      jackspeak: 4.0.2
      minimatch: 10.0.1
      minipass: 7.1.2
      package-json-from-dist: 1.0.1
      path-scurry: 2.0.0

  glob@7.2.3:
    dependencies:
      fs.realpath: 1.0.0
      inflight: 1.0.6
      inherits: 2.0.4
      minimatch: 3.1.2
      once: 1.4.0
      path-is-absolute: 1.0.1

  glob@8.1.0:
    dependencies:
      fs.realpath: 1.0.0
      inflight: 1.0.6
      inherits: 2.0.4
      minimatch: 5.1.6
      once: 1.4.0

  global-agent@3.0.0:
    dependencies:
      boolean: 3.2.0
      es6-error: 4.1.1
      matcher: 3.0.0
      roarr: 2.15.4
      semver: 7.6.3
      serialize-error: 7.0.1
    optional: true

  global@4.4.0:
    dependencies:
      min-document: 2.19.0
      process: 0.11.10

  globals@11.12.0: {}

  globals@13.24.0:
    dependencies:
      type-fest: 0.20.2

  globalthis@1.0.4:
    dependencies:
      define-properties: 1.2.1
      gopd: 1.0.1
    optional: true

  globby@11.1.0:
    dependencies:
      array-union: 2.1.0
      dir-glob: 3.0.1
      fast-glob: 3.3.2
      ignore: 5.3.2
      merge2: 1.4.1
      slash: 3.0.0

  globby@14.0.2:
    dependencies:
      '@sindresorhus/merge-streams': 2.3.0
      fast-glob: 3.3.2
      ignore: 5.3.2
      path-type: 5.0.0
      slash: 5.1.0
      unicorn-magic: 0.1.0

  globby@7.1.1:
    dependencies:
      array-union: 1.0.2
      dir-glob: 2.2.2
      glob: 7.2.3
      ignore: 3.3.10
      pify: 3.0.0
      slash: 1.0.0

  gopd@1.0.1:
    dependencies:
      get-intrinsic: 1.2.4

  got@11.8.6:
    dependencies:
      '@sindresorhus/is': 4.6.0
      '@szmarczak/http-timer': 4.0.6
      '@types/cacheable-request': 6.0.3
      '@types/responselike': 1.0.3
      cacheable-lookup: 5.0.4
      cacheable-request: 7.0.4
      decompress-response: 6.0.0
      http2-wrapper: 1.0.3
      lowercase-keys: 2.0.0
      p-cancelable: 2.1.1
      responselike: 2.0.1

  got@8.3.2:
    dependencies:
      '@sindresorhus/is': 0.7.0
      '@types/keyv': 3.1.4
      '@types/responselike': 1.0.3
      cacheable-request: 2.1.4
      decompress-response: 3.3.0
      duplexer3: 0.1.5
      get-stream: 3.0.0
      into-stream: 3.1.0
      is-retry-allowed: 1.2.0
      isurl: 1.0.0
      lowercase-keys: 1.0.1
      mimic-response: 1.0.1
      p-cancelable: 0.4.1
      p-timeout: 2.0.1
      pify: 3.0.0
      safe-buffer: 5.2.1
      timed-out: 4.0.1
      url-parse-lax: 3.0.0
      url-to-options: 1.0.1

  graceful-fs@4.2.11: {}

  graphemer@1.4.0: {}

  has-flag@4.0.0: {}

  has-property-descriptors@1.0.2:
    dependencies:
      es-define-property: 1.0.0

  has-proto@1.0.3: {}

  has-symbol-support-x@1.4.2: {}

  has-symbols@1.0.3: {}

  has-to-string-tag-x@1.4.1:
    dependencies:
      has-symbol-support-x: 1.4.2

  has-tostringtag@1.0.2:
    dependencies:
      has-symbols: 1.0.3

  hasown@2.0.2:
    dependencies:
      function-bind: 1.1.2

  he@1.2.0: {}

  highlight.js@11.10.0: {}

  hls.js@1.5.17: {}

  hookable@5.5.3: {}

  hosted-git-info@4.1.0:
    dependencies:
      lru-cache: 6.0.0

  hotkeys-js@3.13.7: {}

  html-escaper@2.0.2: {}

  http-assert@1.5.0:
    dependencies:
      deep-equal: 1.0.1
      http-errors: 1.8.1

  http-cache-semantics@3.8.1: {}

  http-cache-semantics@4.1.1: {}

  http-errors@1.8.1:
    dependencies:
      depd: 1.1.2
      inherits: 2.0.4
      setprototypeof: 1.2.0
      statuses: 1.5.0
      toidentifier: 1.0.1

  http-errors@2.0.0:
    dependencies:
      depd: 2.0.0
      inherits: 2.0.4
      setprototypeof: 1.2.0
      statuses: 2.0.1
      toidentifier: 1.0.1

  http-proxy-agent@5.0.0:
    dependencies:
      '@tootallnate/once': 2.0.0
      agent-base: 6.0.2
      debug: 4.3.7
    transitivePeerDependencies:
      - supports-color

  http2-wrapper@1.0.3:
    dependencies:
      quick-lru: 5.1.1
      resolve-alpn: 1.2.1

  https-proxy-agent@5.0.1:
    dependencies:
      agent-base: 6.0.2
      debug: 4.3.7
    transitivePeerDependencies:
      - supports-color

  humanize-ms@1.2.1:
    dependencies:
      ms: 2.1.3

  iconv-corefoundation@1.1.7:
    dependencies:
      cli-truncate: 2.1.0
      node-addon-api: 1.7.2
    optional: true

  iconv-lite@0.4.24:
    dependencies:
      safer-buffer: 2.1.2

  iconv-lite@0.6.3:
    dependencies:
      safer-buffer: 2.1.2

  ieee754@1.2.1: {}

  ignore@3.3.10: {}

  ignore@5.3.2: {}

  image-size@0.5.5:
    optional: true

  immediate@3.0.6: {}

  import-fresh@3.3.0:
    dependencies:
      parent-module: 1.0.1
      resolve-from: 4.0.0

  imurmurhash@0.1.4: {}

  indent-string@4.0.0: {}

  infer-owner@1.0.4: {}

  inflation@2.1.0: {}

  inflight@1.0.6:
    dependencies:
      once: 1.4.0
      wrappy: 1.0.2

  inherits@2.0.4: {}

  ini@1.3.8: {}

  into-stream@3.1.0:
    dependencies:
      from2: 2.3.0
      p-is-promise: 1.1.0

  into-stream@6.0.0:
    dependencies:
      from2: 2.3.0
      p-is-promise: 3.0.0

  ip-address@9.0.5:
    dependencies:
      jsbn: 1.1.0
      sprintf-js: 1.1.3

  ip@1.1.9: {}

  is-binary-path@2.1.0:
    dependencies:
      binary-extensions: 2.3.0

  is-ci@3.0.1:
    dependencies:
      ci-info: 3.9.0

  is-core-module@2.15.1:
    dependencies:
      hasown: 2.0.2

  is-extglob@2.1.1: {}

  is-fullwidth-code-point@3.0.0: {}

  is-fullwidth-code-point@4.0.0: {}

  is-generator-function@1.0.10:
    dependencies:
      has-tostringtag: 1.0.2

  is-glob@4.0.3:
    dependencies:
      is-extglob: 2.1.1

  is-interactive@1.0.0: {}

  is-lambda@1.0.1: {}

  is-module@1.0.0: {}

  is-natural-number@4.0.1: {}

  is-number@7.0.0: {}

  is-object@1.0.2: {}

  is-path-cwd@3.0.0: {}

  is-path-inside@3.0.3: {}

  is-path-inside@4.0.0: {}

  is-plain-obj@1.1.0: {}

  is-reference@1.2.1:
    dependencies:
      '@types/estree': 1.0.6

  is-retry-allowed@1.2.0: {}

  is-retry-allowed@2.2.0: {}

  is-stream@1.1.0: {}

  is-stream@2.0.1: {}

  is-unicode-supported@0.1.0: {}

  is-what@3.14.1: {}

  is-what@4.1.16: {}

  isarray@1.0.0: {}

  isbinaryfile@4.0.10: {}

  isbinaryfile@5.0.4: {}

  isexe@2.0.0: {}

  istanbul-lib-coverage@3.2.2: {}

  istanbul-lib-instrument@6.0.3:
    dependencies:
      '@babel/core': 7.26.0
      '@babel/parser': 7.26.2
      '@istanbuljs/schema': 0.1.3
      istanbul-lib-coverage: 3.2.2
      semver: 7.6.3
    transitivePeerDependencies:
      - supports-color

  istanbul-lib-report@3.0.1:
    dependencies:
      istanbul-lib-coverage: 3.2.2
      make-dir: 4.0.0
      supports-color: 7.2.0

  istanbul-lib-source-maps@5.0.6:
    dependencies:
      '@jridgewell/trace-mapping': 0.3.25
      debug: 4.3.7
      istanbul-lib-coverage: 3.2.2
    transitivePeerDependencies:
      - supports-color

  istanbul-reports@3.1.7:
    dependencies:
      html-escaper: 2.0.2
      istanbul-lib-report: 3.0.1

  isurl@1.0.0:
    dependencies:
      has-to-string-tag-x: 1.4.1
      is-object: 1.0.2

  jackspeak@3.4.3:
    dependencies:
      '@isaacs/cliui': 8.0.2
    optionalDependencies:
      '@pkgjs/parseargs': 0.11.0

  jackspeak@4.0.2:
    dependencies:
      '@isaacs/cliui': 8.0.2

  jake@10.9.2:
    dependencies:
      async: 3.2.6
      chalk: 4.1.2
      filelist: 1.0.4
      minimatch: 3.1.2

  js-tokens@4.0.0: {}

  js-tokens@9.0.1: {}

  js-yaml@4.1.0:
    dependencies:
      argparse: 2.0.1

  js2xmlparser@4.0.2:
    dependencies:
      xmlcreate: 2.0.4

  jsbn@1.1.0: {}

  jsdoc@4.0.4:
    dependencies:
      '@babel/parser': 7.26.2
      '@jsdoc/salty': 0.2.9
      '@types/markdown-it': 14.1.2
      bluebird: 3.7.2
      catharsis: 0.9.0
      escape-string-regexp: 2.0.0
      js2xmlparser: 4.0.2
      klaw: 3.0.0
      markdown-it: 14.1.0
      markdown-it-anchor: 8.6.7(@types/markdown-it@14.1.2)(markdown-it@14.1.0)
      marked: 4.3.0
      mkdirp: 1.0.4
      requizzle: 0.2.4
      strip-json-comments: 3.1.1
      underscore: 1.13.7

  jsesc@3.0.2: {}

  json-buffer@3.0.0: {}

  json-buffer@3.0.1: {}

  json-schema-traverse@0.4.1: {}

  json-schema-traverse@1.0.0: {}

  json-schema-typed@8.0.1: {}

  json-stable-stringify-without-jsonify@1.0.1: {}

  json-stringify-safe@5.0.1:
    optional: true

  json5@2.2.3: {}

  jsonfile@4.0.0:
    optionalDependencies:
      graceful-fs: 4.2.11

  jsonfile@6.1.0:
    dependencies:
      universalify: 2.0.1
    optionalDependencies:
      graceful-fs: 4.2.11

  jszip@3.10.1:
    dependencies:
      lie: 3.3.0
      pako: 1.0.11
      readable-stream: 2.3.8
      setimmediate: 1.0.5

  keygrip@1.1.0:
    dependencies:
      tsscmp: 1.0.6

  keyv@3.0.0:
    dependencies:
      json-buffer: 3.0.0

  keyv@4.5.4:
    dependencies:
      json-buffer: 3.0.1

  kind-of@6.0.3: {}

  klaw@3.0.0:
    dependencies:
      graceful-fs: 4.2.11

  koa-compose@4.1.0: {}

  koa-convert@2.0.0:
    dependencies:
      co: 4.6.0
      koa-compose: 4.1.0

  koa-router@13.0.1:
    dependencies:
      http-errors: 2.0.0
      koa-compose: 4.1.0
      path-to-regexp: 8.2.0

  koa-sse-stream@0.2.0:
    dependencies:
      stream: 0.0.2

  koa@2.15.3:
    dependencies:
      accepts: 1.3.8
      cache-content-type: 1.0.1
      content-disposition: 0.5.4
      content-type: 1.0.5
      cookies: 0.9.1
      debug: 4.3.7
      delegates: 1.0.0
      depd: 2.0.0
      destroy: 1.2.0
      encodeurl: 1.0.2
      escape-html: 1.0.3
      fresh: 0.5.2
      http-assert: 1.5.0
      http-errors: 1.8.1
      is-generator-function: 1.0.10
      koa-compose: 4.1.0
      koa-convert: 2.0.0
      on-finished: 2.4.1
      only: 0.0.2
      parseurl: 1.3.3
      statuses: 1.5.0
      type-is: 1.6.18
      vary: 1.1.2
    transitivePeerDependencies:
      - supports-color

  lazy-val@1.0.5: {}

  lazystream@1.0.1:
    dependencies:
      readable-stream: 2.3.8

  less@4.2.1:
    dependencies:
      copy-anything: 2.0.6
      parse-node-version: 1.0.1
      tslib: 2.8.1
    optionalDependencies:
      errno: 0.1.8
      graceful-fs: 4.2.11
      image-size: 0.5.5
      make-dir: 2.1.0
      mime: 1.6.0
      needle: 3.3.1
      source-map: 0.6.1

  levn@0.3.0:
    dependencies:
      prelude-ls: 1.1.2
      type-check: 0.3.2

  levn@0.4.1:
    dependencies:
      prelude-ls: 1.2.1
      type-check: 0.4.0

  lie@3.3.0:
    dependencies:
      immediate: 3.0.6

  linkify-it@5.0.0:
    dependencies:
      uc.micro: 2.1.0

  local-pkg@1.1.1:
    dependencies:
      mlly: 1.7.4
      pkg-types: 2.1.0
      quansync: 0.2.10

  locate-path@6.0.0:
    dependencies:
      p-locate: 5.0.0

  lodash-es@4.17.21: {}

  lodash.defaults@4.2.0: {}

  lodash.difference@4.5.0: {}

  lodash.escaperegexp@4.1.2: {}

  lodash.flatten@4.4.0: {}

  lodash.isequal@4.5.0: {}

  lodash.isplainobject@4.0.6: {}

  lodash.merge@4.6.2: {}

  lodash.union@4.6.0: {}

  lodash@4.17.21: {}

  log-symbols@4.1.0:
    dependencies:
      chalk: 4.1.2
      is-unicode-supported: 0.1.0

  long@5.2.3: {}

  loupe@3.1.2: {}

  loupe@3.1.3: {}

  lower-case@2.0.2:
    dependencies:
      tslib: 2.8.1

  lowercase-keys@1.0.0: {}

  lowercase-keys@1.0.1: {}

  lowercase-keys@2.0.0: {}

  lru-cache@10.4.3: {}

  lru-cache@11.0.2: {}

  lru-cache@5.1.1:
    dependencies:
      yallist: 3.1.1

  lru-cache@6.0.0:
    dependencies:
      yallist: 4.0.0

  lru-cache@7.18.3: {}

  m3u8-parser@7.2.0:
    dependencies:
      '@babel/runtime': 7.26.0
      '@videojs/vhs-utils': 4.1.1
      global: 4.4.0

  magic-string@0.30.12:
    dependencies:
      '@jridgewell/sourcemap-codec': 1.5.0

  magic-string@0.30.17:
    dependencies:
      '@jridgewell/sourcemap-codec': 1.5.0

  magicast@0.3.5:
    dependencies:
      '@babel/parser': 7.26.2
      '@babel/types': 7.26.0
      source-map-js: 1.2.1

  make-dir@1.3.0:
    dependencies:
      pify: 3.0.0

  make-dir@2.1.0:
    dependencies:
      pify: 4.0.1
      semver: 5.7.2

  make-dir@4.0.0:
    dependencies:
      semver: 7.6.3

  make-fetch-happen@10.2.1:
    dependencies:
      agentkeepalive: 4.5.0
      cacache: 16.1.3
      http-cache-semantics: 4.1.1
      http-proxy-agent: 5.0.0
      https-proxy-agent: 5.0.1
      is-lambda: 1.0.1
      lru-cache: 7.18.3
      minipass: 3.3.6
      minipass-collect: 1.0.2
      minipass-fetch: 2.1.2
      minipass-flush: 1.0.5
      minipass-pipeline: 1.2.4
      negotiator: 0.6.4
      promise-retry: 2.0.1
      socks-proxy-agent: 7.0.0
      ssri: 9.0.1
    transitivePeerDependencies:
      - bluebird
      - supports-color

  markdown-it-anchor@8.6.7(@types/markdown-it@14.1.2)(markdown-it@14.1.0):
    dependencies:
      '@types/markdown-it': 14.1.2
      markdown-it: 14.1.0

  markdown-it@14.1.0:
    dependencies:
      argparse: 2.0.1
      entities: 4.5.0
      linkify-it: 5.0.0
      mdurl: 2.0.0
      punycode.js: 2.3.1
      uc.micro: 2.1.0

  marked@14.1.4: {}

  marked@4.3.0: {}

  matcher@3.0.0:
    dependencies:
      escape-string-regexp: 4.0.0
    optional: true

  mdurl@2.0.0: {}

  media-typer@0.3.0: {}

  merge-stream@2.0.0: {}

  merge2@1.4.1: {}

  micromatch@4.0.8:
    dependencies:
      braces: 3.0.3
      picomatch: 2.3.1

  mime-db@1.52.0: {}

  mime-db@1.53.0: {}

  mime-types@2.1.35:
    dependencies:
      mime-db: 1.52.0

  mime@1.6.0:
    optional: true

  mime@2.6.0: {}

  mimic-fn@2.1.0: {}

  mimic-function@5.0.1: {}

  mimic-response@1.0.1: {}

  mimic-response@3.1.0: {}

  min-document@2.19.0:
    dependencies:
      dom-walk: 0.1.2

  minimatch@10.0.1:
    dependencies:
      brace-expansion: 2.0.1

  minimatch@3.1.2:
    dependencies:
      brace-expansion: 1.1.11

  minimatch@5.1.6:
    dependencies:
      brace-expansion: 2.0.1

  minimatch@9.0.5:
    dependencies:
      brace-expansion: 2.0.1

  minimist@1.2.8: {}

  minipass-collect@1.0.2:
    dependencies:
      minipass: 3.3.6

  minipass-fetch@2.1.2:
    dependencies:
      minipass: 3.3.6
      minipass-sized: 1.0.3
      minizlib: 2.1.2
    optionalDependencies:
      encoding: 0.1.13

  minipass-flush@1.0.5:
    dependencies:
      minipass: 3.3.6

  minipass-pipeline@1.2.4:
    dependencies:
      minipass: 3.3.6

  minipass-sized@1.0.3:
    dependencies:
      minipass: 3.3.6

  minipass@3.3.6:
    dependencies:
      yallist: 4.0.0

  minipass@5.0.0: {}

  minipass@7.1.2: {}

  minizlib@2.1.2:
    dependencies:
      minipass: 3.3.6
      yallist: 4.0.0

  minizlib@3.0.1:
    dependencies:
      minipass: 7.1.2
      rimraf: 5.0.10

  mitt@3.0.1: {}

  mkdirp-classic@0.5.3: {}

  mkdirp@0.5.6:
    dependencies:
      minimist: 1.2.8

  mkdirp@1.0.4: {}

  mkdirp@3.0.1: {}

  mlly@1.7.4:
    dependencies:
      acorn: 8.14.0
      pathe: 2.0.3
      pkg-types: 1.3.1
      ufo: 1.5.4

  mount-point@3.0.0:
    dependencies:
      '@sindresorhus/df': 1.0.1
      pify: 2.3.0
      pinkie-promise: 2.0.1

  move-file@3.1.0:
    dependencies:
      path-exists: 5.0.0

  mpegts.js@1.8.0:
    dependencies:
      es6-promise: 4.2.8
      webworkify-webpack: https://codeload.github.com/xqq/webworkify-webpack/tar.gz/24d1e719b4a6cac37a518b2bb10fe124527ef4ef

  ms@2.0.0: {}

  ms@2.1.3: {}

  muggle-string@0.4.1: {}

  multer@1.4.5-lts.1:
    dependencies:
      append-field: 1.0.0
      busboy: 1.6.0
      concat-stream: 1.6.2
      mkdirp: 0.5.6
      object-assign: 4.1.1
      type-is: 1.6.18
      xtend: 4.0.2

  multipipe@4.0.0:
    dependencies:
      duplexer2: 0.1.4
      object-assign: 4.1.1

  multistream@4.1.0:
    dependencies:
      once: 1.4.0
      readable-stream: 3.6.2

  naive-ui@2.40.3(vue@3.5.13(typescript@5.6.3)):
    dependencies:
      '@css-render/plugin-bem': 0.15.14(css-render@0.15.14)
      '@css-render/vue3-ssr': 0.15.14(vue@3.5.13(typescript@5.6.3))
      '@types/katex': 0.16.7
      '@types/lodash': 4.17.13
      '@types/lodash-es': 4.17.12
      async-validator: 4.2.5
      css-render: 0.15.14
      csstype: 3.1.3
      date-fns: 3.6.0
      date-fns-tz: 3.2.0(date-fns@3.6.0)
      evtd: 0.2.4
      highlight.js: 11.10.0
      lodash: 4.17.21
      lodash-es: 4.17.21
      seemly: 0.3.9
      treemate: 0.3.11
      vdirs: 0.1.8(vue@3.5.13(typescript@5.6.3))
      vooks: 0.2.12(vue@3.5.13(typescript@5.6.3))
      vue: 3.5.13(typescript@5.6.3)
      vueuc: 0.4.64(vue@3.5.13(typescript@5.6.3))

  nanoid@3.3.11: {}

  nanoid@3.3.7: {}

  napi-build-utils@1.0.2: {}

  natural-compare@1.4.0: {}

  needle@3.3.1:
    dependencies:
      iconv-lite: 0.6.3
      sax: 1.4.1
    optional: true

  negotiator@0.6.3: {}

  negotiator@0.6.4: {}

  no-case@3.0.4:
    dependencies:
      lower-case: 2.0.2
      tslib: 2.8.1

  node-abi@3.71.0:
    dependencies:
      semver: 7.6.3

  node-addon-api@1.7.2:
    optional: true

  node-addon-api@8.3.1: {}

  node-api-version@0.2.0:
    dependencies:
      semver: 7.6.3

  node-fetch@2.7.0(encoding@0.1.13):
    dependencies:
      whatwg-url: 5.0.0
    optionalDependencies:
      encoding: 0.1.13

  node-gyp-build@4.8.2: {}

  node-int64@0.4.0: {}

  node-releases@2.0.18: {}

  nodemailer@6.9.16: {}

  nopt@6.0.0:
    dependencies:
      abbrev: 1.1.1

  normalize-path@3.0.0: {}

  normalize-url@2.0.1:
    dependencies:
      prepend-http: 2.0.0
      query-string: 5.1.1
      sort-keys: 2.0.0

  normalize-url@6.1.0: {}

  npm-run-path@3.1.0:
    dependencies:
      path-key: 3.1.1

  nth-check@2.1.1:
    dependencies:
      boolbase: 1.0.0

  ntsuspend@1.0.2: {}

  object-assign@4.1.1: {}

  object-inspect@1.13.2: {}

  object-keys@1.1.1:
    optional: true

  ollama@0.5.9:
    dependencies:
      whatwg-fetch: 3.6.20

  on-finished@2.4.1:
    dependencies:
      ee-first: 1.1.1

  once@1.4.0:
    dependencies:
      wrappy: 1.0.2

  onetime@5.1.2:
    dependencies:
      mimic-fn: 2.1.0

  only@0.0.2: {}

  option-validator@2.0.6:
    dependencies:
      kind-of: 6.0.3

  optionator@0.8.3:
    dependencies:
      deep-is: 0.1.4
      fast-levenshtein: 2.0.6
      levn: 0.3.0
      prelude-ls: 1.1.2
      type-check: 0.3.2
      word-wrap: 1.2.5

  optionator@0.9.4:
    dependencies:
      deep-is: 0.1.4
      fast-levenshtein: 2.0.6
      levn: 0.4.1
      prelude-ls: 1.2.1
      type-check: 0.4.0
      word-wrap: 1.2.5

  ora@5.4.1:
    dependencies:
      bl: 4.1.0
      chalk: 4.1.2
      cli-cursor: 3.1.0
      cli-spinners: 2.9.2
      is-interactive: 1.0.0
      is-unicode-supported: 0.1.0
      log-symbols: 4.1.0
      strip-ansi: 6.0.1
      wcwidth: 1.0.1

  os-homedir@1.0.2: {}

  p-cancelable@0.4.1: {}

  p-cancelable@2.1.1: {}

  p-event@2.3.1:
    dependencies:
      p-timeout: 2.0.1

  p-finally@1.0.0: {}

  p-finally@2.0.1: {}

  p-is-promise@1.1.0: {}

  p-is-promise@3.0.0: {}

  p-limit@3.1.0:
    dependencies:
      yocto-queue: 0.1.0

  p-limit@6.1.0:
    dependencies:
      yocto-queue: 1.1.1

  p-locate@5.0.0:
    dependencies:
      p-limit: 3.1.0

  p-map@4.0.0:
    dependencies:
      aggregate-error: 3.1.0

  p-map@7.0.2: {}

  p-queue@8.0.1:
    dependencies:
      eventemitter3: 5.0.1
      p-timeout: 6.1.3

  p-timeout@2.0.1:
    dependencies:
      p-finally: 1.0.0

  p-timeout@6.1.3: {}

  package-json-from-dist@1.0.1: {}

  pako@1.0.11: {}

  pako@2.1.0: {}

  parent-module@1.0.1:
    dependencies:
      callsites: 3.1.0

  parse-node-version@1.0.1: {}

  parseurl@1.3.3: {}

  pascal-case@3.1.2:
    dependencies:
      no-case: 3.0.4
      tslib: 2.8.1

  path-browserify@1.0.1: {}

  path-exists@4.0.0: {}

  path-exists@5.0.0: {}

  path-is-absolute@1.0.1: {}

  path-key@3.1.1: {}

  path-parse@1.0.7: {}

  path-scurry@1.11.1:
    dependencies:
      lru-cache: 10.4.3
      minipass: 7.1.2

  path-scurry@2.0.0:
    dependencies:
      lru-cache: 11.0.2
      minipass: 7.1.2

  path-to-regexp@8.2.0: {}

  path-type@3.0.0:
    dependencies:
      pify: 3.0.0

  path-type@4.0.0: {}

  path-type@5.0.0: {}

  path-unified@0.2.0: {}

  pathe@2.0.3: {}

  pathval@2.0.0: {}

  pend@1.2.0: {}

  perfect-debounce@1.0.0: {}

  picocolors@1.1.1: {}

  picomatch@2.3.1: {}

  picomatch@4.0.2: {}

  pify@2.3.0: {}

  pify@3.0.0: {}

  pify@4.0.1: {}

  pinia@3.0.1(typescript@5.6.3)(vue@3.5.13(typescript@5.6.3)):
    dependencies:
      '@vue/devtools-api': 7.7.2
      vue: 3.5.13(typescript@5.6.3)
    optionalDependencies:
      typescript: 5.6.3

  pinkie-promise@2.0.1:
    dependencies:
      pinkie: 2.0.4

  pinkie@2.0.4: {}

  pkg-types@1.3.1:
    dependencies:
      confbox: 0.1.8
      mlly: 1.7.4
      pathe: 2.0.3

  pkg-types@2.1.0:
    dependencies:
      confbox: 0.2.2
      exsolve: 1.0.4
      pathe: 2.0.3

  plist@3.1.0:
    dependencies:
      '@xmldom/xmldom': 0.8.10
      base64-js: 1.5.1
      xmlbuilder: 15.1.1

  postcss-selector-parser@6.1.2:
    dependencies:
      cssesc: 3.0.0
      util-deprecate: 1.0.2

  postcss@8.4.49:
    dependencies:
      nanoid: 3.3.7
      picocolors: 1.1.1
      source-map-js: 1.2.1

  postcss@8.5.3:
    dependencies:
      nanoid: 3.3.11
      picocolors: 1.1.1
      source-map-js: 1.2.1

  prebuild-install@7.1.2:
    dependencies:
      detect-libc: 2.0.3
      expand-template: 2.0.3
      github-from-package: 0.0.0
      minimist: 1.2.8
      mkdirp-classic: 0.5.3
      napi-build-utils: 1.0.2
      node-abi: 3.71.0
      pump: 3.0.2
      rc: 1.2.8
      simple-get: 4.0.1
      tar-fs: 2.1.1
      tunnel-agent: 0.6.0

  prelude-ls@1.1.2: {}

  prelude-ls@1.2.1: {}

  prepend-http@2.0.0: {}

  prettier-linter-helpers@1.0.0:
    dependencies:
      fast-diff: 1.3.0

  prettier@3.4.1: {}

  proc-log@2.0.1: {}

  process-nextick-args@2.0.1: {}

  process@0.11.10: {}

  progress@2.0.3: {}

  promise-inflight@1.0.1: {}

  promise-retry@2.0.1:
    dependencies:
      err-code: 2.0.3
      retry: 0.12.0

  protobufjs-cli@1.1.3(protobufjs@7.4.0):
    dependencies:
      chalk: 4.1.2
      escodegen: 1.14.3
      espree: 9.6.1
      estraverse: 5.3.0
      glob: 8.1.0
      jsdoc: 4.0.4
      minimist: 1.2.8
      protobufjs: 7.4.0
      semver: 7.6.3
      tmp: 0.2.3
      uglify-js: 3.19.3

  protobufjs@7.4.0:
    dependencies:
      '@protobufjs/aspromise': 1.1.2
      '@protobufjs/base64': 1.1.2
      '@protobufjs/codegen': 2.0.4
      '@protobufjs/eventemitter': 1.1.0
      '@protobufjs/fetch': 1.1.0
      '@protobufjs/float': 1.0.2
      '@protobufjs/inquire': 1.1.0
      '@protobufjs/path': 1.1.2
      '@protobufjs/pool': 1.1.0
      '@protobufjs/utf8': 1.1.0
      '@types/node': 20.17.6
      long: 5.2.3

  proxy-from-env@1.1.0: {}

  prr@1.0.1:
    optional: true

  pump@3.0.2:
    dependencies:
      end-of-stream: 1.4.4
      once: 1.4.0

  punycode.js@2.3.1: {}

  punycode@2.3.1: {}

  pupa@3.1.0:
    dependencies:
      escape-goat: 4.0.0

  qs@6.13.0:
    dependencies:
      side-channel: 1.0.6

  quansync@0.2.10: {}

  query-string@5.1.1:
    dependencies:
      decode-uri-component: 0.2.2
      object-assign: 4.1.1
      strict-uri-encode: 1.1.0

  query-string@9.1.1:
    dependencies:
      decode-uri-component: 0.4.1
      filter-obj: 5.1.0
      split-on-first: 3.0.0

  queue-microtask@1.2.3: {}

  quick-lru@5.1.1: {}

  raw-body@2.5.2:
    dependencies:
      bytes: 3.1.2
      http-errors: 2.0.0
      iconv-lite: 0.4.24
      unpipe: 1.0.0

  rc@1.2.8:
    dependencies:
      deep-extend: 0.6.0
      ini: 1.3.8
      minimist: 1.2.8
      strip-json-comments: 2.0.1

  read-binary-file-arch@1.0.6:
    dependencies:
      debug: 4.4.0
    transitivePeerDependencies:
      - supports-color

  read-config-file@6.3.2:
    dependencies:
      config-file-ts: 0.2.6
      dotenv: 9.0.2
      dotenv-expand: 5.1.0
      js-yaml: 4.1.0
      json5: 2.2.3
      lazy-val: 1.0.5

  readable-stream@2.3.8:
    dependencies:
      core-util-is: 1.0.3
      inherits: 2.0.4
      isarray: 1.0.0
      process-nextick-args: 2.0.1
      safe-buffer: 5.1.2
      string_decoder: 1.1.1
      util-deprecate: 1.0.2

  readable-stream@3.6.2:
    dependencies:
      inherits: 2.0.4
      string_decoder: 1.3.0
      util-deprecate: 1.0.2

  readdir-glob@1.1.3:
    dependencies:
      minimatch: 5.1.6

  readdirp@3.6.0:
    dependencies:
      picomatch: 2.3.1

  regenerator-runtime@0.14.1: {}

  require-directory@2.1.1: {}

  require-from-string@2.0.2: {}

  requizzle@0.2.4:
    dependencies:
      lodash: 4.17.21

  resolve-alpn@1.2.1: {}

  resolve-from@4.0.0: {}

  resolve-pkg-maps@1.0.0: {}

  resolve@1.22.8:
    dependencies:
      is-core-module: 2.15.1
      path-parse: 1.0.7
      supports-preserve-symlinks-flag: 1.0.0

  responselike@1.0.2:
    dependencies:
      lowercase-keys: 1.0.1

  responselike@2.0.1:
    dependencies:
      lowercase-keys: 2.0.0

  restore-cursor@3.1.0:
    dependencies:
      onetime: 5.1.2
      signal-exit: 3.0.7

  retry@0.12.0: {}

  reusify@1.0.4: {}

  rfdc@1.4.1: {}

  rimraf@3.0.2:
    dependencies:
      glob: 7.2.3

  rimraf@5.0.10:
    dependencies:
      glob: 10.4.5

  rimraf@6.0.1:
    dependencies:
      glob: 11.0.0
      package-json-from-dist: 1.0.1

  roarr@2.15.4:
    dependencies:
      boolean: 3.2.0
      detect-node: 2.1.0
      globalthis: 1.0.4
      json-stringify-safe: 5.0.1
      semver-compare: 1.0.0
      sprintf-js: 1.1.3
    optional: true

  rollup@4.24.4:
    dependencies:
      '@types/estree': 1.0.6
    optionalDependencies:
      '@rollup/rollup-android-arm-eabi': 4.24.4
      '@rollup/rollup-android-arm64': 4.24.4
      '@rollup/rollup-darwin-arm64': 4.24.4
      '@rollup/rollup-darwin-x64': 4.24.4
      '@rollup/rollup-freebsd-arm64': 4.24.4
      '@rollup/rollup-freebsd-x64': 4.24.4
      '@rollup/rollup-linux-arm-gnueabihf': 4.24.4
      '@rollup/rollup-linux-arm-musleabihf': 4.24.4
      '@rollup/rollup-linux-arm64-gnu': 4.24.4
      '@rollup/rollup-linux-arm64-musl': 4.24.4
      '@rollup/rollup-linux-powerpc64le-gnu': 4.24.4
      '@rollup/rollup-linux-riscv64-gnu': 4.24.4
      '@rollup/rollup-linux-s390x-gnu': 4.24.4
      '@rollup/rollup-linux-x64-gnu': 4.24.4
      '@rollup/rollup-linux-x64-musl': 4.24.4
      '@rollup/rollup-win32-arm64-msvc': 4.24.4
      '@rollup/rollup-win32-ia32-msvc': 4.24.4
      '@rollup/rollup-win32-x64-msvc': 4.24.4
      fsevents: 2.3.3

  rollup@4.39.0:
    dependencies:
      '@types/estree': 1.0.7
    optionalDependencies:
      '@rollup/rollup-android-arm-eabi': 4.39.0
      '@rollup/rollup-android-arm64': 4.39.0
      '@rollup/rollup-darwin-arm64': 4.39.0
      '@rollup/rollup-darwin-x64': 4.39.0
      '@rollup/rollup-freebsd-arm64': 4.39.0
      '@rollup/rollup-freebsd-x64': 4.39.0
      '@rollup/rollup-linux-arm-gnueabihf': 4.39.0
      '@rollup/rollup-linux-arm-musleabihf': 4.39.0
      '@rollup/rollup-linux-arm64-gnu': 4.39.0
      '@rollup/rollup-linux-arm64-musl': 4.39.0
      '@rollup/rollup-linux-loongarch64-gnu': 4.39.0
      '@rollup/rollup-linux-powerpc64le-gnu': 4.39.0
      '@rollup/rollup-linux-riscv64-gnu': 4.39.0
      '@rollup/rollup-linux-riscv64-musl': 4.39.0
      '@rollup/rollup-linux-s390x-gnu': 4.39.0
      '@rollup/rollup-linux-x64-gnu': 4.39.0
      '@rollup/rollup-linux-x64-musl': 4.39.0
      '@rollup/rollup-win32-arm64-msvc': 4.39.0
      '@rollup/rollup-win32-ia32-msvc': 4.39.0
      '@rollup/rollup-win32-x64-msvc': 4.39.0
      fsevents: 2.3.3

  run-parallel@1.2.0:
    dependencies:
      queue-microtask: 1.2.3

  safe-buffer@5.1.2: {}

  safe-buffer@5.2.1: {}

  safe-eval@0.4.1: {}

  safer-buffer@2.1.2: {}

  sanitize-filename@1.6.3:
    dependencies:
      truncate-utf8-bytes: 1.0.2

  sax@1.4.1: {}

  scule@1.3.0: {}

  seek-bzip@1.0.6:
    dependencies:
      commander: 2.20.3

  seemly@0.3.9: {}

  semver-compare@1.0.0:
    optional: true

  semver@5.7.2: {}

  semver@6.3.1: {}

  semver@7.6.3: {}

  serialize-error@7.0.1:
    dependencies:
      type-fest: 0.13.1
    optional: true

  serverchan-sdk@1.0.6(encoding@0.1.13):
    dependencies:
      cross-fetch: 4.0.0(encoding@0.1.13)
    transitivePeerDependencies:
      - encoding

  set-function-length@1.2.2:
    dependencies:
      define-data-property: 1.1.4
      es-errors: 1.3.0
      function-bind: 1.1.2
      get-intrinsic: 1.2.4
      gopd: 1.0.1
      has-property-descriptors: 1.0.2

  setimmediate@1.0.5: {}

  setprototypeof@1.2.0: {}

  shebang-command@2.0.0:
    dependencies:
      shebang-regex: 3.0.0

  shebang-regex@3.0.0: {}

  side-channel@1.0.6:
    dependencies:
      call-bind: 1.0.7
      es-errors: 1.3.0
      get-intrinsic: 1.2.4
      object-inspect: 1.13.2

  siginfo@2.0.0: {}

  signal-exit@3.0.7: {}

  signal-exit@4.1.0: {}

  simple-concat@1.0.1: {}

  simple-get@4.0.1:
    dependencies:
      decompress-response: 6.0.0
      once: 1.4.0
      simple-concat: 1.0.1

  simple-update-notifier@2.0.0:
    dependencies:
      semver: 7.6.3

  slash@1.0.0: {}

  slash@3.0.0: {}

  slash@5.1.0: {}

  slice-ansi@3.0.0:
    dependencies:
      ansi-styles: 4.3.0
      astral-regex: 2.0.0
      is-fullwidth-code-point: 3.0.0
    optional: true

  slice-ansi@5.0.0:
    dependencies:
      ansi-styles: 6.2.1
      is-fullwidth-code-point: 4.0.0

  smart-buffer@1.1.15: {}

  smart-buffer@4.2.0: {}

  socks-proxy-agent@3.0.1:
    dependencies:
      agent-base: 4.3.0
      socks: 1.1.10

  socks-proxy-agent@7.0.0:
    dependencies:
      agent-base: 6.0.2
      debug: 4.4.0
      socks: 2.8.3
    transitivePeerDependencies:
      - supports-color

  socks@1.1.10:
    dependencies:
      ip: 1.1.9
      smart-buffer: 1.1.15

  socks@2.8.3:
    dependencies:
      ip-address: 9.0.5
      smart-buffer: 4.2.0

  sort-keys-length@1.0.1:
    dependencies:
      sort-keys: 1.1.2

  sort-keys@1.1.2:
    dependencies:
      is-plain-obj: 1.1.0

  sort-keys@2.0.0:
    dependencies:
      is-plain-obj: 1.1.0

  sortablejs@1.14.0: {}

  sortablejs@1.15.6: {}

  source-map-js@1.2.1: {}

  source-map-support@0.5.21:
    dependencies:
      buffer-from: 1.1.2
      source-map: 0.6.1

  source-map@0.6.1: {}

  speakingurl@14.0.1: {}

  split-on-first@3.0.0: {}

  split2@3.2.2:
    dependencies:
      readable-stream: 3.6.2

  sprintf-js@1.1.3: {}

  ssri@9.0.1:
    dependencies:
      minipass: 3.3.6

  stackback@0.0.2: {}

  stat-mode@1.0.0: {}

  statuses@1.5.0: {}

  statuses@2.0.1: {}

  std-env@3.9.0: {}

  stream-meter@1.0.4:
    dependencies:
      readable-stream: 2.3.8

  stream-parser@0.3.1:
    dependencies:
      debug: 2.6.9
    transitivePeerDependencies:
      - supports-color

  stream@0.0.2:
    dependencies:
      emitter-component: 1.1.2

  streamsearch@1.1.0: {}

  strict-uri-encode@1.1.0: {}

  string-argv@0.3.2: {}

  string-width@4.2.3:
    dependencies:
      emoji-regex: 8.0.0
      is-fullwidth-code-point: 3.0.0
      strip-ansi: 6.0.1

  string-width@5.1.2:
    dependencies:
      eastasianwidth: 0.2.0
      emoji-regex: 9.2.2
      strip-ansi: 7.1.0

  string-width@7.2.0:
    dependencies:
      emoji-regex: 10.4.0
      get-east-asian-width: 1.3.0
      strip-ansi: 7.1.0

  string_decoder@1.1.1:
    dependencies:
      safe-buffer: 5.1.2

  string_decoder@1.3.0:
    dependencies:
      safe-buffer: 5.2.1

  strip-ansi@6.0.1:
    dependencies:
      ansi-regex: 5.0.1

  strip-ansi@7.1.0:
    dependencies:
      ansi-regex: 6.1.0

  strip-bom@4.0.0: {}

  strip-dirs@2.1.0:
    dependencies:
      is-natural-number: 4.0.1

  strip-final-newline@2.0.0: {}

  strip-json-comments@2.0.1: {}

  strip-json-comments@3.1.1: {}

  strip-literal@3.0.0:
    dependencies:
      js-tokens: 9.0.1

  strip-outer@1.0.1:
    dependencies:
      escape-string-regexp: 1.0.5

  strnum@1.0.5: {}

  stubborn-fs@1.2.5: {}

  subtitle@4.2.1:
    dependencies:
      '@types/multipipe': 3.0.5
      multipipe: 4.0.0
      split2: 3.2.2
      strip-bom: 4.0.0

  sumchecker@3.0.1:
    dependencies:
      debug: 4.4.0
    transitivePeerDependencies:
      - supports-color

  superjson@2.2.2:
    dependencies:
      copy-anything: 3.0.5

  supports-color@7.2.0:
    dependencies:
      has-flag: 4.0.0

  supports-preserve-symlinks-flag@1.0.0: {}

  synckit@0.9.2:
    dependencies:
      '@pkgr/core': 0.1.1
      tslib: 2.8.1

  tar-fs@2.1.1:
    dependencies:
      chownr: 1.1.4
      mkdirp-classic: 0.5.3
      pump: 3.0.2
      tar-stream: 2.2.0

  tar-stream@1.6.2:
    dependencies:
      bl: 1.2.3
      buffer-alloc: 1.2.0
      end-of-stream: 1.4.4
      fs-constants: 1.0.0
      readable-stream: 2.3.8
      to-buffer: 1.1.1
      xtend: 4.0.2

  tar-stream@2.2.0:
    dependencies:
      bl: 4.1.0
      end-of-stream: 1.4.4
      fs-constants: 1.0.0
      inherits: 2.0.4
      readable-stream: 3.6.2

  tar@6.2.1:
    dependencies:
      chownr: 2.0.0
      fs-minipass: 2.1.0
      minipass: 5.0.0
      minizlib: 2.1.2
      mkdirp: 1.0.4
      yallist: 4.0.0

  tar@7.4.3:
    dependencies:
      '@isaacs/fs-minipass': 4.0.1
      chownr: 3.0.0
      minipass: 7.1.2
      minizlib: 3.0.1
      mkdirp: 3.0.1
      yallist: 5.0.0

  temp-file@3.4.0:
    dependencies:
      async-exit-hook: 2.0.1
      fs-extra: 10.1.0

  test-exclude@7.0.1:
    dependencies:
      '@istanbuljs/schema': 0.1.3
      glob: 10.4.5
      minimatch: 9.0.5

  text-table@0.2.0: {}

  through@2.3.8: {}

  timed-out@4.0.1: {}

  tiny-bilibili-ws@1.0.2(bufferutil@4.0.8)(utf-8-validate@6.0.5):
    dependencies:
      eventemitter3: 5.0.1
      pako: 2.1.0
      ws: 8.18.0(bufferutil@4.0.8)(utf-8-validate@6.0.5)
    transitivePeerDependencies:
      - bufferutil
      - utf-8-validate

  tiny-typed-emitter@2.1.0: {}

  tinybench@2.9.0: {}

  tinyexec@0.3.2: {}

  tinyglobby@0.2.10:
    dependencies:
      fdir: 6.4.2(picomatch@4.0.2)
      picomatch: 4.0.2

  tinyglobby@0.2.12:
    dependencies:
      fdir: 6.4.3(picomatch@4.0.2)
      picomatch: 4.0.2

  tinypool@1.0.2: {}

  tinyrainbow@1.2.0: {}

  tinyrainbow@2.0.0: {}

  tinyspy@3.0.2: {}

  tmp-promise@3.0.3:
    dependencies:
      tmp: 0.2.3

  tmp@0.2.3: {}

  to-arraybuffer@1.0.1: {}

  to-buffer@1.1.1: {}

  to-regex-range@5.0.1:
    dependencies:
      is-number: 7.0.0

  toidentifier@1.0.1: {}

  tr46@0.0.3: {}

  trash@9.0.0(patch_hash=knfqho266jmayp7bpztl4tszxi):
    dependencies:
      '@sindresorhus/chunkify': 1.0.0
      '@stroncium/procfs': 1.2.1
      globby: 7.1.1
      is-path-inside: 4.0.0
      move-file: 3.1.0
      p-map: 7.0.2
      xdg-trashdir: 3.1.0

  tree-kill@1.2.2: {}

  treemate@0.3.11: {}

  trim-repeated@1.0.0:
    dependencies:
      escape-string-regexp: 1.0.5

  truncate-utf8-bytes@1.0.2:
    dependencies:
      utf8-byte-length: 1.0.5

  ts-api-utils@1.4.0(typescript@5.6.3):
    dependencies:
      typescript: 5.6.3

  tslib@2.8.1: {}

  tsscmp@1.0.6: {}

  tsx@4.19.2:
    dependencies:
      esbuild: 0.23.1
      get-tsconfig: 4.8.1
    optionalDependencies:
      fsevents: 2.3.3

  tunnel-agent@0.6.0:
    dependencies:
      safe-buffer: 5.2.1

  type-check@0.3.2:
    dependencies:
      prelude-ls: 1.1.2

  type-check@0.4.0:
    dependencies:
      prelude-ls: 1.2.1

  type-fest@0.13.1:
    optional: true

  type-fest@0.20.2: {}

  type-fest@4.26.1: {}

  type-is@1.6.18:
    dependencies:
      media-typer: 0.3.0
      mime-types: 2.1.35

  typedarray@0.0.6: {}

  typescript-eslint@8.17.0(eslint@8.57.1)(typescript@5.6.3):
    dependencies:
      '@typescript-eslint/eslint-plugin': 8.17.0(@typescript-eslint/parser@8.17.0(eslint@8.57.1)(typescript@5.6.3))(eslint@8.57.1)(typescript@5.6.3)
      '@typescript-eslint/parser': 8.17.0(eslint@8.57.1)(typescript@5.6.3)
      '@typescript-eslint/utils': 8.17.0(eslint@8.57.1)(typescript@5.6.3)
      eslint: 8.57.1
    optionalDependencies:
      typescript: 5.6.3
    transitivePeerDependencies:
      - supports-color

  typescript@5.6.3: {}

  uc.micro@2.1.0: {}

  ufo@1.5.4: {}

  uglify-js@3.19.3: {}

  uint8array-extras@1.4.0: {}

  unbzip2-stream@1.4.3:
    dependencies:
      buffer: 5.7.1
      through: 2.3.8

  underscore@1.13.7: {}

  undici-types@6.19.8: {}

  unicorn-magic@0.1.0: {}

  unimport@4.1.3:
    dependencies:
      acorn: 8.14.1
      escape-string-regexp: 5.0.0
      estree-walker: 3.0.3
      local-pkg: 1.1.1
      magic-string: 0.30.17
      mlly: 1.7.4
      pathe: 2.0.3
      picomatch: 4.0.2
      pkg-types: 2.1.0
      scule: 1.3.0
      strip-literal: 3.0.0
      tinyglobby: 0.2.12
      unplugin: 2.2.2
      unplugin-utils: 0.2.4

  unique-filename@2.0.1:
    dependencies:
      unique-slug: 3.0.0

  unique-slug@3.0.0:
    dependencies:
      imurmurhash: 0.1.4

  universalify@0.1.2: {}

  universalify@2.0.1: {}

  unpipe@1.0.0: {}

  unplugin-auto-import@19.1.2(@vueuse/core@13.0.0(vue@3.5.13(typescript@5.6.3))):
    dependencies:
      local-pkg: 1.1.1
      magic-string: 0.30.17
      picomatch: 4.0.2
      unimport: 4.1.3
      unplugin: 2.2.2
      unplugin-utils: 0.2.4
    optionalDependencies:
      '@vueuse/core': 13.0.0(vue@3.5.13(typescript@5.6.3))

  unplugin-utils@0.2.4:
    dependencies:
      pathe: 2.0.3
      picomatch: 4.0.2

  unplugin-vue-components@28.4.1(@babel/parser@7.27.0)(vue@3.5.13(typescript@5.6.3)):
    dependencies:
      chokidar: 3.6.0
      debug: 4.4.0
      local-pkg: 1.1.1
      magic-string: 0.30.17
      mlly: 1.7.4
      tinyglobby: 0.2.12
      unplugin: 2.2.2
      unplugin-utils: 0.2.4
      vue: 3.5.13(typescript@5.6.3)
    optionalDependencies:
      '@babel/parser': 7.27.0
    transitivePeerDependencies:
      - supports-color

  unplugin@2.2.2:
    dependencies:
      acorn: 8.14.1
      webpack-virtual-modules: 0.6.2

  unused-filename@4.0.1:
    dependencies:
      escape-string-regexp: 5.0.0
      path-exists: 5.0.0

  unzip-crx-3@0.2.0:
    dependencies:
      jszip: 3.10.1
      mkdirp: 0.5.6
      yaku: 0.16.7

  unzipper@0.12.3:
    dependencies:
      bluebird: 3.7.2
      duplexer2: 0.1.4
      fs-extra: 11.2.0
      graceful-fs: 4.2.11
      node-int64: 0.4.0

  update-browserslist-db@1.1.1(browserslist@4.24.2):
    dependencies:
      browserslist: 4.24.2
      escalade: 3.2.0
      picocolors: 1.1.1

  uri-js@4.4.1:
    dependencies:
      punycode: 2.3.1

  url-parse-lax@3.0.0:
    dependencies:
      prepend-http: 2.0.0

  url-to-options@1.0.1: {}

  user-home@2.0.0:
    dependencies:
      os-homedir: 1.0.2

  utf-8-validate@6.0.5:
    dependencies:
      node-gyp-build: 4.8.2

  utf8-byte-length@1.0.5: {}

  util-deprecate@1.0.2: {}

  uuid@10.0.0: {}

  vary@1.1.2: {}

  vdirs@0.1.8(vue@3.5.13(typescript@5.6.3)):
    dependencies:
      evtd: 0.2.4
      vue: 3.5.13(typescript@5.6.3)

  verror@1.10.1:
    dependencies:
      assert-plus: 1.0.0
      core-util-is: 1.0.2
      extsprintf: 1.4.1
    optional: true

  vite-node@3.1.1(@types/node@20.17.6)(less@4.2.1)(tsx@4.19.2):
    dependencies:
      cac: 6.7.14
      debug: 4.4.0
      es-module-lexer: 1.6.0
      pathe: 2.0.3
      vite: 6.2.5(@types/node@20.17.6)(less@4.2.1)(tsx@4.19.2)
    transitivePeerDependencies:
      - '@types/node'
      - jiti
      - less
      - lightningcss
      - sass
      - sass-embedded
      - stylus
      - sugarss
      - supports-color
      - terser
      - tsx
      - yaml

  vite@6.2.5(@types/node@20.17.6)(less@4.2.1)(tsx@4.19.2):
    dependencies:
      esbuild: 0.25.2
      postcss: 8.5.3
      rollup: 4.39.0
    optionalDependencies:
      '@types/node': 20.17.6
      fsevents: 2.3.3
      less: 4.2.1
      tsx: 4.19.2

  vite@6.2.5(@types/node@22.9.0)(less@4.2.1)(tsx@4.19.2):
    dependencies:
      esbuild: 0.25.2
      postcss: 8.5.3
      rollup: 4.39.0
    optionalDependencies:
      '@types/node': 22.9.0
      fsevents: 2.3.3
      less: 4.2.1
      tsx: 4.19.2

  vitest@3.1.1(@types/debug@4.1.12)(@types/node@20.17.6)(less@4.2.1)(tsx@4.19.2):
    dependencies:
      '@vitest/expect': 3.1.1
      '@vitest/mocker': 3.1.1(vite@6.2.5(@types/node@20.17.6)(less@4.2.1)(tsx@4.19.2))
      '@vitest/pretty-format': 3.1.1
      '@vitest/runner': 3.1.1
      '@vitest/snapshot': 3.1.1
      '@vitest/spy': 3.1.1
      '@vitest/utils': 3.1.1
      chai: 5.2.0
      debug: 4.4.0
      expect-type: 1.2.1
      magic-string: 0.30.17
      pathe: 2.0.3
      std-env: 3.9.0
      tinybench: 2.9.0
      tinyexec: 0.3.2
      tinypool: 1.0.2
      tinyrainbow: 2.0.0
      vite: 6.2.5(@types/node@20.17.6)(less@4.2.1)(tsx@4.19.2)
      vite-node: 3.1.1(@types/node@20.17.6)(less@4.2.1)(tsx@4.19.2)
      why-is-node-running: 2.3.0
    optionalDependencies:
      '@types/debug': 4.1.12
      '@types/node': 20.17.6
    transitivePeerDependencies:
      - jiti
      - less
      - lightningcss
      - msw
      - sass
      - sass-embedded
      - stylus
      - sugarss
      - supports-color
      - terser
      - tsx
      - yaml

  vooks@0.2.12(vue@3.5.13(typescript@5.6.3)):
    dependencies:
      evtd: 0.2.4
      vue: 3.5.13(typescript@5.6.3)

  vscode-uri@3.0.8: {}

  vue-eslint-parser@9.4.3(eslint@8.57.1):
    dependencies:
      debug: 4.3.7
      eslint: 8.57.1
      eslint-scope: 7.2.2
      eslint-visitor-keys: 3.4.3
      espree: 9.6.1
      esquery: 1.6.0
      lodash: 4.17.21
      semver: 7.6.3
    transitivePeerDependencies:
      - supports-color

  vue-router@4.5.0(vue@3.5.13(typescript@5.6.3)):
    dependencies:
      '@vue/devtools-api': 6.6.4
      vue: 3.5.13(typescript@5.6.3)

  vue-tsc@2.1.10(typescript@5.6.3):
    dependencies:
      '@volar/typescript': 2.4.9
      '@vue/language-core': 2.1.10(typescript@5.6.3)
      semver: 7.6.3
      typescript: 5.6.3

  vue@3.5.13(typescript@5.6.3):
    dependencies:
      '@vue/compiler-dom': 3.5.13
      '@vue/compiler-sfc': 3.5.13
      '@vue/runtime-dom': 3.5.13
      '@vue/server-renderer': 3.5.13(vue@3.5.13(typescript@5.6.3))
      '@vue/shared': 3.5.13
    optionalDependencies:
      typescript: 5.6.3

  vuedraggable@4.1.0(vue@3.5.13(typescript@5.6.3)):
    dependencies:
      sortablejs: 1.14.0
      vue: 3.5.13(typescript@5.6.3)

  vueuc@0.4.64(vue@3.5.13(typescript@5.6.3)):
    dependencies:
      '@css-render/vue3-ssr': 0.15.14(vue@3.5.13(typescript@5.6.3))
      '@juggle/resize-observer': 3.4.0
      css-render: 0.15.14
      evtd: 0.2.4
      seemly: 0.3.9
      vdirs: 0.1.8(vue@3.5.13(typescript@5.6.3))
      vooks: 0.2.12(vue@3.5.13(typescript@5.6.3))
      vue: 3.5.13(typescript@5.6.3)

  wcwidth@1.0.1:
    dependencies:
      defaults: 1.0.4

  webidl-conversions@3.0.1: {}

  webpack-virtual-modules@0.6.2: {}

  webworkify-webpack@2.1.5: {}

  webworkify-webpack@https://codeload.github.com/xqq/webworkify-webpack/tar.gz/24d1e719b4a6cac37a518b2bb10fe124527ef4ef: {}

  whatwg-fetch@3.6.20: {}

  whatwg-url@5.0.0:
    dependencies:
      tr46: 0.0.3
      webidl-conversions: 3.0.1

  when-exit@2.1.3: {}

  which@1.3.1:
    dependencies:
      isexe: 2.0.0

  which@2.0.2:
    dependencies:
      isexe: 2.0.0

  why-is-node-running@2.3.0:
    dependencies:
      siginfo: 2.0.0
      stackback: 0.0.2

  word-wrap@1.2.5: {}

  wrap-ansi@7.0.0:
    dependencies:
      ansi-styles: 4.3.0
      string-width: 4.2.3
      strip-ansi: 6.0.1

  wrap-ansi@8.1.0:
    dependencies:
      ansi-styles: 6.2.1
      string-width: 5.1.2
      strip-ansi: 7.1.0

  wrappy@1.0.2: {}

  ws@4.1.0(bufferutil@4.0.8):
    dependencies:
      async-limiter: 1.0.1
      safe-buffer: 5.1.2
    optionalDependencies:
      bufferutil: 4.0.8

  ws@8.18.0(bufferutil@4.0.8)(utf-8-validate@6.0.5):
    optionalDependencies:
      bufferutil: 4.0.8
      utf-8-validate: 6.0.5

  xdg-basedir@4.0.0: {}

  xdg-trashdir@3.1.0:
    dependencies:
      '@sindresorhus/df': 3.1.1
      mount-point: 3.0.0
      user-home: 2.0.0
      xdg-basedir: 4.0.0

  xml-name-validator@4.0.0: {}

  xmlbuilder@15.1.1: {}

  xmlcreate@2.0.4: {}

  xtend@4.0.2: {}

  y18n@5.0.8: {}

  yaku@0.16.7: {}

  yallist@3.1.1: {}

  yallist@4.0.0: {}

  yallist@5.0.0: {}

  yargs-parser@20.2.9: {}

  yargs-parser@21.1.1: {}

  yargs@16.2.0:
    dependencies:
      cliui: 7.0.4
      escalade: 3.2.0
      get-caller-file: 2.0.5
      require-directory: 2.1.1
      string-width: 4.2.3
      y18n: 5.0.8
      yargs-parser: 20.2.9

  yargs@17.7.2:
    dependencies:
      cliui: 8.0.1
      escalade: 3.2.0
      get-caller-file: 2.0.5
      require-directory: 2.1.1
      string-width: 4.2.3
      y18n: 5.0.8
      yargs-parser: 21.1.1

  yauzl@2.10.0:
    dependencies:
      buffer-crc32: 0.2.13
      fd-slicer: 1.1.0

  ylru@1.4.0: {}

  yocto-queue@0.1.0: {}

  yocto-queue@1.1.1: {}

  zip-stream@4.1.1:
    dependencies:
      archiver-utils: 3.0.4
      compress-commons: 4.1.2
      readable-stream: 3.6.2

  zod@3.23.8: {}<|MERGE_RESOLUTION|>--- conflicted
+++ resolved
@@ -3834,11 +3834,7 @@
   koa-router@13.0.1:
     resolution: {integrity: sha512-4/sijXdSxocIe2wv7RFFSxvo2ic1pDzPSmy11yCGztng1hx408qfw1wVmN3aqhQaU7U6nJ039JKC8ObE73Ohgw==}
     engines: {node: '>= 18'}
-<<<<<<< HEAD
-    deprecated: Please use @koa/router instead of koa-router. This is the same package maintained by the same people, but under the Koa team's control on GitHub. Versioning is identical and it is a drop-in replacement. Maintenance is supported by Forward Email @ https://forwardemail.net
-=======
     deprecated: 'Please use @koa/router instead, starting from v9! '
->>>>>>> e8c8963b
 
   koa-sse-stream@0.2.0:
     resolution: {integrity: sha512-Dyp3YS5HfnpE17Mk8HWl+6IMVgO/VU5rGXPKjgej+BrfdZZfRv2AXAm6osd380xcjhcXJgaHg23ntdLbpjCIDQ==}
