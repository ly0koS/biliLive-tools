--- conflicted
+++ resolved
@@ -388,13 +388,8 @@
         specifier: ^0.1.53
         version: 0.1.53
       '@renmu/bili-api':
-<<<<<<< HEAD
         specifier: 2.0.1-beta.0
         version: 2.0.1-beta.0
-=======
-        specifier: 2.0.1
-        version: 2.0.1
->>>>>>> c417546a
       '@renmu/fluent-ffmpeg':
         specifier: 2.2.1
         version: 2.2.1
@@ -1218,13 +1213,8 @@
   '@protobufjs/utf8@1.1.0':
     resolution: {integrity: sha512-Vvn3zZrhQZkkBE8LSuW3em98c0FwgO4nxzv6OdSxPKJIEKY2bGbHn+mhGIPerzI4twdxaP8/0+06HBpwf345Lw==}
 
-<<<<<<< HEAD
   '@renmu/bili-api@2.0.1-beta.0':
     resolution: {integrity: sha512-MfA/mOtsORWdGz0meZDb1go0Juj3ThykDPxnguD9vp1dE8U2513ySLt2XppIrImv4UInA0hsLXelorndCpefNA==}
-=======
-  '@renmu/bili-api@2.0.1':
-    resolution: {integrity: sha512-OYpsTlfoVU+JBitzSn+ZTKFklt38iI7pgG/CK3M6u7zo8tLtj0hm+HFip7QgVW8ON23J+vgq7g0kvuQyyioAJA==}
->>>>>>> c417546a
     engines: {node: '>=18'}
 
   '@renmu/fluent-ffmpeg@2.2.1':
@@ -5812,11 +5802,7 @@
 
   '@protobufjs/utf8@1.1.0': {}
 
-<<<<<<< HEAD
   '@renmu/bili-api@2.0.1-beta.0':
-=======
-  '@renmu/bili-api@2.0.1':
->>>>>>> c417546a
     dependencies:
       axios: 1.7.7
       axios-retry: 4.5.0(axios@1.7.7)
