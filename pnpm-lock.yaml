lockfileVersion: '9.0'

settings:
  autoInstallPeers: true
  excludeLinksFromLockfile: false

importers:

  .:
    dependencies:
      fs-extra:
        specifier: ^11.2.0
        version: 11.2.0
      lodash-es:
        specifier: ^4.17.21
        version: 4.17.21
      uuid:
        specifier: ^10.0.0
        version: 10.0.0
    devDependencies:
      '@kineticcafe/rollup-plugin-delete':
        specifier: 3.0.1
        version: 3.0.1(rollup@4.24.4)
      '@rollup/plugin-commonjs':
        specifier: ^26.0.3
        version: 26.0.3(rollup@4.24.4)
      '@rollup/plugin-json':
        specifier: ^6.1.0
        version: 6.1.0(rollup@4.24.4)
      '@rollup/plugin-node-resolve':
        specifier: ^15.3.0
        version: 15.3.0(rollup@4.24.4)
      '@rollup/plugin-typescript':
        specifier: ^11.1.6
        version: 11.1.6(rollup@4.24.4)(tslib@2.8.1)(typescript@5.6.3)
      '@types/node':
        specifier: 20.17.6
        version: 20.17.6
      '@types/uuid':
        specifier: ^10.0.0
        version: 10.0.0
      '@vitest/coverage-istanbul':
        specifier: ^2.1.4
        version: 2.1.4(vitest@2.1.4(@types/node@20.17.6)(less@4.2.0))
      cli-progress:
        specifier: ^3.12.0
        version: 3.12.0
      download:
        specifier: ^8.0.0
        version: 8.0.0
      prettier:
        specifier: ^3.3.3
        version: 3.3.3
      rollup:
        specifier: ^4.24.4
        version: 4.24.4
      tar:
        specifier: ^7.4.3
        version: 7.4.3
      typescript:
        specifier: ^5.6.3
        version: 5.6.3
      vitest:
        specifier: ^2.1.4
        version: 2.1.4(@types/node@20.17.6)(less@4.2.0)

  packages/BilibiliRecorder:
    dependencies:
      '@autorecord/manager':
        specifier: workspace:*
        version: link:../liveManager
      axios:
        specifier: 1.7.4
        version: 1.7.4
      blive-message-listener:
        specifier: ^0.5.0
        version: 0.5.0(bufferutil@4.0.8)(utf-8-validate@6.0.5)
      mitt:
        specifier: ^3.0.1
        version: 3.0.1

  packages/CLI:
    dependencies:
      '@napi-rs/canvas':
        specifier: ^0.1.60
        version: 0.1.60
      ntsuspend:
        specifier: ^1.0.2
        version: 1.0.2
    devDependencies:
      '@biliLive-tools/http':
        specifier: workspace:*
        version: link:../http
      '@biliLive-tools/shared':
        specifier: workspace:*
        version: link:../shared
      '@biliLive-tools/types':
        specifier: workspace:*
        version: link:../types
      '@types/cli-progress':
        specifier: ^3.11.6
        version: 3.11.6
      '@yao-pkg/pkg':
        specifier: ^6.1.0
        version: 6.1.0(encoding@0.1.13)
      bestzip:
        specifier: ^2.2.1
        version: 2.2.1
      cli-progress:
        specifier: ^3.12.0
        version: 3.12.0
      commander:
        specifier: ^12.1.0
        version: 12.1.0
      rimraf:
        specifier: ^6.0.1
        version: 6.0.1
      tsx:
        specifier: ^4.19.2
        version: 4.19.2

  packages/DouYuRecorder:
    dependencies:
      '@autorecord/manager':
        specifier: workspace:*
        version: link:../liveManager
      axios:
        specifier: 1.7.4
        version: 1.7.4
      mitt:
        specifier: ^3.0.1
        version: 3.0.1
      query-string:
        specifier: ^9.1.1
        version: 9.1.1
      safe-eval:
        specifier: ^0.4.1
        version: 0.4.1
      ws:
        specifier: ^8.18.0
        version: 8.18.0(bufferutil@4.0.8)(utf-8-validate@6.0.5)
    optionalDependencies:
      bufferutil:
        specifier: ^4.0.8
        version: 4.0.8
      utf-8-validate:
        specifier: ^6.0.5
        version: 6.0.5
    devDependencies:
      '@biliLive-tools/types':
        specifier: workspace:*
        version: link:../types
      '@types/ws':
        specifier: ^8.5.13
        version: 8.5.13

  packages/HuYaRecorder:
    dependencies:
      '@autorecord/manager':
        specifier: workspace:*
        version: link:../liveManager
      axios:
        specifier: 1.7.4
        version: 1.7.4
      huya-danma:
        specifier: workspace:*
        version: link:../huya-danmu
      mitt:
        specifier: ^3.0.1
        version: 3.0.1

  packages/app:
    dependencies:
      '@biliLive-tools/http':
        specifier: workspace:*
        version: link:../http
      '@biliLive-tools/shared':
        specifier: workspace:*
        version: link:../shared
      '@biliLive-tools/types':
        specifier: workspace:*
        version: link:../types
      '@electron-toolkit/preload':
        specifier: ^3.0.1
        version: 3.0.1(electron@33.2.0)
      '@electron-toolkit/utils':
        specifier: ^3.0.0
        version: 3.0.0(electron@33.2.0)
      '@napi-rs/canvas':
        specifier: ^0.1.60
        version: 0.1.60
      axios:
        specifier: ^1.7.7
        version: 1.7.7
      better-sqlite3:
        specifier: 11.5.0
        version: 11.5.0
      bufferutil:
        specifier: ^4.0.8
        version: 4.0.8
      electron-context-menu:
        specifier: 4.0.4
        version: 4.0.4
      electron-log:
        specifier: ^5.2.2
        version: 5.2.2
      electron-store:
        specifier: ^10.0.0
        version: 10.0.0
      electron-updater:
<<<<<<< HEAD
        specifier: ^6.3.9
        version: 6.3.9
=======
        specifier: ^6.3.4
        version: 6.3.4
      ntsuspend:
        specifier: ^1.0.2
        version: 1.0.2
>>>>>>> 613a0ef7
      semver:
        specifier: ^7.6.3
        version: 7.6.3
      utf-8-validate:
        specifier: ^6.0.5
        version: 6.0.5
    devDependencies:
      '@electron-toolkit/eslint-config':
        specifier: ^1.0.2
        version: 1.0.2(eslint@8.57.1)
      '@electron-toolkit/eslint-config-ts':
        specifier: ^2.0.0
        version: 2.0.0(eslint@8.57.1)(typescript@5.6.3)
      '@electron-toolkit/tsconfig':
        specifier: ^1.0.1
        version: 1.0.1(@types/node@22.9.0)
      '@electron/rebuild':
        specifier: ^3.7.0
        version: 3.7.0
      '@rushstack/eslint-patch':
        specifier: ^1.10.4
        version: 1.10.4
      '@types/better-sqlite3':
        specifier: ^7.6.11
        version: 7.6.11
      '@types/path-browserify':
        specifier: ^1.0.3
        version: 1.0.3
      '@vicons/fluent':
        specifier: ^0.12.0
        version: 0.12.0
      '@vicons/ionicons5':
        specifier: ^0.12.0
        version: 0.12.0
      '@vicons/material':
        specifier: ^0.12.0
        version: 0.12.0
      '@vitejs/plugin-vue':
        specifier: ^5.1.4
        version: 5.1.4(vite@5.4.10(@types/node@22.9.0)(less@4.2.0))(vue@3.5.12(typescript@5.6.3))
      '@vue/eslint-config-prettier':
        specifier: ^9.0.0
        version: 9.0.0(eslint@8.57.1)(prettier@3.3.3)
      '@vue/eslint-config-typescript':
        specifier: ^13.0.0
        version: 13.0.0(eslint-plugin-vue@9.30.0(eslint@8.57.1))(eslint@8.57.1)(typescript@5.6.3)
      '@vueuse/components':
        specifier: ^11.2.0
        version: 11.2.0(vue@3.5.12(typescript@5.6.3))
      '@vueuse/core':
        specifier: ^11.2.0
        version: 11.2.0(vue@3.5.12(typescript@5.6.3))
      artplayer:
        specifier: ^5.2.1
        version: 5.2.1
      assjs:
        specifier: ^0.1.2
        version: 0.1.2
      driver.js:
        specifier: ^1.3.1
        version: 1.3.1
      electron:
        specifier: 33.2.0
        version: 33.2.0
      electron-builder:
        specifier: ^24.13.3
        version: 24.13.3(electron-builder-squirrel-windows@24.13.3)
      electron-devtools-installer:
        specifier: ^3.2.0
        version: 3.2.0
      electron-vite:
        specifier: ^2.3.0
        version: 2.3.0(vite@5.4.10(@types/node@22.9.0)(less@4.2.0))
      eslint:
        specifier: ^8.57.1
        version: 8.57.1
      eslint-plugin-vue:
        specifier: ^9.30.0
        version: 9.30.0(eslint@8.57.1)
      filenamify:
        specifier: ^6.0.0
        version: 6.0.0
      flv.js:
        specifier: ^1.6.2
        version: 1.6.2
      hotkeys-js:
        specifier: ^3.13.7
        version: 3.13.7
      json5:
        specifier: ^2.2.3
        version: 2.2.3
      less:
        specifier: ^4.2.0
        version: 4.2.0
      marked:
        specifier: ^14.1.4
        version: 14.1.4
      naive-ui:
        specifier: ^2.40.1
        version: 2.40.1(vue@3.5.12(typescript@5.6.3))
      path-browserify:
        specifier: ^1.0.1
        version: 1.0.1
      pinia:
        specifier: ^2.2.6
        version: 2.2.6(typescript@5.6.3)(vue@3.5.12(typescript@5.6.3))
      sortablejs:
        specifier: ^1.15.3
        version: 1.15.3
      unplugin-auto-import:
        specifier: ^0.18.3
        version: 0.18.3(@vueuse/core@11.2.0(vue@3.5.12(typescript@5.6.3)))(rollup@4.24.4)(webpack-sources@3.2.3)
      unplugin-vue-components:
        specifier: ^0.27.4
        version: 0.27.4(@babel/parser@7.26.2)(rollup@4.24.4)(vue@3.5.12(typescript@5.6.3))(webpack-sources@3.2.3)
      vite:
        specifier: ^5.4.10
        version: 5.4.10(@types/node@22.9.0)(less@4.2.0)
      vue:
        specifier: ^3.5.12
        version: 3.5.12(typescript@5.6.3)
      vue-router:
        specifier: ^4.4.5
        version: 4.4.5(vue@3.5.12(typescript@5.6.3))
      vue-tsc:
        specifier: ^2.1.10
        version: 2.1.10(typescript@5.6.3)
      vuedraggable:
        specifier: ^4.1.0
        version: 4.1.0(vue@3.5.12(typescript@5.6.3))

  packages/http:
    dependencies:
      '@autorecord/manager':
        specifier: workspace:*
        version: link:../liveManager
      '@biliLive-tools/shared':
        specifier: workspace:*
        version: link:../shared
      '@biliLive-tools/types':
        specifier: workspace:*
        version: link:../types
      '@koa/bodyparser':
        specifier: ^5.1.1
        version: 5.1.1(koa@2.15.3)
      '@koa/cors':
        specifier: ^5.0.0
        version: 5.0.0
      chokidar:
        specifier: ^3.6.0
        version: 3.6.0
      cli-progress:
        specifier: ^3.12.0
        version: 3.12.0
      koa:
        specifier: ^2.15.3
        version: 2.15.3
      koa-router:
        specifier: ^13.0.1
        version: 13.0.1
      koa-sse-stream:
        specifier: ^0.2.0
        version: 0.2.0
    devDependencies:
      '@types/cli-progress':
        specifier: ^3.11.6
        version: 3.11.6
      '@types/koa':
        specifier: ^2.15.0
        version: 2.15.0
      '@types/koa-router':
        specifier: ^7.4.8
        version: 7.4.8
      tsx:
        specifier: ^4.19.2
        version: 4.19.2

  packages/huya-danmu:
    dependencies:
      socks-proxy-agent:
        specifier: ^3.0.1
        version: 3.0.1
      to-arraybuffer:
        specifier: ^1.0.1
        version: 1.0.1
      ws:
        specifier: ^4.1.0
        version: 4.1.0(bufferutil@4.0.8)

  packages/liveManager:
    dependencies:
      '@renmu/fluent-ffmpeg':
        specifier: 2.3.0
        version: 2.3.0
      fast-xml-parser:
        specifier: ^4.5.0
        version: 4.5.0
      filenamify:
        specifier: ^6.0.0
        version: 6.0.0
      mitt:
        specifier: ^3.0.1
        version: 3.0.1
      string-argv:
        specifier: ^0.3.2
        version: 0.3.2
    devDependencies:
      '@biliLive-tools/types':
        specifier: workspace:*
        version: link:../types
      '@types/fluent-ffmpeg':
        specifier: ^2.1.27
        version: 2.1.27

  packages/shared:
    dependencies:
      '@autorecord/bilibili-recorder':
        specifier: workspace:*
        version: link:../BilibiliRecorder
      '@autorecord/douyu-recorder':
        specifier: workspace:*
        version: link:../DouYuRecorder
      '@autorecord/huya-recorder':
        specifier: workspace:*
        version: link:../HuYaRecorder
      '@autorecord/manager':
        specifier: workspace:*
        version: link:../liveManager
      '@biliLive-tools/types':
        specifier: workspace:*
        version: link:../types
      '@napi-rs/canvas':
        specifier: ^0.1.60
        version: 0.1.60
      '@renmu/bili-api':
        specifier: 2.0.2
        version: 2.0.2
      '@renmu/fluent-ffmpeg':
        specifier: 2.3.0
        version: 2.3.0
      '@renmu/m3u8-downloader':
        specifier: ^0.3.1
        version: 0.3.1
      ass-compiler:
        specifier: ^0.1.14
        version: 0.1.14
      awilix:
        specifier: ^11.0.4
        version: 11.0.4
      douyu-api:
        specifier: ^0.1.0
        version: 0.1.0
      ejs:
        specifier: ^3.1.10
        version: 3.1.10
      fast-xml-parser:
        specifier: ^4.5.0
        version: 4.5.0
      nodemailer:
        specifier: ^6.9.16
        version: 6.9.16
      ntsuspend:
        specifier: ^1.0.2
        version: 1.0.2
      ollama:
        specifier: ^0.5.9
        version: 0.5.9
      p-limit:
        specifier: ^6.1.0
        version: 6.1.0
      serverchan-sdk:
        specifier: ^1.0.6
        version: 1.0.6(encoding@0.1.13)
      subtitle:
        specifier: ^4.2.1
        version: 4.2.1
      tiny-typed-emitter:
        specifier: ^2.1.0
        version: 2.1.0
      trash:
        specifier: ^8.1.1
        version: 8.1.1
      tree-kill:
        specifier: ^1.2.2
        version: 1.2.2
    devDependencies:
      '@types/fluent-ffmpeg':
        specifier: ^2.1.27
        version: 2.1.27
      '@types/nodemailer':
        specifier: ^6.4.16
        version: 6.4.16

  packages/types: {}

packages:

  7zip-bin@5.2.0:
    resolution: {integrity: sha512-ukTPVhqG4jNzMro2qA9HSCSSVJN3aN7tlb+hfqYCt3ER0yWroeA2VR38MNrOHLQ/cVj+DaIMad0kFCtWWowh/A==}

  '@ampproject/remapping@2.3.0':
    resolution: {integrity: sha512-30iZtAPgz+LTIYoeivqYo853f02jBYSd5uGnGpkFV0M3xOt9aN73erkgYAmZU43x4VfqcnLxW9Kpg3R5LC4YYw==}
    engines: {node: '>=6.0.0'}

  '@antfu/utils@0.7.10':
    resolution: {integrity: sha512-+562v9k4aI80m1+VuMHehNJWLOFjBnXn3tdOitzD0il5b7smkSBal4+a3oKiQTbrwMmN/TBUMDvbdoWDehgOww==}

  '@babel/code-frame@7.26.2':
    resolution: {integrity: sha512-RJlIHRueQgwWitWgF8OdFYGZX328Ax5BCemNGlqHfplnRT9ESi8JkFlvaVYbS+UubVY6dpv87Fs2u5M29iNFVQ==}
    engines: {node: '>=6.9.0'}

  '@babel/compat-data@7.26.2':
    resolution: {integrity: sha512-Z0WgzSEa+aUcdiJuCIqgujCshpMWgUpgOxXotrYPSA53hA3qopNaqcJpyr0hVb1FeWdnqFA35/fUtXgBK8srQg==}
    engines: {node: '>=6.9.0'}

  '@babel/core@7.26.0':
    resolution: {integrity: sha512-i1SLeK+DzNnQ3LL/CswPCa/E5u4lh1k6IAEphON8F+cXt0t9euTshDru0q7/IqMa1PMPz5RnHuHscF8/ZJsStg==}
    engines: {node: '>=6.9.0'}

  '@babel/generator@7.26.2':
    resolution: {integrity: sha512-zevQbhbau95nkoxSq3f/DC/SC+EEOUZd3DYqfSkMhY2/wfSeaHV1Ew4vk8e+x8lja31IbyuUa2uQ3JONqKbysw==}
    engines: {node: '>=6.9.0'}

  '@babel/helper-compilation-targets@7.25.9':
    resolution: {integrity: sha512-j9Db8Suy6yV/VHa4qzrj9yZfZxhLWQdVnRlXxmKLYlhWUVB1sB2G5sxuWYXk/whHD9iW76PmNzxZ4UCnTQTVEQ==}
    engines: {node: '>=6.9.0'}

  '@babel/helper-module-imports@7.25.9':
    resolution: {integrity: sha512-tnUA4RsrmflIM6W6RFTLFSXITtl0wKjgpnLgXyowocVPrbYrLUXSBXDgTs8BlbmIzIdlBySRQjINYs2BAkiLtw==}
    engines: {node: '>=6.9.0'}

  '@babel/helper-module-transforms@7.26.0':
    resolution: {integrity: sha512-xO+xu6B5K2czEnQye6BHA7DolFFmS3LB7stHZFaOLb1pAwO1HWLS8fXA+eh0A2yIvltPVmx3eNNDBJA2SLHXFw==}
    engines: {node: '>=6.9.0'}
    peerDependencies:
      '@babel/core': ^7.0.0

  '@babel/helper-plugin-utils@7.25.9':
    resolution: {integrity: sha512-kSMlyUVdWe25rEsRGviIgOWnoT/nfABVWlqt9N19/dIPWViAOW2s9wznP5tURbs/IDuNk4gPy3YdYRgH3uxhBw==}
    engines: {node: '>=6.9.0'}

  '@babel/helper-string-parser@7.25.9':
    resolution: {integrity: sha512-4A/SCr/2KLd5jrtOMFzaKjVtAei3+2r/NChoBNoZ3EyP/+GlhoaEGoWOZUmFmoITP7zOJyHIMm+DYRd8o3PvHA==}
    engines: {node: '>=6.9.0'}

  '@babel/helper-validator-identifier@7.25.9':
    resolution: {integrity: sha512-Ed61U6XJc3CVRfkERJWDz4dJwKe7iLmmJsbOGu9wSloNSFttHV0I8g6UAgb7qnK5ly5bGLPd4oXZlxCdANBOWQ==}
    engines: {node: '>=6.9.0'}

  '@babel/helper-validator-option@7.25.9':
    resolution: {integrity: sha512-e/zv1co8pp55dNdEcCynfj9X7nyUKUXoUEwfXqaZt0omVOmDe9oOTdKStH4GmAw6zxMFs50ZayuMfHDKlO7Tfw==}
    engines: {node: '>=6.9.0'}

  '@babel/helpers@7.26.0':
    resolution: {integrity: sha512-tbhNuIxNcVb21pInl3ZSjksLCvgdZy9KwJ8brv993QtIVKJBBkYXz4q4ZbAv31GdnC+R90np23L5FbEBlthAEw==}
    engines: {node: '>=6.9.0'}

  '@babel/parser@7.26.2':
    resolution: {integrity: sha512-DWMCZH9WA4Maitz2q21SRKHo9QXZxkDsbNZoVD62gusNtNBBqDg9i7uOhASfTfIGNzW+O+r7+jAlM8dwphcJKQ==}
    engines: {node: '>=6.0.0'}
    hasBin: true

  '@babel/plugin-transform-arrow-functions@7.25.9':
    resolution: {integrity: sha512-6jmooXYIwn9ca5/RylZADJ+EnSxVUS5sjeJ9UPk6RWRzXCmOJCy6dqItPJFpw2cuCangPK4OYr5uhGKcmrm5Qg==}
    engines: {node: '>=6.9.0'}
    peerDependencies:
      '@babel/core': ^7.0.0-0

  '@babel/runtime@7.26.0':
    resolution: {integrity: sha512-FDSOghenHTiToteC/QRlv2q3DhPZ/oOXTBoirfWNx1Cx3TMVcGWQtMMmQcSvb/JjpNeGzx8Pq/b4fKEJuWm1sw==}
    engines: {node: '>=6.9.0'}

  '@babel/template@7.25.9':
    resolution: {integrity: sha512-9DGttpmPvIxBb/2uwpVo3dqJ+O6RooAFOS+lB+xDqoE2PVCE8nfoHMdZLpfCQRLwvohzXISPZcgxt80xLfsuwg==}
    engines: {node: '>=6.9.0'}

  '@babel/traverse@7.25.9':
    resolution: {integrity: sha512-ZCuvfwOwlz/bawvAuvcj8rrithP2/N55Tzz342AkTvq4qaWbGfmCk/tKhNaV2cthijKrPAA8SRJV5WWe7IBMJw==}
    engines: {node: '>=6.9.0'}

  '@babel/types@7.26.0':
    resolution: {integrity: sha512-Z/yiTPj+lDVnF7lWeKCIJzaIkI0vYO87dMpZ4bg4TDrFe4XXLFWL1TbXU27gBP3QccxV9mZICCrnjnYlJjXHOA==}
    engines: {node: '>=6.9.0'}

  '@css-render/plugin-bem@0.15.14':
    resolution: {integrity: sha512-QK513CJ7yEQxm/P3EwsI+d+ha8kSOcjGvD6SevM41neEMxdULE+18iuQK6tEChAWMOQNQPLG/Rw3Khb69r5neg==}
    peerDependencies:
      css-render: ~0.15.14

  '@css-render/vue3-ssr@0.15.14':
    resolution: {integrity: sha512-//8027GSbxE9n3QlD73xFY6z4ZbHbvrOVB7AO6hsmrEzGbg+h2A09HboUyDgu+xsmj7JnvJD39Irt+2D0+iV8g==}
    peerDependencies:
      vue: ^3.0.11

  '@develar/schema-utils@2.6.5':
    resolution: {integrity: sha512-0cp4PsWQ/9avqTVMCtZ+GirikIA36ikvjtHweU4/j8yLtgObI0+JUPhYFScgwlteveGB1rt3Cm8UhN04XayDig==}
    engines: {node: '>= 8.9.0'}

  '@electron-toolkit/eslint-config-ts@2.0.0':
    resolution: {integrity: sha512-NGXadMyWH9+ZsgYe/u5E0mqK2qTDq01kKKnyo7oiq/7v/dWoMoPhqSkn69NZvt7WmnFNOm57l71fv6128mAx3Q==}
    peerDependencies:
      eslint: '>=8.56.0'
      typescript: '*'
    peerDependenciesMeta:
      typescript:
        optional: true

  '@electron-toolkit/eslint-config@1.0.2':
    resolution: {integrity: sha512-GJVuMsxBHfVARfmUoSTCHT0e/QfWlVbXcGk3tgoku0ad6tLjydbv2LpvKi02+Sy2WiEz9L9SkGSw090ukT/F0A==}
    peerDependencies:
      eslint: '>= 8.0.0'

  '@electron-toolkit/preload@3.0.1':
    resolution: {integrity: sha512-EzoQmpK8jqqU8YnM5jRe0GJjGVJPke2KtANqz8QtN2JPT96ViOvProBdK5C6riCm0j1T8jjAGVQCZLQy9OVoIA==}
    peerDependencies:
      electron: '>=13.0.0'

  '@electron-toolkit/tsconfig@1.0.1':
    resolution: {integrity: sha512-M0Mol3odspvtCuheyujLNAW7bXq7KFNYVMRtpjFa4ZfES4MuklXBC7Nli/omvc+PRKlrklgAGx3l4VakjNo8jg==}
    peerDependencies:
      '@types/node': '*'

  '@electron-toolkit/utils@3.0.0':
    resolution: {integrity: sha512-GaXHDhiT7KCvMJjXdp/QqpYinq69T/Pdl49Z1XLf8mKGf63dnsODMWyrmIjEQ0z/vG7dO8qF3fvmI6Eb2lUNZA==}
    peerDependencies:
      electron: '>=13.0.0'

  '@electron/asar@3.2.17':
    resolution: {integrity: sha512-OcWImUI686w8LkghQj9R2ynZ2ME693Ek6L1SiaAgqGKzBaTIZw3fHDqN82Rcl+EU1Gm9EgkJ5KLIY/q5DCRbbA==}
    engines: {node: '>=10.12.0'}
    hasBin: true

  '@electron/get@2.0.3':
    resolution: {integrity: sha512-Qkzpg2s9GnVV2I2BjRksUi43U5e6+zaQMcjoJy0C+C5oxaKl+fmckGDQFtRpZpZV0NQekuZZ+tGz7EA9TVnQtQ==}
    engines: {node: '>=12'}

  '@electron/node-gyp@https://codeload.github.com/electron/node-gyp/tar.gz/06b29aafb7708acef8b3669835c8a7857ebc92d2':
    resolution: {tarball: https://codeload.github.com/electron/node-gyp/tar.gz/06b29aafb7708acef8b3669835c8a7857ebc92d2}
    version: 10.2.0-electron.1
    engines: {node: '>=12.13.0'}
    hasBin: true

  '@electron/notarize@2.2.1':
    resolution: {integrity: sha512-aL+bFMIkpR0cmmj5Zgy0LMKEpgy43/hw5zadEArgmAMWWlKc5buwFvFT9G/o/YJkvXAJm5q3iuTuLaiaXW39sg==}
    engines: {node: '>= 10.0.0'}

  '@electron/osx-sign@1.0.5':
    resolution: {integrity: sha512-k9ZzUQtamSoweGQDV2jILiRIHUu7lYlJ3c6IEmjv1hC17rclE+eb9U+f6UFlOOETo0JzY1HNlXy4YOlCvl+Lww==}
    engines: {node: '>=12.0.0'}
    hasBin: true

  '@electron/rebuild@3.7.0':
    resolution: {integrity: sha512-VW++CNSlZwMYP7MyXEbrKjpzEwhB5kDNbzGtiPEjwYysqyTCF+YbNJ210Dj3AjWsGSV4iEEwNkmJN9yGZmVvmw==}
    engines: {node: '>=12.13.0'}
    hasBin: true

  '@electron/universal@1.5.1':
    resolution: {integrity: sha512-kbgXxyEauPJiQQUNG2VgUeyfQNFk6hBF11ISN2PNI6agUgPl55pv4eQmaqHzTAzchBvqZ2tQuRVaPStGf0mxGw==}
    engines: {node: '>=8.6'}

  '@emotion/hash@0.8.0':
    resolution: {integrity: sha512-kBJtf7PH6aWwZ6fka3zQ0p6SBYzx4fl1LoZXE2RrnYST9Xljm7WfKJrU4g/Xr3Beg72MLrp1AWNUmuYJTL7Cow==}

  '@esbuild/aix-ppc64@0.21.5':
    resolution: {integrity: sha512-1SDgH6ZSPTlggy1yI6+Dbkiz8xzpHJEVAlF/AM1tHPLsf5STom9rwtjE4hKAF20FfXXNTFqEYXyJNWh1GiZedQ==}
    engines: {node: '>=12'}
    cpu: [ppc64]
    os: [aix]

  '@esbuild/aix-ppc64@0.23.1':
    resolution: {integrity: sha512-6VhYk1diRqrhBAqpJEdjASR/+WVRtfjpqKuNw11cLiaWpAT/Uu+nokB+UJnevzy/P9C/ty6AOe0dwueMrGh/iQ==}
    engines: {node: '>=18'}
    cpu: [ppc64]
    os: [aix]

  '@esbuild/android-arm64@0.21.5':
    resolution: {integrity: sha512-c0uX9VAUBQ7dTDCjq+wdyGLowMdtR/GoC2U5IYk/7D1H1JYC0qseD7+11iMP2mRLN9RcCMRcjC4YMclCzGwS/A==}
    engines: {node: '>=12'}
    cpu: [arm64]
    os: [android]

  '@esbuild/android-arm64@0.23.1':
    resolution: {integrity: sha512-xw50ipykXcLstLeWH7WRdQuysJqejuAGPd30vd1i5zSyKK3WE+ijzHmLKxdiCMtH1pHz78rOg0BKSYOSB/2Khw==}
    engines: {node: '>=18'}
    cpu: [arm64]
    os: [android]

  '@esbuild/android-arm@0.21.5':
    resolution: {integrity: sha512-vCPvzSjpPHEi1siZdlvAlsPxXl7WbOVUBBAowWug4rJHb68Ox8KualB+1ocNvT5fjv6wpkX6o/iEpbDrf68zcg==}
    engines: {node: '>=12'}
    cpu: [arm]
    os: [android]

  '@esbuild/android-arm@0.23.1':
    resolution: {integrity: sha512-uz6/tEy2IFm9RYOyvKl88zdzZfwEfKZmnX9Cj1BHjeSGNuGLuMD1kR8y5bteYmwqKm1tj8m4cb/aKEorr6fHWQ==}
    engines: {node: '>=18'}
    cpu: [arm]
    os: [android]

  '@esbuild/android-x64@0.21.5':
    resolution: {integrity: sha512-D7aPRUUNHRBwHxzxRvp856rjUHRFW1SdQATKXH2hqA0kAZb1hKmi02OpYRacl0TxIGz/ZmXWlbZgjwWYaCakTA==}
    engines: {node: '>=12'}
    cpu: [x64]
    os: [android]

  '@esbuild/android-x64@0.23.1':
    resolution: {integrity: sha512-nlN9B69St9BwUoB+jkyU090bru8L0NA3yFvAd7k8dNsVH8bi9a8cUAUSEcEEgTp2z3dbEDGJGfP6VUnkQnlReg==}
    engines: {node: '>=18'}
    cpu: [x64]
    os: [android]

  '@esbuild/darwin-arm64@0.21.5':
    resolution: {integrity: sha512-DwqXqZyuk5AiWWf3UfLiRDJ5EDd49zg6O9wclZ7kUMv2WRFr4HKjXp/5t8JZ11QbQfUS6/cRCKGwYhtNAY88kQ==}
    engines: {node: '>=12'}
    cpu: [arm64]
    os: [darwin]

  '@esbuild/darwin-arm64@0.23.1':
    resolution: {integrity: sha512-YsS2e3Wtgnw7Wq53XXBLcV6JhRsEq8hkfg91ESVadIrzr9wO6jJDMZnCQbHm1Guc5t/CdDiFSSfWP58FNuvT3Q==}
    engines: {node: '>=18'}
    cpu: [arm64]
    os: [darwin]

  '@esbuild/darwin-x64@0.21.5':
    resolution: {integrity: sha512-se/JjF8NlmKVG4kNIuyWMV/22ZaerB+qaSi5MdrXtd6R08kvs2qCN4C09miupktDitvh8jRFflwGFBQcxZRjbw==}
    engines: {node: '>=12'}
    cpu: [x64]
    os: [darwin]

  '@esbuild/darwin-x64@0.23.1':
    resolution: {integrity: sha512-aClqdgTDVPSEGgoCS8QDG37Gu8yc9lTHNAQlsztQ6ENetKEO//b8y31MMu2ZaPbn4kVsIABzVLXYLhCGekGDqw==}
    engines: {node: '>=18'}
    cpu: [x64]
    os: [darwin]

  '@esbuild/freebsd-arm64@0.21.5':
    resolution: {integrity: sha512-5JcRxxRDUJLX8JXp/wcBCy3pENnCgBR9bN6JsY4OmhfUtIHe3ZW0mawA7+RDAcMLrMIZaf03NlQiX9DGyB8h4g==}
    engines: {node: '>=12'}
    cpu: [arm64]
    os: [freebsd]

  '@esbuild/freebsd-arm64@0.23.1':
    resolution: {integrity: sha512-h1k6yS8/pN/NHlMl5+v4XPfikhJulk4G+tKGFIOwURBSFzE8bixw1ebjluLOjfwtLqY0kewfjLSrO6tN2MgIhA==}
    engines: {node: '>=18'}
    cpu: [arm64]
    os: [freebsd]

  '@esbuild/freebsd-x64@0.21.5':
    resolution: {integrity: sha512-J95kNBj1zkbMXtHVH29bBriQygMXqoVQOQYA+ISs0/2l3T9/kj42ow2mpqerRBxDJnmkUDCaQT/dfNXWX/ZZCQ==}
    engines: {node: '>=12'}
    cpu: [x64]
    os: [freebsd]

  '@esbuild/freebsd-x64@0.23.1':
    resolution: {integrity: sha512-lK1eJeyk1ZX8UklqFd/3A60UuZ/6UVfGT2LuGo3Wp4/z7eRTRYY+0xOu2kpClP+vMTi9wKOfXi2vjUpO1Ro76g==}
    engines: {node: '>=18'}
    cpu: [x64]
    os: [freebsd]

  '@esbuild/linux-arm64@0.21.5':
    resolution: {integrity: sha512-ibKvmyYzKsBeX8d8I7MH/TMfWDXBF3db4qM6sy+7re0YXya+K1cem3on9XgdT2EQGMu4hQyZhan7TeQ8XkGp4Q==}
    engines: {node: '>=12'}
    cpu: [arm64]
    os: [linux]

  '@esbuild/linux-arm64@0.23.1':
    resolution: {integrity: sha512-/93bf2yxencYDnItMYV/v116zff6UyTjo4EtEQjUBeGiVpMmffDNUyD9UN2zV+V3LRV3/on4xdZ26NKzn6754g==}
    engines: {node: '>=18'}
    cpu: [arm64]
    os: [linux]

  '@esbuild/linux-arm@0.21.5':
    resolution: {integrity: sha512-bPb5AHZtbeNGjCKVZ9UGqGwo8EUu4cLq68E95A53KlxAPRmUyYv2D6F0uUI65XisGOL1hBP5mTronbgo+0bFcA==}
    engines: {node: '>=12'}
    cpu: [arm]
    os: [linux]

  '@esbuild/linux-arm@0.23.1':
    resolution: {integrity: sha512-CXXkzgn+dXAPs3WBwE+Kvnrf4WECwBdfjfeYHpMeVxWE0EceB6vhWGShs6wi0IYEqMSIzdOF1XjQ/Mkm5d7ZdQ==}
    engines: {node: '>=18'}
    cpu: [arm]
    os: [linux]

  '@esbuild/linux-ia32@0.21.5':
    resolution: {integrity: sha512-YvjXDqLRqPDl2dvRODYmmhz4rPeVKYvppfGYKSNGdyZkA01046pLWyRKKI3ax8fbJoK5QbxblURkwK/MWY18Tg==}
    engines: {node: '>=12'}
    cpu: [ia32]
    os: [linux]

  '@esbuild/linux-ia32@0.23.1':
    resolution: {integrity: sha512-VTN4EuOHwXEkXzX5nTvVY4s7E/Krz7COC8xkftbbKRYAl96vPiUssGkeMELQMOnLOJ8k3BY1+ZY52tttZnHcXQ==}
    engines: {node: '>=18'}
    cpu: [ia32]
    os: [linux]

  '@esbuild/linux-loong64@0.21.5':
    resolution: {integrity: sha512-uHf1BmMG8qEvzdrzAqg2SIG/02+4/DHB6a9Kbya0XDvwDEKCoC8ZRWI5JJvNdUjtciBGFQ5PuBlpEOXQj+JQSg==}
    engines: {node: '>=12'}
    cpu: [loong64]
    os: [linux]

  '@esbuild/linux-loong64@0.23.1':
    resolution: {integrity: sha512-Vx09LzEoBa5zDnieH8LSMRToj7ir/Jeq0Gu6qJ/1GcBq9GkfoEAoXvLiW1U9J1qE/Y/Oyaq33w5p2ZWrNNHNEw==}
    engines: {node: '>=18'}
    cpu: [loong64]
    os: [linux]

  '@esbuild/linux-mips64el@0.21.5':
    resolution: {integrity: sha512-IajOmO+KJK23bj52dFSNCMsz1QP1DqM6cwLUv3W1QwyxkyIWecfafnI555fvSGqEKwjMXVLokcV5ygHW5b3Jbg==}
    engines: {node: '>=12'}
    cpu: [mips64el]
    os: [linux]

  '@esbuild/linux-mips64el@0.23.1':
    resolution: {integrity: sha512-nrFzzMQ7W4WRLNUOU5dlWAqa6yVeI0P78WKGUo7lg2HShq/yx+UYkeNSE0SSfSure0SqgnsxPvmAUu/vu0E+3Q==}
    engines: {node: '>=18'}
    cpu: [mips64el]
    os: [linux]

  '@esbuild/linux-ppc64@0.21.5':
    resolution: {integrity: sha512-1hHV/Z4OEfMwpLO8rp7CvlhBDnjsC3CttJXIhBi+5Aj5r+MBvy4egg7wCbe//hSsT+RvDAG7s81tAvpL2XAE4w==}
    engines: {node: '>=12'}
    cpu: [ppc64]
    os: [linux]

  '@esbuild/linux-ppc64@0.23.1':
    resolution: {integrity: sha512-dKN8fgVqd0vUIjxuJI6P/9SSSe/mB9rvA98CSH2sJnlZ/OCZWO1DJvxj8jvKTfYUdGfcq2dDxoKaC6bHuTlgcw==}
    engines: {node: '>=18'}
    cpu: [ppc64]
    os: [linux]

  '@esbuild/linux-riscv64@0.21.5':
    resolution: {integrity: sha512-2HdXDMd9GMgTGrPWnJzP2ALSokE/0O5HhTUvWIbD3YdjME8JwvSCnNGBnTThKGEB91OZhzrJ4qIIxk/SBmyDDA==}
    engines: {node: '>=12'}
    cpu: [riscv64]
    os: [linux]

  '@esbuild/linux-riscv64@0.23.1':
    resolution: {integrity: sha512-5AV4Pzp80fhHL83JM6LoA6pTQVWgB1HovMBsLQ9OZWLDqVY8MVobBXNSmAJi//Csh6tcY7e7Lny2Hg1tElMjIA==}
    engines: {node: '>=18'}
    cpu: [riscv64]
    os: [linux]

  '@esbuild/linux-s390x@0.21.5':
    resolution: {integrity: sha512-zus5sxzqBJD3eXxwvjN1yQkRepANgxE9lgOW2qLnmr8ikMTphkjgXu1HR01K4FJg8h1kEEDAqDcZQtbrRnB41A==}
    engines: {node: '>=12'}
    cpu: [s390x]
    os: [linux]

  '@esbuild/linux-s390x@0.23.1':
    resolution: {integrity: sha512-9ygs73tuFCe6f6m/Tb+9LtYxWR4c9yg7zjt2cYkjDbDpV/xVn+68cQxMXCjUpYwEkze2RcU/rMnfIXNRFmSoDw==}
    engines: {node: '>=18'}
    cpu: [s390x]
    os: [linux]

  '@esbuild/linux-x64@0.21.5':
    resolution: {integrity: sha512-1rYdTpyv03iycF1+BhzrzQJCdOuAOtaqHTWJZCWvijKD2N5Xu0TtVC8/+1faWqcP9iBCWOmjmhoH94dH82BxPQ==}
    engines: {node: '>=12'}
    cpu: [x64]
    os: [linux]

  '@esbuild/linux-x64@0.23.1':
    resolution: {integrity: sha512-EV6+ovTsEXCPAp58g2dD68LxoP/wK5pRvgy0J/HxPGB009omFPv3Yet0HiaqvrIrgPTBuC6wCH1LTOY91EO5hQ==}
    engines: {node: '>=18'}
    cpu: [x64]
    os: [linux]

  '@esbuild/netbsd-x64@0.21.5':
    resolution: {integrity: sha512-Woi2MXzXjMULccIwMnLciyZH4nCIMpWQAs049KEeMvOcNADVxo0UBIQPfSmxB3CWKedngg7sWZdLvLczpe0tLg==}
    engines: {node: '>=12'}
    cpu: [x64]
    os: [netbsd]

  '@esbuild/netbsd-x64@0.23.1':
    resolution: {integrity: sha512-aevEkCNu7KlPRpYLjwmdcuNz6bDFiE7Z8XC4CPqExjTvrHugh28QzUXVOZtiYghciKUacNktqxdpymplil1beA==}
    engines: {node: '>=18'}
    cpu: [x64]
    os: [netbsd]

  '@esbuild/openbsd-arm64@0.23.1':
    resolution: {integrity: sha512-3x37szhLexNA4bXhLrCC/LImN/YtWis6WXr1VESlfVtVeoFJBRINPJ3f0a/6LV8zpikqoUg4hyXw0sFBt5Cr+Q==}
    engines: {node: '>=18'}
    cpu: [arm64]
    os: [openbsd]

  '@esbuild/openbsd-x64@0.21.5':
    resolution: {integrity: sha512-HLNNw99xsvx12lFBUwoT8EVCsSvRNDVxNpjZ7bPn947b8gJPzeHWyNVhFsaerc0n3TsbOINvRP2byTZ5LKezow==}
    engines: {node: '>=12'}
    cpu: [x64]
    os: [openbsd]

  '@esbuild/openbsd-x64@0.23.1':
    resolution: {integrity: sha512-aY2gMmKmPhxfU+0EdnN+XNtGbjfQgwZj43k8G3fyrDM/UdZww6xrWxmDkuz2eCZchqVeABjV5BpildOrUbBTqA==}
    engines: {node: '>=18'}
    cpu: [x64]
    os: [openbsd]

  '@esbuild/sunos-x64@0.21.5':
    resolution: {integrity: sha512-6+gjmFpfy0BHU5Tpptkuh8+uw3mnrvgs+dSPQXQOv3ekbordwnzTVEb4qnIvQcYXq6gzkyTnoZ9dZG+D4garKg==}
    engines: {node: '>=12'}
    cpu: [x64]
    os: [sunos]

  '@esbuild/sunos-x64@0.23.1':
    resolution: {integrity: sha512-RBRT2gqEl0IKQABT4XTj78tpk9v7ehp+mazn2HbUeZl1YMdaGAQqhapjGTCe7uw7y0frDi4gS0uHzhvpFuI1sA==}
    engines: {node: '>=18'}
    cpu: [x64]
    os: [sunos]

  '@esbuild/win32-arm64@0.21.5':
    resolution: {integrity: sha512-Z0gOTd75VvXqyq7nsl93zwahcTROgqvuAcYDUr+vOv8uHhNSKROyU961kgtCD1e95IqPKSQKH7tBTslnS3tA8A==}
    engines: {node: '>=12'}
    cpu: [arm64]
    os: [win32]

  '@esbuild/win32-arm64@0.23.1':
    resolution: {integrity: sha512-4O+gPR5rEBe2FpKOVyiJ7wNDPA8nGzDuJ6gN4okSA1gEOYZ67N8JPk58tkWtdtPeLz7lBnY6I5L3jdsr3S+A6A==}
    engines: {node: '>=18'}
    cpu: [arm64]
    os: [win32]

  '@esbuild/win32-ia32@0.21.5':
    resolution: {integrity: sha512-SWXFF1CL2RVNMaVs+BBClwtfZSvDgtL//G/smwAc5oVK/UPu2Gu9tIaRgFmYFFKrmg3SyAjSrElf0TiJ1v8fYA==}
    engines: {node: '>=12'}
    cpu: [ia32]
    os: [win32]

  '@esbuild/win32-ia32@0.23.1':
    resolution: {integrity: sha512-BcaL0Vn6QwCwre3Y717nVHZbAa4UBEigzFm6VdsVdT/MbZ38xoj1X9HPkZhbmaBGUD1W8vxAfffbDe8bA6AKnQ==}
    engines: {node: '>=18'}
    cpu: [ia32]
    os: [win32]

  '@esbuild/win32-x64@0.21.5':
    resolution: {integrity: sha512-tQd/1efJuzPC6rCFwEvLtci/xNFcTZknmXs98FYDfGE4wP9ClFV98nyKrzJKVPMhdDnjzLhdUyMX4PsQAPjwIw==}
    engines: {node: '>=12'}
    cpu: [x64]
    os: [win32]

  '@esbuild/win32-x64@0.23.1':
    resolution: {integrity: sha512-BHpFFeslkWrXWyUPnbKm+xYYVYruCinGcftSBaa8zoF9hZO4BcSCFUvHVTtzpIY6YzUnYtuEhZ+C9iEXjxnasg==}
    engines: {node: '>=18'}
    cpu: [x64]
    os: [win32]

  '@eslint-community/eslint-utils@4.4.1':
    resolution: {integrity: sha512-s3O3waFUrMV8P/XaF/+ZTp1X9XBZW1a4B97ZnjQF2KYWaFD2A8KyFBsrsfSjEmjn3RGWAIuvlneuZm3CUK3jbA==}
    engines: {node: ^12.22.0 || ^14.17.0 || >=16.0.0}
    peerDependencies:
      eslint: ^6.0.0 || ^7.0.0 || >=8.0.0

  '@eslint-community/regexpp@4.12.1':
    resolution: {integrity: sha512-CCZCDJuduB9OUkFkY2IgppNZMi2lBQgD2qzwXkEia16cge2pijY/aXi96CJMquDMn3nJdlPV1A5KrJEXwfLNzQ==}
    engines: {node: ^12.0.0 || ^14.0.0 || >=16.0.0}

  '@eslint/eslintrc@2.1.4':
    resolution: {integrity: sha512-269Z39MS6wVJtsoUl10L60WdkhJVdPG24Q4eZTH3nnF6lpvSShEK3wQjDX9JRWAUPvPh7COouPpU9IrqaZFvtQ==}
    engines: {node: ^12.22.0 || ^14.17.0 || >=16.0.0}

  '@eslint/js@8.57.1':
    resolution: {integrity: sha512-d9zaMRSTIKDLhctzH12MtXvJKSSUhaHcjV+2Z+GK+EEY7XKpP5yR4x+N3TAcHTcu963nIr+TMcCb4DBCYX1z6Q==}
    engines: {node: ^12.22.0 || ^14.17.0 || >=16.0.0}

  '@gar/promisify@1.1.3':
    resolution: {integrity: sha512-k2Ty1JcVojjJFwrg/ThKi2ujJ7XNLYaFGNB/bWT9wGR+oSMJHMa5w+CUq6p/pVrKeNNgA7pCqEcjSnHVoqJQFw==}

  '@hapi/bourne@3.0.0':
    resolution: {integrity: sha512-Waj1cwPXJDucOib4a3bAISsKJVb15MKi9IvmTI/7ssVEm6sywXGjVJDhl6/umt1pK1ZS7PacXU3A1PmFKHEZ2w==}

  '@humanwhocodes/config-array@0.13.0':
    resolution: {integrity: sha512-DZLEEqFWQFiyK6h5YIeynKx7JlvCYWL0cImfSRXZ9l4Sg2efkFGTuFf6vzXjK1cq6IYkU+Eg/JizXw+TD2vRNw==}
    engines: {node: '>=10.10.0'}
    deprecated: Use @eslint/config-array instead

  '@humanwhocodes/module-importer@1.0.1':
    resolution: {integrity: sha512-bxveV4V8v5Yb4ncFTT3rPSgZBOpCkjfK0y4oVVVJwIuDVBRMDXrPyXRL988i5ap9m9bnyEEjWfm5WkBmtffLfA==}
    engines: {node: '>=12.22'}

  '@humanwhocodes/object-schema@2.0.3':
    resolution: {integrity: sha512-93zYdMES/c1D69yZiKDBj0V24vqNzB/koF26KPaagAfd3P/4gUlh3Dys5ogAK+Exi9QyzlD8x/08Zt7wIKcDcA==}
    deprecated: Use @eslint/object-schema instead

  '@isaacs/cliui@8.0.2':
    resolution: {integrity: sha512-O8jcjabXaleOG9DQ0+ARXWZBTfnP4WNAqzuiJK7ll44AmxGKv/J2M4TPjxjY3znBCfvBXFzucm1twdyFybFqEA==}
    engines: {node: '>=12'}

  '@isaacs/fs-minipass@4.0.1':
    resolution: {integrity: sha512-wgm9Ehl2jpeqP3zw/7mo3kRHFp5MEDhqAdwy1fTGkHAwnkGOVsgpvQhL8B5n1qlb01jV3n/bI0ZfZp5lWA1k4w==}
    engines: {node: '>=18.0.0'}

  '@istanbuljs/schema@0.1.3':
    resolution: {integrity: sha512-ZXRY4jNvVgSVQ8DL3LTcakaAtXwTVUxE81hslsyD2AtoXW/wVob10HkOJ1X/pAlcI7D+2YoZKg5do8G/w6RYgA==}
    engines: {node: '>=8'}

  '@jridgewell/gen-mapping@0.3.5':
    resolution: {integrity: sha512-IzL8ZoEDIBRWEzlCcRhOaCupYyN5gdIK+Q6fbFdPDg6HqX6jpkItn7DFIpW9LQzXG6Df9sA7+OKnq0qlz/GaQg==}
    engines: {node: '>=6.0.0'}

  '@jridgewell/resolve-uri@3.1.2':
    resolution: {integrity: sha512-bRISgCIjP20/tbWSPWMEi54QVPRZExkuD9lJL+UIxUKtwVJA8wW1Trb1jMs1RFXo1CBTNZ/5hpC9QvmKWdopKw==}
    engines: {node: '>=6.0.0'}

  '@jridgewell/set-array@1.2.1':
    resolution: {integrity: sha512-R8gLRTZeyp03ymzP/6Lil/28tGeGEzhx1q2k703KGWRAI1VdvPIXdG70VJc2pAMw3NA6JKL5hhFu1sJX0Mnn/A==}
    engines: {node: '>=6.0.0'}

  '@jridgewell/sourcemap-codec@1.5.0':
    resolution: {integrity: sha512-gv3ZRaISU3fjPAgNsriBRqGWQL6quFx04YMPW/zD8XMLsU32mhCCbfbO6KZFLjvYpCZ8zyDEgqsgf+PwPaM7GQ==}

  '@jridgewell/trace-mapping@0.3.25':
    resolution: {integrity: sha512-vNk6aEwybGtawWmy/PzwnGDOjCkLWSD2wqvjGGAgOAwCGWySYXfYoxt00IJkTF+8Lb57DwOb3Aa0o9CApepiYQ==}

  '@juggle/resize-observer@3.4.0':
    resolution: {integrity: sha512-dfLbk+PwWvFzSxwk3n5ySL0hfBog779o8h68wK/7/APo/7cgyWp5jcXockbxdk5kFRkbeXWm4Fbi9FrdN381sA==}

  '@kineticcafe/rollup-plugin-delete@3.0.1':
    resolution: {integrity: sha512-GW4q8e31hfKcAkkt7TrVqg9jHwLBNJUnAtdEHX5QesQa39qz/bUftYOc89ikgTUQsINLSfYA8Y9LbEM6uKLp+w==}
    engines: {node: '>= 16'}
    peerDependencies:
      rollup: ^1.20.0 || ^2.0.0 || ^3.0.0 || ^4.0.0

  '@koa/bodyparser@5.1.1':
    resolution: {integrity: sha512-ZBF49xqNVxnmJ+8iXegq+fXPQm9RSX8giNl/aXS5rW1VpNct92wnFbGR/47vfoRJVLARGQ4HVL4WaQ0u8IJVoA==}
    engines: {node: '>= 16'}
    peerDependencies:
      koa: ^2.14.1

  '@koa/cors@5.0.0':
    resolution: {integrity: sha512-x/iUDjcS90W69PryLDIMgFyV21YLTnG9zOpPXS7Bkt2b8AsY3zZsIpOLBkYr9fBcF3HbkKaER5hOBZLfpLgYNw==}
    engines: {node: '>= 14.0.0'}

  '@malept/cross-spawn-promise@1.1.1':
    resolution: {integrity: sha512-RTBGWL5FWQcg9orDOCcp4LvItNzUPcyEU9bwaeJX0rJ1IQxzucC48Y0/sQLp/g6t99IQgAlGIaesJS+gTn7tVQ==}
    engines: {node: '>= 10'}

  '@malept/cross-spawn-promise@2.0.0':
    resolution: {integrity: sha512-1DpKU0Z5ThltBwjNySMC14g0CkbyhCaz9FkhxqNsZI6uAPJXFS8cMXlBKo26FJ8ZuW6S9GCMcR9IO5k2X5/9Fg==}
    engines: {node: '>= 12.13.0'}

  '@malept/flatpak-bundler@0.4.0':
    resolution: {integrity: sha512-9QOtNffcOF/c1seMCDnjckb3R9WHcG34tky+FHpNKKCW0wc/scYLwMtO+ptyGUfMW0/b/n4qRiALlaFHc9Oj7Q==}
    engines: {node: '>= 10.0.0'}

  '@napi-rs/canvas-android-arm64@0.1.60':
    resolution: {integrity: sha512-KNOBYH3BUfUl5mo5wvrA2C+tJk0RnF4InkbsCoHdsxjhLjbriJKmu5DCFLaiG/c6WPfTcLRz73bGcP7boVeb6A==}
    engines: {node: '>= 10'}
    cpu: [arm64]
    os: [android]

  '@napi-rs/canvas-darwin-arm64@0.1.60':
    resolution: {integrity: sha512-j6PA7RwRcx0409Jk3zz6beq3EtvwEgvN46FyKgFnSnzoV0ey2kM+KI2XTpG3tE/v4+fTnQenR+ysUBEgtWuUuA==}
    engines: {node: '>= 10'}
    cpu: [arm64]
    os: [darwin]

  '@napi-rs/canvas-darwin-x64@0.1.60':
    resolution: {integrity: sha512-k0uBuShNK7QnOJlLhzxSsnSdJMkiU8VexqvuTEi0qABqKkHrYzD0ezUgtyvaVLOOoqxwGy1Hh5ZoEze5s9H/6g==}
    engines: {node: '>= 10'}
    cpu: [x64]
    os: [darwin]

  '@napi-rs/canvas-linux-arm-gnueabihf@0.1.60':
    resolution: {integrity: sha512-X2cQ6MIDZn5dMsy9jakASM6tvo2PGd3dq25gqrUzJeQIngQhLIWZtaYWza3md3M6HoQ4b/6W81OVQhgL/8uTkA==}
    engines: {node: '>= 10'}
    cpu: [arm]
    os: [linux]

  '@napi-rs/canvas-linux-arm64-gnu@0.1.60':
    resolution: {integrity: sha512-Ch02kQsetlXA4tfHfSJ63oyq9EbYB00yy/6hZ0/VYh60pLnopvsMt682+cM+rGBbgm14G+Heh3rDzJ6zBiiocw==}
    engines: {node: '>= 10'}
    cpu: [arm64]
    os: [linux]

  '@napi-rs/canvas-linux-arm64-musl@0.1.60':
    resolution: {integrity: sha512-7TpSJM4RnhHnAMrA/bDXitNVx9TV8ZLQ/47QHsNhdZ77yCgcEyLBRgUGvjsmnUpWIHhTOWTHDlGY47zHcQDfhA==}
    engines: {node: '>= 10'}
    cpu: [arm64]
    os: [linux]

  '@napi-rs/canvas-linux-x64-gnu@0.1.60':
    resolution: {integrity: sha512-46yi+fIUQ5SRg0Qs3L04zh67kk0uFJa2elWt/cS/7kEydu06uhjbJwW3123J9KShu2PKLlaZEqxJPksYpowoeA==}
    engines: {node: '>= 10'}
    cpu: [x64]
    os: [linux]

  '@napi-rs/canvas-linux-x64-musl@0.1.60':
    resolution: {integrity: sha512-lTKiv5VnccFyZAd27AL6t69djDXQlfUgVE03PTM5HZUUy0h7sQKnrGh2mSMq58E3/vA0k65IFDqVqxyLjCpvlw==}
    engines: {node: '>= 10'}
    cpu: [x64]
    os: [linux]

  '@napi-rs/canvas-win32-x64-msvc@0.1.60':
    resolution: {integrity: sha512-b7VjNQ3V/7G6VQqB8KvG9A06ENFZhxFMe4areUduipFwuJ0w35PGgOmYZHd0+iY9Nh7niECjgPRNDcrzpDlWXg==}
    engines: {node: '>= 10'}
    cpu: [x64]
    os: [win32]

  '@napi-rs/canvas@0.1.60':
    resolution: {integrity: sha512-2a/8ynCHVXu9JVTeT/RLrZy6kro3VHnxDqy7SyHIdzCUUwJoKuKNmDzXjD6bqE0W/07j1lFW7OVIAYSr1GiWuA==}
    engines: {node: '>= 10'}

  '@nodelib/fs.scandir@2.1.5':
    resolution: {integrity: sha512-vq24Bq3ym5HEQm2NKCr3yXDwjc7vTsEThRDnkp2DK9p1uqLR+DHurm/NOTo0KG7HYHU7eppKZj3MyqYuMBf62g==}
    engines: {node: '>= 8'}

  '@nodelib/fs.stat@2.0.5':
    resolution: {integrity: sha512-RkhPPp2zrqDAQA/2jNhnztcPAlv64XdhIp7a7454A5ovI7Bukxgt7MX7udwAu3zg1DcpPU0rz3VV1SeaqvY4+A==}
    engines: {node: '>= 8'}

  '@nodelib/fs.walk@1.2.8':
    resolution: {integrity: sha512-oGB+UxlgWcgQkgwo8GcEGwemoTFt3FIO9ababBmaGwXIoBKZ+GTy0pP185beGg7Llih/NSHSV2XAs1lnznocSg==}
    engines: {node: '>= 8'}

  '@npmcli/fs@2.1.2':
    resolution: {integrity: sha512-yOJKRvohFOaLqipNtwYB9WugyZKhC/DZC4VYPmpaCzDBrA8YpK3qHZ8/HGscMnE4GqbkLNuVcCnxkeQEdGt6LQ==}
    engines: {node: ^12.13.0 || ^14.15.0 || >=16.0.0}

  '@npmcli/move-file@2.0.1':
    resolution: {integrity: sha512-mJd2Z5TjYWq/ttPLLGqArdtnC74J6bOzg4rMDnN+p1xTacZ2yPRCk2y0oSWQtygLR9YVQXgOcONrwtnk3JupxQ==}
    engines: {node: ^12.13.0 || ^14.15.0 || >=16.0.0}
    deprecated: This functionality has been moved to @npmcli/fs

  '@pkgjs/parseargs@0.11.0':
    resolution: {integrity: sha512-+1VkjdD0QBLPodGrJUeqarH8VAIvQODIbwh9XpP5Syisf7YoQgsJKPNFoqqLQlu+VQ/tVSshMR6loPMn8U+dPg==}
    engines: {node: '>=14'}

  '@pkgr/core@0.1.1':
    resolution: {integrity: sha512-cq8o4cWH0ibXh9VGi5P20Tu9XF/0fFXl9EUinr9QfTM7a7p0oTA4iJRCQWppXR1Pg8dSM0UCItCkPwsk9qWWYA==}
    engines: {node: ^12.20.0 || ^14.18.0 || >=16.0.0}

  '@protobufjs/aspromise@1.1.2':
    resolution: {integrity: sha512-j+gKExEuLmKwvz3OgROXtrJ2UG2x8Ch2YZUxahh+s1F2HZ+wAceUNLkvy6zKCPVRkU++ZWQrdxsUeQXmcg4uoQ==}

  '@protobufjs/base64@1.1.2':
    resolution: {integrity: sha512-AZkcAA5vnN/v4PDqKyMR5lx7hZttPDgClv83E//FMNhR2TMcLUhfRUBHCmSl0oi9zMgDDqRUJkSxO3wm85+XLg==}

  '@protobufjs/codegen@2.0.4':
    resolution: {integrity: sha512-YyFaikqM5sH0ziFZCN3xDC7zeGaB/d0IUb9CATugHWbd1FRFwWwt4ld4OYMPWu5a3Xe01mGAULCdqhMlPl29Jg==}

  '@protobufjs/eventemitter@1.1.0':
    resolution: {integrity: sha512-j9ednRT81vYJ9OfVuXG6ERSTdEL1xVsNgqpkxMsbIabzSo3goCjDIveeGv5d03om39ML71RdmrGNjG5SReBP/Q==}

  '@protobufjs/fetch@1.1.0':
    resolution: {integrity: sha512-lljVXpqXebpsijW71PZaCYeIcE5on1w5DlQy5WH6GLbFryLUrBD4932W/E2BSpfRJWseIL4v/KPgBFxDOIdKpQ==}

  '@protobufjs/float@1.0.2':
    resolution: {integrity: sha512-Ddb+kVXlXst9d+R9PfTIxh1EdNkgoRe5tOX6t01f1lYWOvJnSPDBlG241QLzcyPdoNTsblLUdujGSE4RzrTZGQ==}

  '@protobufjs/inquire@1.1.0':
    resolution: {integrity: sha512-kdSefcPdruJiFMVSbn801t4vFK7KB/5gd2fYvrxhuJYg8ILrmn9SKSX2tZdV6V+ksulWqS7aXjBcRXl3wHoD9Q==}

  '@protobufjs/path@1.1.2':
    resolution: {integrity: sha512-6JOcJ5Tm08dOHAbdR3GrvP+yUUfkjG5ePsHYczMFLq3ZmMkAD98cDgcT2iA1lJ9NVwFd4tH/iSSoe44YWkltEA==}

  '@protobufjs/pool@1.1.0':
    resolution: {integrity: sha512-0kELaGSIDBKvcgS4zkjz1PeddatrjYcmMWOlAuAPwAeccUrPHdUqo/J6LiymHHEiJT5NrF1UVwxY14f+fy4WQw==}

  '@protobufjs/utf8@1.1.0':
    resolution: {integrity: sha512-Vvn3zZrhQZkkBE8LSuW3em98c0FwgO4nxzv6OdSxPKJIEKY2bGbHn+mhGIPerzI4twdxaP8/0+06HBpwf345Lw==}

  '@renmu/bili-api@2.0.2':
    resolution: {integrity: sha512-3IJHVxpa06XF4esPERzvbbpRS+sqTYzfcAiOiED94TSQvEyaWWi3D50lRjWv7bZsEfltz35lo6lJQKhzHlaJhQ==}
    engines: {node: '>=18'}

  '@renmu/fluent-ffmpeg@2.3.0':
    resolution: {integrity: sha512-WfQeQlj0HQLSzc7AgBW/gY+/LpGdDgMoNvFo7fLEdo9NlqDwsqVSWBtwpb569+d9YAfkaZmByjm2aTLINtmuMw==}
    engines: {node: '>=18'}

  '@renmu/m3u8-downloader@0.3.1':
    resolution: {integrity: sha512-JyVWlh3X0m9umuVf7fN5XqO3oZoIhwQdpwh5UcTmG50J1kj5L8BMg2TYkERzNP6sHRQSAG0bxSn4eDvdyJc0zg==}
    engines: {node: '>=18'}

  '@rollup/plugin-commonjs@26.0.3':
    resolution: {integrity: sha512-2BJcolt43MY+y5Tz47djHkodCC3c1VKVrBDKpVqHKpQ9z9S158kCCqB8NF6/gzxLdNlYW9abB3Ibh+kOWLp8KQ==}
    engines: {node: '>=16.0.0 || 14 >= 14.17'}
    peerDependencies:
      rollup: ^2.68.0||^3.0.0||^4.0.0
    peerDependenciesMeta:
      rollup:
        optional: true

  '@rollup/plugin-json@6.1.0':
    resolution: {integrity: sha512-EGI2te5ENk1coGeADSIwZ7G2Q8CJS2sF120T7jLw4xFw9n7wIOXHo+kIYRAoVpJAN+kmqZSoO3Fp4JtoNF4ReA==}
    engines: {node: '>=14.0.0'}
    peerDependencies:
      rollup: ^1.20.0||^2.0.0||^3.0.0||^4.0.0
    peerDependenciesMeta:
      rollup:
        optional: true

  '@rollup/plugin-node-resolve@15.3.0':
    resolution: {integrity: sha512-9eO5McEICxMzJpDW9OnMYSv4Sta3hmt7VtBFz5zR9273suNOydOyq/FrGeGy+KsTRFm8w0SLVhzig2ILFT63Ag==}
    engines: {node: '>=14.0.0'}
    peerDependencies:
      rollup: ^2.78.0||^3.0.0||^4.0.0
    peerDependenciesMeta:
      rollup:
        optional: true

  '@rollup/plugin-typescript@11.1.6':
    resolution: {integrity: sha512-R92yOmIACgYdJ7dJ97p4K69I8gg6IEHt8M7dUBxN3W6nrO8uUxX5ixl0yU/N3aZTi8WhPuICvOHXQvF6FaykAA==}
    engines: {node: '>=14.0.0'}
    peerDependencies:
      rollup: ^2.14.0||^3.0.0||^4.0.0
      tslib: '*'
      typescript: '>=3.7.0'
    peerDependenciesMeta:
      rollup:
        optional: true
      tslib:
        optional: true

  '@rollup/pluginutils@5.1.3':
    resolution: {integrity: sha512-Pnsb6f32CD2W3uCaLZIzDmeFyQ2b8UWMFI7xtwUezpcGBDVDW6y9XgAWIlARiGAo6eNF5FK5aQTr0LFyNyqq5A==}
    engines: {node: '>=14.0.0'}
    peerDependencies:
      rollup: ^1.20.0||^2.0.0||^3.0.0||^4.0.0
    peerDependenciesMeta:
      rollup:
        optional: true

  '@rollup/rollup-android-arm-eabi@4.24.4':
    resolution: {integrity: sha512-jfUJrFct/hTA0XDM5p/htWKoNNTbDLY0KRwEt6pyOA6k2fmk0WVwl65PdUdJZgzGEHWx+49LilkcSaumQRyNQw==}
    cpu: [arm]
    os: [android]

  '@rollup/rollup-android-arm64@4.24.4':
    resolution: {integrity: sha512-j4nrEO6nHU1nZUuCfRKoCcvh7PIywQPUCBa2UsootTHvTHIoIu2BzueInGJhhvQO/2FTRdNYpf63xsgEqH9IhA==}
    cpu: [arm64]
    os: [android]

  '@rollup/rollup-darwin-arm64@4.24.4':
    resolution: {integrity: sha512-GmU/QgGtBTeraKyldC7cDVVvAJEOr3dFLKneez/n7BvX57UdhOqDsVwzU7UOnYA7AAOt+Xb26lk79PldDHgMIQ==}
    cpu: [arm64]
    os: [darwin]

  '@rollup/rollup-darwin-x64@4.24.4':
    resolution: {integrity: sha512-N6oDBiZCBKlwYcsEPXGDE4g9RoxZLK6vT98M8111cW7VsVJFpNEqvJeIPfsCzbf0XEakPslh72X0gnlMi4Ddgg==}
    cpu: [x64]
    os: [darwin]

  '@rollup/rollup-freebsd-arm64@4.24.4':
    resolution: {integrity: sha512-py5oNShCCjCyjWXCZNrRGRpjWsF0ic8f4ieBNra5buQz0O/U6mMXCpC1LvrHuhJsNPgRt36tSYMidGzZiJF6mw==}
    cpu: [arm64]
    os: [freebsd]

  '@rollup/rollup-freebsd-x64@4.24.4':
    resolution: {integrity: sha512-L7VVVW9FCnTTp4i7KrmHeDsDvjB4++KOBENYtNYAiYl96jeBThFfhP6HVxL74v4SiZEVDH/1ILscR5U9S4ms4g==}
    cpu: [x64]
    os: [freebsd]

  '@rollup/rollup-linux-arm-gnueabihf@4.24.4':
    resolution: {integrity: sha512-10ICosOwYChROdQoQo589N5idQIisxjaFE/PAnX2i0Zr84mY0k9zul1ArH0rnJ/fpgiqfu13TFZR5A5YJLOYZA==}
    cpu: [arm]
    os: [linux]

  '@rollup/rollup-linux-arm-musleabihf@4.24.4':
    resolution: {integrity: sha512-ySAfWs69LYC7QhRDZNKqNhz2UKN8LDfbKSMAEtoEI0jitwfAG2iZwVqGACJT+kfYvvz3/JgsLlcBP+WWoKCLcw==}
    cpu: [arm]
    os: [linux]

  '@rollup/rollup-linux-arm64-gnu@4.24.4':
    resolution: {integrity: sha512-uHYJ0HNOI6pGEeZ/5mgm5arNVTI0nLlmrbdph+pGXpC9tFHFDQmDMOEqkmUObRfosJqpU8RliYoGz06qSdtcjg==}
    cpu: [arm64]
    os: [linux]

  '@rollup/rollup-linux-arm64-musl@4.24.4':
    resolution: {integrity: sha512-38yiWLemQf7aLHDgTg85fh3hW9stJ0Muk7+s6tIkSUOMmi4Xbv5pH/5Bofnsb6spIwD5FJiR+jg71f0CH5OzoA==}
    cpu: [arm64]
    os: [linux]

  '@rollup/rollup-linux-powerpc64le-gnu@4.24.4':
    resolution: {integrity: sha512-q73XUPnkwt9ZNF2xRS4fvneSuaHw2BXuV5rI4cw0fWYVIWIBeDZX7c7FWhFQPNTnE24172K30I+dViWRVD9TwA==}
    cpu: [ppc64]
    os: [linux]

  '@rollup/rollup-linux-riscv64-gnu@4.24.4':
    resolution: {integrity: sha512-Aie/TbmQi6UXokJqDZdmTJuZBCU3QBDA8oTKRGtd4ABi/nHgXICulfg1KI6n9/koDsiDbvHAiQO3YAUNa/7BCw==}
    cpu: [riscv64]
    os: [linux]

  '@rollup/rollup-linux-s390x-gnu@4.24.4':
    resolution: {integrity: sha512-P8MPErVO/y8ohWSP9JY7lLQ8+YMHfTI4bAdtCi3pC2hTeqFJco2jYspzOzTUB8hwUWIIu1xwOrJE11nP+0JFAQ==}
    cpu: [s390x]
    os: [linux]

  '@rollup/rollup-linux-x64-gnu@4.24.4':
    resolution: {integrity: sha512-K03TljaaoPK5FOyNMZAAEmhlyO49LaE4qCsr0lYHUKyb6QacTNF9pnfPpXnFlFD3TXuFbFbz7tJ51FujUXkXYA==}
    cpu: [x64]
    os: [linux]

  '@rollup/rollup-linux-x64-musl@4.24.4':
    resolution: {integrity: sha512-VJYl4xSl/wqG2D5xTYncVWW+26ICV4wubwN9Gs5NrqhJtayikwCXzPL8GDsLnaLU3WwhQ8W02IinYSFJfyo34Q==}
    cpu: [x64]
    os: [linux]

  '@rollup/rollup-win32-arm64-msvc@4.24.4':
    resolution: {integrity: sha512-ku2GvtPwQfCqoPFIJCqZ8o7bJcj+Y54cZSr43hHca6jLwAiCbZdBUOrqE6y29QFajNAzzpIOwsckaTFmN6/8TA==}
    cpu: [arm64]
    os: [win32]

  '@rollup/rollup-win32-ia32-msvc@4.24.4':
    resolution: {integrity: sha512-V3nCe+eTt/W6UYNr/wGvO1fLpHUrnlirlypZfKCT1fG6hWfqhPgQV/K/mRBXBpxc0eKLIF18pIOFVPh0mqHjlg==}
    cpu: [ia32]
    os: [win32]

  '@rollup/rollup-win32-x64-msvc@4.24.4':
    resolution: {integrity: sha512-LTw1Dfd0mBIEqUVCxbvTE/LLo+9ZxVC9k99v1v4ahg9Aak6FpqOfNu5kRkeTAn0wphoC4JU7No1/rL+bBCEwhg==}
    cpu: [x64]
    os: [win32]

  '@rushstack/eslint-patch@1.10.4':
    resolution: {integrity: sha512-WJgX9nzTqknM393q1QJDJmoW28kUfEnybeTfVNcNAPnIx210RXm2DiXiHzfNPJNIUUb1tJnz/l4QGtJ30PgWmA==}

  '@sindresorhus/chunkify@0.2.0':
    resolution: {integrity: sha512-mOAiwqu+bIIkNFDCXFJxZEmF9p9WHfSBbpLLmgysYnNkEs7aA0/AvU9+6zLHFqI7JnqdqwAuWu8CbGwGIszRdw==}
    engines: {node: '>=12'}

  '@sindresorhus/df@1.0.1':
    resolution: {integrity: sha512-1Hyp7NQnD/u4DSxR2DGW78TF9k7R0wZ8ev0BpMAIzA6yTQSHqNb5wTuvtcPYf4FWbVse2rW7RgDsyL8ua2vXHw==}
    engines: {node: '>=0.10.0'}

  '@sindresorhus/df@3.1.1':
    resolution: {integrity: sha512-SME/vtXaJcnQ/HpeV6P82Egy+jThn11IKfwW8+/XVoRD0rmPHVTeKMtww1oWdVnMykzVPjmrDN9S8NBndPEHCQ==}
    engines: {node: '>=8'}

  '@sindresorhus/is@0.7.0':
    resolution: {integrity: sha512-ONhaKPIufzzrlNbqtWFFd+jlnemX6lJAgq9ZeiZtS7I1PIf/la7CW4m83rTXRnVnsMbW2k56pGYu7AUFJD9Pow==}
    engines: {node: '>=4'}

  '@sindresorhus/is@4.6.0':
    resolution: {integrity: sha512-t09vSN3MdfsyCHoFcTRCH/iUtG7OJ0CsjzB8cjAmKc/va/kIgeDI/TxsigdncE/4be734m0cvIYwNaV4i2XqAw==}
    engines: {node: '>=10'}

  '@sindresorhus/merge-streams@2.3.0':
    resolution: {integrity: sha512-LtoMMhxAlorcGhmFYI+LhPgbPZCkgP6ra1YL604EeF6U98pLlQ3iWIGMdWSC+vWmPBWBNgmDBAhnAobLROJmwg==}
    engines: {node: '>=18'}

  '@stroncium/procfs@1.2.1':
    resolution: {integrity: sha512-X1Iui3FUNZP18EUvysTHxt+Avu2nlVzyf90YM8OYgP6SGzTzzX/0JgObfO1AQQDzuZtNNz29bVh8h5R97JrjxA==}
    engines: {node: '>=8'}

  '@szmarczak/http-timer@4.0.6':
    resolution: {integrity: sha512-4BAffykYOgO+5nzBWYwE3W90sBgLJoUPRWWcL8wlyiM8IB8ipJz3UMJ9KXQd1RKQXpKp8Tutn80HZtWsu2u76w==}
    engines: {node: '>=10'}

  '@tootallnate/once@2.0.0':
    resolution: {integrity: sha512-XCuKFP5PS55gnMVu3dty8KPatLqUoy/ZYzDzAGCQ8JNFCkLXzmI7vNHCR+XpbZaMWQK/vQubr7PkYq8g470J/A==}
    engines: {node: '>= 10'}

  '@types/accepts@1.3.7':
    resolution: {integrity: sha512-Pay9fq2lM2wXPWbteBsRAGiWH2hig4ZE2asK+mm7kUzlxRTfL961rj89I6zV/E3PcIkDqyuBEcMxFT7rccugeQ==}

  '@types/better-sqlite3@7.6.11':
    resolution: {integrity: sha512-i8KcD3PgGtGBLl3+mMYA8PdKkButvPyARxA7IQAd6qeslht13qxb1zzO8dRCtE7U3IoJS782zDBAeoKiM695kg==}

  '@types/body-parser@1.19.5':
    resolution: {integrity: sha512-fB3Zu92ucau0iQ0JMCFQE7b/dv8Ot07NI3KaZIkIUNXq82k4eBAqUaneXfleGY9JWskeS9y+u0nXMyspcuQrCg==}

  '@types/cacheable-request@6.0.3':
    resolution: {integrity: sha512-IQ3EbTzGxIigb1I3qPZc1rWJnH0BmSKv5QYTalEwweFvyBDLSAe24zP0le/hyi7ecGfZVlIVAg4BZqb8WBwKqw==}

  '@types/cli-progress@3.11.6':
    resolution: {integrity: sha512-cE3+jb9WRlu+uOSAugewNpITJDt1VF8dHOopPO4IABFc3SXYL5WE/+PTz/FCdZRRfIujiWW3n3aMbv1eIGVRWA==}

  '@types/connect@3.4.38':
    resolution: {integrity: sha512-K6uROf1LD88uDQqJCktA4yzL1YYAK6NgfsI0v/mTgyPKWsX1CnJ0XPSDhViejru1GcRkLWb8RlzFYJRqGUbaug==}

  '@types/content-disposition@0.5.8':
    resolution: {integrity: sha512-QVSSvno3dE0MgO76pJhmv4Qyi/j0Yk9pBp0Y7TJ2Tlj+KCgJWY6qX7nnxCOLkZ3VYRSIk1WTxCvwUSdx6CCLdg==}

  '@types/cookies@0.9.0':
    resolution: {integrity: sha512-40Zk8qR147RABiQ7NQnBzWzDcjKzNrntB5BAmeGCb2p/MIyOE+4BVvc17wumsUqUw00bJYqoXFHYygQnEFh4/Q==}

  '@types/debug@4.1.12':
    resolution: {integrity: sha512-vIChWdVG3LG1SMxEvI/AK+FWJthlrqlTu7fbrlywTkkaONwk/UAGaULXRlf8vkzFBLVm0zkMdCquhL5aOjhXPQ==}

  '@types/estree@1.0.6':
    resolution: {integrity: sha512-AYnb1nQyY49te+VRAVgmzfcgjYS91mY5P0TKUDCLEM+gNnA+3T6rWITXRLYCpahpqSQbN5cE+gHpnPyXjHWxcw==}

  '@types/express-serve-static-core@5.0.1':
    resolution: {integrity: sha512-CRICJIl0N5cXDONAdlTv5ShATZ4HEwk6kDDIW2/w9qOWKg+NU/5F8wYRWCrONad0/UKkloNSmmyN/wX4rtpbVA==}

  '@types/express@5.0.0':
    resolution: {integrity: sha512-DvZriSMehGHL1ZNLzi6MidnsDhUZM/x2pRdDIKdwbUNqqwHxMlRdkxtn6/EPKyqKpHqTl/4nRZsRNLpZxZRpPQ==}

  '@types/fluent-ffmpeg@2.1.27':
    resolution: {integrity: sha512-QiDWjihpUhriISNoBi2hJBRUUmoj/BMTYcfz+F+ZM9hHWBYABFAE6hjP/TbCZC0GWwlpa3FzvHH9RzFeRusZ7A==}

  '@types/fs-extra@9.0.13':
    resolution: {integrity: sha512-nEnwB++1u5lVDM2UI4c1+5R+FYaKfaAzS4OococimjVm3nQw3TuzH5UNsocrcTBbhnerblyHj4A49qXbIiZdpA==}

  '@types/http-assert@1.5.6':
    resolution: {integrity: sha512-TTEwmtjgVbYAzZYWyeHPrrtWnfVkm8tQkP8P21uQifPgMRgjrow3XDEYqucuC8SKZJT7pUnhU/JymvjggxO9vw==}

  '@types/http-cache-semantics@4.0.4':
    resolution: {integrity: sha512-1m0bIFVc7eJWyve9S0RnuRgcQqF/Xd5QsUZAZeQFr1Q3/p9JWoQQEqmVy+DPTNpGXwhgIetAoYF8JSc33q29QA==}

  '@types/http-errors@2.0.4':
    resolution: {integrity: sha512-D0CFMMtydbJAegzOyHjtiKPLlvnm3iTZyZRSZoLq2mRhDdmLfIWOCYPfQJ4cu2erKghU++QvjcUjp/5h7hESpA==}

  '@types/katex@0.16.7':
    resolution: {integrity: sha512-HMwFiRujE5PjrgwHQ25+bsLJgowjGjm5Z8FVSf0N6PwgJrwxH0QxzHYDcKsTfV3wva0vzrpqMTJS2jXPr5BMEQ==}

  '@types/keygrip@1.0.6':
    resolution: {integrity: sha512-lZuNAY9xeJt7Bx4t4dx0rYCDqGPW8RXhQZK1td7d4H6E9zYbLoOtjBvfwdTKpsyxQI/2jv+armjX/RW+ZNpXOQ==}

  '@types/keyv@3.1.4':
    resolution: {integrity: sha512-BQ5aZNSCpj7D6K2ksrRCTmKRLEpnPvWDiLPfoGyhZ++8YtiK9d/3DBKPJgry359X/P1PfruyYwvnvwFjuEiEIg==}

  '@types/koa-compose@3.2.8':
    resolution: {integrity: sha512-4Olc63RY+MKvxMwVknCUDhRQX1pFQoBZ/lXcRLP69PQkEpze/0cr8LNqJQe5NFb/b19DWi2a5bTi2VAlQzhJuA==}

  '@types/koa-router@7.4.8':
    resolution: {integrity: sha512-SkWlv4F9f+l3WqYNQHnWjYnyTxYthqt8W9az2RTdQW7Ay8bc00iRZcrb8MC75iEfPqnGcg2csEl8tTG1NQPD4A==}

  '@types/koa@2.15.0':
    resolution: {integrity: sha512-7QFsywoE5URbuVnG3loe03QXuGajrnotr3gQkXcEBShORai23MePfFYdhz90FEtBBpkyIYQbVD+evKtloCgX3g==}

  '@types/lodash-es@4.17.12':
    resolution: {integrity: sha512-0NgftHUcV4v34VhXm8QBSftKVXtbkBG3ViCjs6+eJ5a6y6Mi/jiFGPc1sC7QK+9BFhWrURE3EOggmWaSxL9OzQ==}

  '@types/lodash@4.17.13':
    resolution: {integrity: sha512-lfx+dftrEZcdBPczf9d0Qv0x+j/rfNCMuC6OcfXmO8gkfeNAY88PgKUbvG56whcN23gc27yenwF6oJZXGFpYxg==}

  '@types/mime@1.3.5':
    resolution: {integrity: sha512-/pyBZWSLD2n0dcHE3hq8s8ZvcETHtEuF+3E7XVt0Ig2nvsVQXdghHVcEkIWjy9A0wKfTn97a/PSDYohKIlnP/w==}

  '@types/ms@0.7.34':
    resolution: {integrity: sha512-nG96G3Wp6acyAgJqGasjODb+acrI7KltPiRxzHPXnP3NgI28bpQDRv53olbqGXbfcgF5aiiHmO3xpwEpS5Ld9g==}

  '@types/multipipe@3.0.5':
    resolution: {integrity: sha512-mHBbV67bsmUtLtio0gj/GPzGsjv+Y6K1ff/48iR6YAfFfLkBtRIR0M5lZPbkMCyHGrCZM9p3VNnfY1QCws4t4w==}

  '@types/node@20.12.2':
    resolution: {integrity: sha512-zQ0NYO87hyN6Xrclcqp7f8ZbXNbRfoGWNcMvHTPQp9UUrwI0mI7XBz+cu7/W6/VClYo2g63B0cjull/srU7LgQ==}

  '@types/node@20.17.6':
    resolution: {integrity: sha512-VEI7OdvK2wP7XHnsuXbAJnEpEkF6NjSN45QJlL4VGqZSXsnicpesdTWsg9RISeSdYd3yeRj/y3k5KGjUXYnFwQ==}

  '@types/node@22.9.0':
    resolution: {integrity: sha512-vuyHg81vvWA1Z1ELfvLko2c8f34gyA0zaic0+Rllc5lbCnbSyuvb2Oxpm6TAUAC/2xZN3QGqxBNggD1nNR2AfQ==}

  '@types/nodemailer@6.4.16':
    resolution: {integrity: sha512-uz6hN6Pp0upXMcilM61CoKyjT7sskBoOWpptkjjJp8jIMlTdc3xG01U7proKkXzruMS4hS0zqtHNkNPFB20rKQ==}

  '@types/path-browserify@1.0.3':
    resolution: {integrity: sha512-ZmHivEbNCBtAfcrFeBCiTjdIc2dey0l7oCGNGpSuRTy8jP6UVND7oUowlvDujBy8r2Hoa8bfFUOCiPWfmtkfxw==}

  '@types/plist@3.0.5':
    resolution: {integrity: sha512-E6OCaRmAe4WDmWNsL/9RMqdkkzDCY1etutkflWk4c+AcjDU07Pcz1fQwTX0TQz+Pxqn9i4L1TU3UFpjnrcDgxA==}

  '@types/qs@6.9.17':
    resolution: {integrity: sha512-rX4/bPcfmvxHDv0XjfJELTTr+iB+tn032nPILqHm5wbthUUUuVtNGGqzhya9XUxjTP8Fpr0qYgSZZKxGY++svQ==}

  '@types/range-parser@1.2.7':
    resolution: {integrity: sha512-hKormJbkJqzQGhziax5PItDUTMAM9uE2XXQmM37dyd4hVM+5aVl7oVxMVUiVQn2oCQFN/LKCZdvSM0pFRqbSmQ==}

  '@types/resolve@1.20.2':
    resolution: {integrity: sha512-60BCwRFOZCQhDncwQdxxeOEEkbc5dIMccYLwbxsS4TUNeVECQ/pBJ0j09mrHOl/JJvpRPGwO9SvE4nR2Nb/a4Q==}

  '@types/responselike@1.0.3':
    resolution: {integrity: sha512-H/+L+UkTV33uf49PH5pCAUBVPNj2nDBXTN+qS1dOwyyg24l3CcicicCA7ca+HMvJBZcFgl5r8e+RR6elsb4Lyw==}

  '@types/send@0.17.4':
    resolution: {integrity: sha512-x2EM6TJOybec7c52BX0ZspPodMsQUd5L6PRwOunVyVUhXiBSKf3AezDL8Dgvgt5o0UfKNfuA0eMLr2wLT4AiBA==}

  '@types/serve-static@1.15.7':
    resolution: {integrity: sha512-W8Ym+h8nhuRwaKPaDw34QUkwsGi6Rc4yYqvKFo5rm2FUEhCFbzVWrxXUxuKK8TASjWsysJY0nsmNCGhCOIsrOw==}

  '@types/uuid@10.0.0':
    resolution: {integrity: sha512-7gqG38EyHgyP1S+7+xomFtL+ZNHcKv6DwNaCZmJmo1vgMugyF3TCnXVg4t1uk89mLNwnLtnY3TpOpCOyp1/xHQ==}

  '@types/verror@1.10.10':
    resolution: {integrity: sha512-l4MM0Jppn18hb9xmM6wwD1uTdShpf9Pn80aXTStnK1C94gtPvJcV2FrDmbOQUAQfJ1cKZHktkQUDwEqaAKXMMg==}

  '@types/web-bluetooth@0.0.20':
    resolution: {integrity: sha512-g9gZnnXVq7gM7v3tJCWV/qw7w+KeOlSHAhgF9RytFyifW6AF61hdT2ucrYhPq9hLs5JIryeupHV3qGk95dH9ow==}

  '@types/ws@8.5.13':
    resolution: {integrity: sha512-osM/gWBTPKgHV8XkTunnegTRIsvF6owmf5w+JtAfOw472dptdm0dlGv4xCt6GwQRcC2XVOvvRE/0bAoQcL2QkA==}

  '@types/yauzl@2.10.3':
    resolution: {integrity: sha512-oJoftv0LSuaDZE3Le4DbKX+KS9G36NzOeSap90UIK0yMA/NhKJhqlSGtNDORNRaIbQfzjXDrQa0ytJ6mNRGz/Q==}

  '@typescript-eslint/eslint-plugin@7.18.0':
    resolution: {integrity: sha512-94EQTWZ40mzBc42ATNIBimBEDltSJ9RQHCC8vc/PDbxi4k8dVwUAv4o98dk50M1zB+JGFxp43FP7f8+FP8R6Sw==}
    engines: {node: ^18.18.0 || >=20.0.0}
    peerDependencies:
      '@typescript-eslint/parser': ^7.0.0
      eslint: ^8.56.0
      typescript: '*'
    peerDependenciesMeta:
      typescript:
        optional: true

  '@typescript-eslint/parser@7.18.0':
    resolution: {integrity: sha512-4Z+L8I2OqhZV8qA132M4wNL30ypZGYOQVBfMgxDH/K5UX0PNqTu1c6za9ST5r9+tavvHiTWmBnKzpCJ/GlVFtg==}
    engines: {node: ^18.18.0 || >=20.0.0}
    peerDependencies:
      eslint: ^8.56.0
      typescript: '*'
    peerDependenciesMeta:
      typescript:
        optional: true

  '@typescript-eslint/scope-manager@7.18.0':
    resolution: {integrity: sha512-jjhdIE/FPF2B7Z1uzc6i3oWKbGcHb87Qw7AWj6jmEqNOfDFbJWtjt/XfwCpvNkpGWlcJaog5vTR+VV8+w9JflA==}
    engines: {node: ^18.18.0 || >=20.0.0}

  '@typescript-eslint/type-utils@7.18.0':
    resolution: {integrity: sha512-XL0FJXuCLaDuX2sYqZUUSOJ2sG5/i1AAze+axqmLnSkNEVMVYLF+cbwlB2w8D1tinFuSikHmFta+P+HOofrLeA==}
    engines: {node: ^18.18.0 || >=20.0.0}
    peerDependencies:
      eslint: ^8.56.0
      typescript: '*'
    peerDependenciesMeta:
      typescript:
        optional: true

  '@typescript-eslint/types@7.18.0':
    resolution: {integrity: sha512-iZqi+Ds1y4EDYUtlOOC+aUmxnE9xS/yCigkjA7XpTKV6nCBd3Hp/PRGGmdwnfkV2ThMyYldP1wRpm/id99spTQ==}
    engines: {node: ^18.18.0 || >=20.0.0}

  '@typescript-eslint/typescript-estree@7.18.0':
    resolution: {integrity: sha512-aP1v/BSPnnyhMHts8cf1qQ6Q1IFwwRvAQGRvBFkWlo3/lH29OXA3Pts+c10nxRxIBrDnoMqzhgdwVe5f2D6OzA==}
    engines: {node: ^18.18.0 || >=20.0.0}
    peerDependencies:
      typescript: '*'
    peerDependenciesMeta:
      typescript:
        optional: true

  '@typescript-eslint/utils@7.18.0':
    resolution: {integrity: sha512-kK0/rNa2j74XuHVcoCZxdFBMF+aq/vH83CXAOHieC+2Gis4mF8jJXT5eAfyD3K0sAxtPuwxaIOIOvhwzVDt/kw==}
    engines: {node: ^18.18.0 || >=20.0.0}
    peerDependencies:
      eslint: ^8.56.0

  '@typescript-eslint/visitor-keys@7.18.0':
    resolution: {integrity: sha512-cDF0/Gf81QpY3xYyJKDV14Zwdmid5+uuENhjH2EqFaF0ni+yAyq/LzMaIJdhNJXZI7uLzwIlA+V7oWoyn6Curg==}
    engines: {node: ^18.18.0 || >=20.0.0}

  '@ungap/structured-clone@1.2.0':
    resolution: {integrity: sha512-zuVdFrMJiuCDQUMCzQaD6KL28MjnqqN8XnAqiEq9PNm/hCPTSGfrXCOfwj1ow4LFb/tNymJPwsNbVePc1xFqrQ==}

  '@vicons/fluent@0.12.0':
    resolution: {integrity: sha512-ATCiqPuiJ6RI5GBlD3BIpZ9Xw4MsCA4RpI5oR6MCti4quS4mX1Gp6N74FCzw7lgOj+80rV4HMKhZTVInwimpVQ==}

  '@vicons/ionicons5@0.12.0':
    resolution: {integrity: sha512-Iy1EUVRpX0WWxeu1VIReR1zsZLMc4fqpt223czR+Rpnrwu7pt46nbnC2ycO7ItI/uqDLJxnbcMC7FujKs9IfFA==}

  '@vicons/material@0.12.0':
    resolution: {integrity: sha512-chv1CYAl8P32P3Ycwgd5+vw/OFNc2mtkKdb1Rw4T5IJmKy6GVDsoUKV3N2l208HATn7CCQphZtuPDdsm7K2kmA==}

  '@videojs/vhs-utils@4.1.1':
    resolution: {integrity: sha512-5iLX6sR2ownbv4Mtejw6Ax+naosGvoT9kY+gcuHzANyUZZ+4NpeNdKMUhb6ag0acYej1Y7cmr/F2+4PrggMiVA==}
    engines: {node: '>=8', npm: '>=5'}

  '@vitejs/plugin-vue@5.1.4':
    resolution: {integrity: sha512-N2XSI2n3sQqp5w7Y/AN/L2XDjBIRGqXko+eDp42sydYSBeJuSm5a1sLf8zakmo8u7tA8NmBgoDLA1HeOESjp9A==}
    engines: {node: ^18.0.0 || >=20.0.0}
    peerDependencies:
      vite: ^5.0.0
      vue: ^3.2.25

  '@vitest/coverage-istanbul@2.1.4':
    resolution: {integrity: sha512-NLmfjzXnRSmLF/h4hYkzjvd7hZ85DRZzPUqXu0McPFCMczDfNmOjMoM3KaxjFaEmOc1YzX9HHbU/Rr9VO+35ow==}
    peerDependencies:
      vitest: 2.1.4

  '@vitest/expect@2.1.4':
    resolution: {integrity: sha512-DOETT0Oh1avie/D/o2sgMHGrzYUFFo3zqESB2Hn70z6QB1HrS2IQ9z5DfyTqU8sg4Bpu13zZe9V4+UTNQlUeQA==}

  '@vitest/mocker@2.1.4':
    resolution: {integrity: sha512-Ky/O1Lc0QBbutJdW0rqLeFNbuLEyS+mIPiNdlVlp2/yhJ0SbyYqObS5IHdhferJud8MbbwMnexg4jordE5cCoQ==}
    peerDependencies:
      msw: ^2.4.9
      vite: ^5.0.0
    peerDependenciesMeta:
      msw:
        optional: true
      vite:
        optional: true

  '@vitest/pretty-format@2.1.4':
    resolution: {integrity: sha512-L95zIAkEuTDbUX1IsjRl+vyBSLh3PwLLgKpghl37aCK9Jvw0iP+wKwIFhfjdUtA2myLgjrG6VU6JCFLv8q/3Ww==}

  '@vitest/runner@2.1.4':
    resolution: {integrity: sha512-sKRautINI9XICAMl2bjxQM8VfCMTB0EbsBc/EDFA57V6UQevEKY/TOPOF5nzcvCALltiLfXWbq4MaAwWx/YxIA==}

  '@vitest/snapshot@2.1.4':
    resolution: {integrity: sha512-3Kab14fn/5QZRog5BPj6Rs8dc4B+mim27XaKWFWHWA87R56AKjHTGcBFKpvZKDzC4u5Wd0w/qKsUIio3KzWW4Q==}

  '@vitest/spy@2.1.4':
    resolution: {integrity: sha512-4JOxa+UAizJgpZfaCPKK2smq9d8mmjZVPMt2kOsg/R8QkoRzydHH1qHxIYNvr1zlEaFj4SXiaaJWxq/LPLKaLg==}

  '@vitest/utils@2.1.4':
    resolution: {integrity: sha512-MXDnZn0Awl2S86PSNIim5PWXgIAx8CIkzu35mBdSApUip6RFOGXBCf3YFyeEu8n1IHk4bWD46DeYFu9mQlFIRg==}

  '@volar/language-core@2.4.9':
    resolution: {integrity: sha512-t++GIrUeQnKCieZdY9e+Uar2VmTqOE4Z9KcEcdSHKmKZPuqpbbWow1YKe1i3HpU2s1JqLRVM8y/n87WKXyxJAg==}

  '@volar/source-map@2.4.9':
    resolution: {integrity: sha512-UGE+WgJwk64OcfBwBOBKIzmF+uNx4dC5GzOvaVsHbTBp/IVqeTVsGiO5CwBAt6l3vVXYbMuddG2DU8FEnBRxTg==}

  '@volar/typescript@2.4.9':
    resolution: {integrity: sha512-Zmh3Bq8CFD6OANKYsi4vs/l7togwfjFH0kgrT12uAsDff2AJQjbEUKTVUnxmHbnbH2B9ja7Lb6Mu/Wj9wBuJlg==}

  '@vue/compiler-core@3.5.12':
    resolution: {integrity: sha512-ISyBTRMmMYagUxhcpyEH0hpXRd/KqDU4ymofPgl2XAkY9ZhQ+h0ovEZJIiPop13UmR/54oA2cgMDjgroRelaEw==}

  '@vue/compiler-dom@3.5.12':
    resolution: {integrity: sha512-9G6PbJ03uwxLHKQ3P42cMTi85lDRvGLB2rSGOiQqtXELat6uI4n8cNz9yjfVHRPIu+MsK6TE418Giruvgptckg==}

  '@vue/compiler-sfc@3.5.12':
    resolution: {integrity: sha512-2k973OGo2JuAa5+ZlekuQJtitI5CgLMOwgl94BzMCsKZCX/xiqzJYzapl4opFogKHqwJk34vfsaKpfEhd1k5nw==}

  '@vue/compiler-ssr@3.5.12':
    resolution: {integrity: sha512-eLwc7v6bfGBSM7wZOGPmRavSWzNFF6+PdRhE+VFJhNCgHiF8AM7ccoqcv5kBXA2eWUfigD7byekvf/JsOfKvPA==}

  '@vue/compiler-vue2@2.7.16':
    resolution: {integrity: sha512-qYC3Psj9S/mfu9uVi5WvNZIzq+xnXMhOwbTFKKDD7b1lhpnn71jXSFdTQ+WsIEk0ONCd7VV2IMm7ONl6tbQ86A==}

  '@vue/devtools-api@6.6.4':
    resolution: {integrity: sha512-sGhTPMuXqZ1rVOk32RylztWkfXTRhuS7vgAKv0zjqk8gbsHkJ7xfFf+jbySxt7tWObEJwyKaHMikV/WGDiQm8g==}

  '@vue/eslint-config-prettier@9.0.0':
    resolution: {integrity: sha512-z1ZIAAUS9pKzo/ANEfd2sO+v2IUalz7cM/cTLOZ7vRFOPk5/xuRKQteOu1DErFLAh/lYGXMVZ0IfYKlyInuDVg==}
    peerDependencies:
      eslint: '>= 8.0.0'
      prettier: '>= 3.0.0'

  '@vue/eslint-config-typescript@13.0.0':
    resolution: {integrity: sha512-MHh9SncG/sfqjVqjcuFLOLD6Ed4dRAis4HNt0dXASeAuLqIAx4YMB1/m2o4pUKK1vCt8fUvYG8KKX2Ot3BVZTg==}
    engines: {node: ^18.18.0 || >=20.0.0}
    peerDependencies:
      eslint: ^8.56.0
      eslint-plugin-vue: ^9.0.0
      typescript: '>=4.7.4'
    peerDependenciesMeta:
      typescript:
        optional: true

  '@vue/language-core@2.1.10':
    resolution: {integrity: sha512-DAI289d0K3AB5TUG3xDp9OuQ71CnrujQwJrQnfuZDwo6eGNf0UoRlPuaVNO+Zrn65PC3j0oB2i7mNmVPggeGeQ==}
    peerDependencies:
      typescript: '*'
    peerDependenciesMeta:
      typescript:
        optional: true

  '@vue/reactivity@3.5.12':
    resolution: {integrity: sha512-UzaN3Da7xnJXdz4Okb/BGbAaomRHc3RdoWqTzlvd9+WBR5m3J39J1fGcHes7U3za0ruYn/iYy/a1euhMEHvTAg==}

  '@vue/runtime-core@3.5.12':
    resolution: {integrity: sha512-hrMUYV6tpocr3TL3Ad8DqxOdpDe4zuQY4HPY3X/VRh+L2myQO8MFXPAMarIOSGNu0bFAjh1yBkMPXZBqCk62Uw==}

  '@vue/runtime-dom@3.5.12':
    resolution: {integrity: sha512-q8VFxR9A2MRfBr6/55Q3umyoN7ya836FzRXajPB6/Vvuv0zOPL+qltd9rIMzG/DbRLAIlREmnLsplEF/kotXKA==}

  '@vue/server-renderer@3.5.12':
    resolution: {integrity: sha512-I3QoeDDeEPZm8yR28JtY+rk880Oqmj43hreIBVTicisFTx/Dl7JpG72g/X7YF8hnQD3IFhkky5i2bPonwrTVPg==}
    peerDependencies:
      vue: 3.5.12

  '@vue/shared@3.5.12':
    resolution: {integrity: sha512-L2RPSAwUFbgZH20etwrXyVyCBu9OxRSi8T/38QsvnkJyvq2LufW2lDCOzm7t/U9C1mkhJGWYfCuFBCmIuNivrg==}

  '@vueuse/components@11.2.0':
    resolution: {integrity: sha512-L9uDsTcaMvz3x1tX2RepdmvDJGIHBiSeYVXNFfHceiM3mmPY6vfRlS/XqZTpip7FdXxu0s/zSmtZCffZGTNRXQ==}

  '@vueuse/core@11.2.0':
    resolution: {integrity: sha512-JIUwRcOqOWzcdu1dGlfW04kaJhW3EXnnjJJfLTtddJanymTL7lF1C0+dVVZ/siLfc73mWn+cGP1PE1PKPruRSA==}

  '@vueuse/metadata@11.2.0':
    resolution: {integrity: sha512-L0ZmtRmNx+ZW95DmrgD6vn484gSpVeRbgpWevFKXwqqQxW9hnSi2Ppuh2BzMjnbv4aJRiIw8tQatXT9uOB23dQ==}

  '@vueuse/shared@11.2.0':
    resolution: {integrity: sha512-VxFjie0EanOudYSgMErxXfq6fo8vhr5ICI+BuE3I9FnX7ePllEsVrRQ7O6Q1TLgApeLuPKcHQxAXpP+KnlrJsg==}

  '@xmldom/xmldom@0.8.10':
    resolution: {integrity: sha512-2WALfTl4xo2SkGCYRt6rDTFfk9R1czmBvUQy12gK2KuRKIpWEhcbbzy8EZXtz/jkRqHX8bFEc6FC1HjX4TUWYw==}
    engines: {node: '>=10.0.0'}

  '@yao-pkg/pkg-fetch@3.5.17':
    resolution: {integrity: sha512-2gD2K8JUwHwvFFZbwVXwmm90P0U3s8Kqiym4w7t2enTajH28LMhpXaqh/x+SzKeNwvPGoaRUhV0h2nPtWTDoDA==}
    hasBin: true

  '@yao-pkg/pkg@6.1.0':
    resolution: {integrity: sha512-77wFdRj3fWlWdCsF+vCYYzTHClvSEZvFJ+yZ98/Jr3D0VTsrd1tIpxJRnhS6xvbV9UEPM+IXPSC1qXVD6mOH+w==}
    engines: {node: '>=18.0.0'}
    hasBin: true

  abbrev@1.1.1:
    resolution: {integrity: sha512-nne9/IiQ/hzIhY6pdDnbBtz7DjPTKrY00P/zvPSm5pOFkl6xuGrGnXn/VtTNNfNtAfZ9/1RtehkszU9qcTii0Q==}

  accepts@1.3.8:
    resolution: {integrity: sha512-PYAthTa2m2VKxuvSD3DPC/Gy+U+sOA1LAuT8mkmRuvw+NACSaeXEQ+NHcVF7rONl6qcaxV3Uuemwawk+7+SJLw==}
    engines: {node: '>= 0.6'}

  acorn-jsx@5.3.2:
    resolution: {integrity: sha512-rq9s+JNhf0IChjtDXxllJ7g41oZk5SlXtp0LHwyA5cejwn7vKmKp4pPri6YEePv2PU65sAsegbXtIinmDFDXgQ==}
    peerDependencies:
      acorn: ^6.0.0 || ^7.0.0 || ^8.0.0

  acorn@8.14.0:
    resolution: {integrity: sha512-cl669nCJTZBsL97OF4kUQm5g5hC2uihk0NxY3WENAC0TYdILVkAyHymAntgxGkl7K+t0cXIrH5siy5S4XkFycA==}
    engines: {node: '>=0.4.0'}
    hasBin: true

  agent-base@4.3.0:
    resolution: {integrity: sha512-salcGninV0nPrwpGNn4VTXBb1SOuXQBiqbrNXoeizJsHrsL6ERFM2Ne3JUSBWRE6aeNJI2ROP/WEEIDUiDe3cg==}
    engines: {node: '>= 4.0.0'}

  agent-base@6.0.2:
    resolution: {integrity: sha512-RZNwNclF7+MS/8bDg70amg32dyeZGZxiDuQmZxKLAlQjr3jGyLx+4Kkk58UO7D2QdgFIQCovuSuZESne6RG6XQ==}
    engines: {node: '>= 6.0.0'}

  agentkeepalive@4.5.0:
    resolution: {integrity: sha512-5GG/5IbQQpC9FpkRGsSvZI5QYeSCzlJHdpBQntCsuTOxhKD8lqKhrleg2Yi7yvMIf82Ycmmqln9U8V9qwEiJew==}
    engines: {node: '>= 8.0.0'}

  aggregate-error@3.1.0:
    resolution: {integrity: sha512-4I7Td01quW/RpocfNayFdFVk1qSuoh0E7JrbRJ16nH01HhKFQ88INq9Sd+nd72zqRySlr9BmDA8xlEJ6vJMrYA==}
    engines: {node: '>=8'}

  aggregate-error@4.0.1:
    resolution: {integrity: sha512-0poP0T7el6Vq3rstR8Mn4V/IQrpBLO6POkUSrN7RhyY+GF/InCFShQzsQ39T25gkHhLgSLByyAz+Kjb+c2L98w==}
    engines: {node: '>=12'}

  ajv-formats@3.0.1:
    resolution: {integrity: sha512-8iUql50EUR+uUcdRQ3HDqa6EVyo3docL8g5WJ3FNcWmu62IbkGUue/pEyLBW8VGKKucTPgqeks4fIU1DA4yowQ==}
    peerDependencies:
      ajv: ^8.0.0
    peerDependenciesMeta:
      ajv:
        optional: true

  ajv-keywords@3.5.2:
    resolution: {integrity: sha512-5p6WTN0DdTGVQk6VjcEju19IgaHudalcfabD7yhDGeA6bcQnmL+CpveLJq/3hvfwd1aof6L386Ougkx6RfyMIQ==}
    peerDependencies:
      ajv: ^6.9.1

  ajv@6.12.6:
    resolution: {integrity: sha512-j3fVLgvTo527anyYyJOGTYJbG+vnnQYvE0m5mmkc1TK+nxAppkCLMIL0aZ4dblVCNoGShhm+kzE4ZUykBoMg4g==}

  ajv@8.17.1:
    resolution: {integrity: sha512-B/gBuNg5SiMTrPkC+A2+cW0RszwxYmn6VYxB/inlBStS5nx6xHIt/ehKRhIMhqusl7a8LjQoZnjCs5vhwxOQ1g==}

  alien-signals@0.2.0:
    resolution: {integrity: sha512-StlonZhBBrsPPwrDjiPAiVTf/rolxffLxVPT60Qv/t88BZ81BvUVzHgGqEFvJ1ii8HXtm1+zU2Icr59tfWEcag==}

  ansi-regex@5.0.1:
    resolution: {integrity: sha512-quJQXlTSUGL2LH9SUXo8VwsY4soanhgo6LNSm84E1LBcE8s3O0wpdiRzyR9z/ZZJMlMWv37qOOb9pdJlMUEKFQ==}
    engines: {node: '>=8'}

  ansi-regex@6.1.0:
    resolution: {integrity: sha512-7HSX4QQb4CspciLpVFwyRe79O3xsIZDDLER21kERQ71oaPodF8jL725AgJMFAYbooIqolJoRLuM81SpeUkpkvA==}
    engines: {node: '>=12'}

  ansi-styles@4.3.0:
    resolution: {integrity: sha512-zbB9rCJAT1rbjiVDb2hqKFHNYLxgtk8NURxZ3IZwD3F6NtxbXZQCnnSi1Lkx+IDohdPlFp222wVALIheZJQSEg==}
    engines: {node: '>=8'}

  ansi-styles@6.2.1:
    resolution: {integrity: sha512-bN798gFfQX+viw3R7yrGWRqnrN2oRkEkUjjl4JNn4E8GxxbjtG3FbrEIIY3l8/hrwUwIeCZvi4QuOTP4MErVug==}
    engines: {node: '>=12'}

  anymatch@3.1.3:
    resolution: {integrity: sha512-KMReFUr0B4t+D+OBkjR3KYqvocp2XaSzO55UcB6mgQMd3KbcE+mWTyvVV7D/zsdEbNnV6acZUutkiHQXvTr1Rw==}
    engines: {node: '>= 8'}

  app-builder-bin@4.0.0:
    resolution: {integrity: sha512-xwdG0FJPQMe0M0UA4Tz0zEB8rBJTRA5a476ZawAqiBkMv16GRK5xpXThOjMaEOFnZ6zabejjG4J3da0SXG63KA==}

  app-builder-lib@24.13.3:
    resolution: {integrity: sha512-FAzX6IBit2POXYGnTCT8YHFO/lr5AapAII6zzhQO3Rw4cEDOgK+t1xhLc5tNcKlicTHlo9zxIwnYCX9X2DLkig==}
    engines: {node: '>=14.0.0'}
    peerDependencies:
      dmg-builder: 24.13.3
      electron-builder-squirrel-windows: 24.13.3

  archive-type@4.0.0:
    resolution: {integrity: sha512-zV4Ky0v1F8dBrdYElwTvQhweQ0P7Kwc1aluqJsYtOBP01jXcWCyW2IEfI1YiqsG+Iy7ZR+o5LF1N+PGECBxHWA==}
    engines: {node: '>=4'}

  archiver-utils@2.1.0:
    resolution: {integrity: sha512-bEL/yUb/fNNiNTuUz979Z0Yg5L+LzLxGJz8x79lYmR54fmTIb6ob/hNQgkQnIUDWIFjZVQwl9Xs356I6BAMHfw==}
    engines: {node: '>= 6'}

  archiver-utils@3.0.4:
    resolution: {integrity: sha512-KVgf4XQVrTjhyWmx6cte4RxonPLR9onExufI1jhvw/MQ4BB6IsZD5gT8Lq+u/+pRkWna/6JoHpiQioaqFP5Rzw==}
    engines: {node: '>= 10'}

  archiver@5.3.2:
    resolution: {integrity: sha512-+25nxyyznAXF7Nef3y0EbBeqmGZgeN/BxHX29Rs39djAfaFalmQ89SE6CWyDCHzGL0yt/ycBtNOmGTW0FyGWNw==}
    engines: {node: '>= 10'}

  argparse@2.0.1:
    resolution: {integrity: sha512-8+9WqebbFzpX9OR+Wa6O29asIogeRMzcGtAINdpMHHyAg10f05aSFVBbcEqGf/PXw1EjAZ+q2/bEBg3DvurK3Q==}

  array-union@1.0.2:
    resolution: {integrity: sha512-Dxr6QJj/RdU/hCaBjOfxW+q6lyuVE6JFWIrAUpuOOhoJJoQ99cUn3igRaHVB5P9WrgFVN0FfArM3x0cueOU8ng==}
    engines: {node: '>=0.10.0'}

  array-union@2.1.0:
    resolution: {integrity: sha512-HGyxoOTYUyCM6stUe6EJgnd4EoewAI7zMdfqO+kGjnlZmBDz/cR5pf8r/cR4Wq60sL/p0IkcjUEEPwS3GFrIyw==}
    engines: {node: '>=8'}

  array-uniq@1.0.3:
    resolution: {integrity: sha512-MNha4BWQ6JbwhFhj03YK552f7cb3AzoE8SzeljgChvL1dl3IcvggXVz1DilzySZkCja+CXuZbdW7yATchWn8/Q==}
    engines: {node: '>=0.10.0'}

  artplayer@5.2.1:
    resolution: {integrity: sha512-xhNE9zSLT2z4O2CJwcMSWADsS3Cvq0PwNanvMzRsqgfUhsMOpum8HlMtIUPOTyMGjIhKV8sl109HFUalQK6WJQ==}

  ass-compiler@0.1.14:
    resolution: {integrity: sha512-ml2bx2emeO5NViE1MgTZ/BshsLU30BLatY+skKQP/9KUnZe4pyeasNvDm+JwJLr+N+2mg4U7Ra/itbmp7lv3cQ==}

  assert-plus@1.0.0:
    resolution: {integrity: sha512-NfJ4UzBCcQGLDlQq7nHxH+tv3kyZ0hHQqF5BO6J7tNJeP5do1llPr8dZ8zHonfhAu0PHAdMkSo+8o0wxg9lZWw==}
    engines: {node: '>=0.8'}

  assertion-error@2.0.1:
    resolution: {integrity: sha512-Izi8RQcffqCeNVgFigKli1ssklIbpHnCYc6AknXGYoB6grJqyeby7jv12JUQgmTAnIDnbck1uxksT4dzN3PWBA==}
    engines: {node: '>=12'}

  assjs@0.1.2:
    resolution: {integrity: sha512-tORoq76rjaL5E0CUmTuEOlxy9Cy5FJ/vZVsyTQI3Ih6fgP7559ZwJKY74V+Bh0+oPRfxywesw/8pKba80PN9NA==}

  astral-regex@2.0.0:
    resolution: {integrity: sha512-Z7tMw1ytTXt5jqMcOP+OQteU1VuNK9Y02uuJtKQ1Sv69jXQKKg5cibLwGJow8yzZP+eAc18EmLGPal0bp36rvQ==}
    engines: {node: '>=8'}

  async-exit-hook@2.0.1:
    resolution: {integrity: sha512-NW2cX8m1Q7KPA7a5M2ULQeZ2wR5qI5PAbw5L0UOMxdioVk9PMZ0h1TmyZEkPYrCvYjDlFICusOu1dlEKAAeXBw==}
    engines: {node: '>=0.12.0'}

  async-limiter@1.0.1:
    resolution: {integrity: sha512-csOlWGAcRFJaI6m+F2WKdnMKr4HhdhFVBk0H/QbJFMCr+uO2kwohwXQPxw/9OCxp05r5ghVBFSyioixx3gfkNQ==}

  async-validator@4.2.5:
    resolution: {integrity: sha512-7HhHjtERjqlNbZtqNqy2rckN/SpOOlmDliet+lP7k+eKZEjPk3DgyeU9lIXLdeLz0uBbbVp+9Qdow9wJWgwwfg==}

  async@0.2.10:
    resolution: {integrity: sha512-eAkdoKxU6/LkKDBzLpT+t6Ff5EtfSF4wx1WfJiPEEV7WNLnDaRXk0oVysiEPm262roaachGexwUv94WhSgN5TQ==}

  async@3.2.6:
    resolution: {integrity: sha512-htCUDlxyyCLMgaM3xXg0C0LW2xqfuQ6p05pCEIsXuyQ+a1koYKTuBMzRNwmybfLgvJDMd0r1LTn4+E0Ti6C2AA==}

  asynckit@0.4.0:
    resolution: {integrity: sha512-Oei9OH4tRh0YqU3GxhX79dM/mwVgvbZJaSNaRk+bshkj0S5cfHcgYakreBjrHwatXKbz+IoIdYLxrKim2MjW0Q==}

  at-least-node@1.0.0:
    resolution: {integrity: sha512-+q/t7Ekv1EDY2l6Gda6LLiX14rU9TV20Wa3ofeQmwPFZbOMo9DXrLbOjFaaclkXKWidIaopwAObQDqwWtGUjqg==}
    engines: {node: '>= 4.0.0'}

  atomically@2.0.3:
    resolution: {integrity: sha512-kU6FmrwZ3Lx7/7y3hPS5QnbJfaohcIul5fGqf7ok+4KklIEk9tJ0C2IQPdacSbVUWv6zVHXEBWoWd6NrVMT7Cw==}

  awilix@11.0.4:
    resolution: {integrity: sha512-0Gxb8TMNS1MQ6KHuCpjN52CaKB7qNwnFzWhtGqWEVT0zyM4LBMFDoVP8XOpoav22H1LKToE3FODyjWgWNLV+fA==}
    engines: {node: '>=16.3.0'}

  axios-retry@4.5.0:
    resolution: {integrity: sha512-aR99oXhpEDGo0UuAlYcn2iGRds30k366Zfa05XWScR9QaQD4JYiP3/1Qt1u7YlefUOK+cn0CcwoL1oefavQUlQ==}
    peerDependencies:
      axios: 0.x || 1.x

  axios@1.7.4:
    resolution: {integrity: sha512-DukmaFRnY6AzAALSH4J2M3k6PkaC+MfaAGdEERRWcC9q3/TWQwLpHR8ZRLKTdQ3aBDL64EdluRDjJqKw+BPZEw==}

  axios@1.7.7:
    resolution: {integrity: sha512-S4kL7XrjgBmvdGut0sN3yJxqYzrDOnivkBiN0OFs6hLiUam3UPvswUo0kqGyhqUZGEOytHyumEdXsAkgCOUf3Q==}

  balanced-match@1.0.2:
    resolution: {integrity: sha512-3oSeUO0TMV67hN1AmbXsK4yaqU7tjiHlbxRDZOpH0KW9+CeX4bRAaX0Anxt0tx2MrpRpWwQaPwIlISEJhYU5Pw==}

  base64-js@1.5.1:
    resolution: {integrity: sha512-AKpaYlHn8t4SVbOHCy+b5+KKgvR4vrsD8vbvrbiQJps7fKDTkjkDry6ji0rUJjC0kzbNePLwzxq8iypo41qeWA==}

  bestzip@2.2.1:
    resolution: {integrity: sha512-XdAb87RXqOqF7C6UgQG9IqpEHJvS6IOUo0bXWEAebjSSdhDjsbcqFKdHpn5Q7QHz2pGr3Zmw4wgG3LlzdyDz7w==}
    engines: {node: '>=10'}
    hasBin: true

  better-sqlite3@11.5.0:
    resolution: {integrity: sha512-e/6eggfOutzoK0JWiU36jsisdWoHOfN9iWiW/SieKvb7SAa6aGNmBM/UKyp+/wWSXpLlWNN8tCPwoDNPhzUvuQ==}

  binary-extensions@2.3.0:
    resolution: {integrity: sha512-Ceh+7ox5qe7LJuLHoY0feh3pHuUDHAcRUeyL2VYghZwfpkNIy/+8Ocg0a3UuSoYzavmylwuLWQOf3hl0jjMMIw==}
    engines: {node: '>=8'}

  bindings@1.5.0:
    resolution: {integrity: sha512-p2q/t/mhvuOj/UeLlV6566GD/guowlr0hHxClI0W9m7MWYkL1F0hLo+0Aexs9HSPCtR1SXQ0TD3MMKrXZajbiQ==}

  bl@1.2.3:
    resolution: {integrity: sha512-pvcNpa0UU69UT341rO6AYy4FVAIkUHuZXRIWbq+zHnsVcRzDDjIAhGuuYoi0d//cwIwtt4pkpKycWEfjdV+vww==}

  bl@4.1.0:
    resolution: {integrity: sha512-1W07cM9gS6DcLperZfFSj+bWLtaPGSOHWhPiGzXmvVJbRLdG82sH/Kn8EtW1VqWVA54AKf2h5k5BbnIbwF3h6w==}

  blive-message-listener@0.5.0:
    resolution: {integrity: sha512-XAeHQ/C/EraBskmlL6k4vbH1rGwKZBLW06MObD8FiumHtOe9wBi9IKYiIXM5aL1Ik3V+u2lovvR/y/+++zb6Eg==}

  bluebird-lst@1.0.9:
    resolution: {integrity: sha512-7B1Rtx82hjnSD4PGLAjVWeYH3tHAcVUmChh85a3lltKQm6FresXh9ErQo6oAv6CqxttczC3/kEg8SY5NluPuUw==}

  bluebird@3.7.2:
    resolution: {integrity: sha512-XpNj6GDQzdfW+r2Wnn7xiSAd7TM3jzkxGXBGTtWKuSXv1xUV+azxAm8jdWZN06QTQk+2N2XB9jRDkvbmQmcRtg==}

  boolbase@1.0.0:
    resolution: {integrity: sha512-JZOSA7Mo9sNGB8+UjSgzdLtokWAky1zbztM3WRLCbZ70/3cTANmQmOdR7y2g+J0e2WXywy1yS468tY+IruqEww==}

  boolean@3.2.0:
    resolution: {integrity: sha512-d0II/GO9uf9lfUHH2BQsjxzRJZBdsjgsBiW4BvhWk/3qoKwQFjIDVN19PfX8F2D/r9PCMTtLWjYVCFrpeYUzsw==}
    deprecated: Package no longer supported. Contact Support at https://www.npmjs.com/support for more info.

  brace-expansion@1.1.11:
    resolution: {integrity: sha512-iCuPHDFgrHX7H2vEI/5xpz07zSHB00TpugqhmYtVmMO6518mCuRMoOYFldEBl0g187ufozdaHgWKcYFb61qGiA==}

  brace-expansion@2.0.1:
    resolution: {integrity: sha512-XnAIvQ8eM+kC6aULx6wuQiwVsnzsi9d3WxzV3FpWTGA19F621kwdbsAcFKXgKUHZWsy+mY6iL1sHTxWEFCytDA==}

  braces@3.0.3:
    resolution: {integrity: sha512-yQbXgO/OSZVD2IsiLlro+7Hf6Q18EJrKSEsdoMzKePKXct3gvD8oLcOQdIzGupr5Fj+EDe8gO/lxc1BzfMpxvA==}
    engines: {node: '>=8'}

  browserslist@4.24.2:
    resolution: {integrity: sha512-ZIc+Q62revdMcqC6aChtW4jz3My3klmCO1fEmINZY/8J3EpBg5/A/D0AKmBveUh6pgoeycoMkVMko84tuYS+Gg==}
    engines: {node: ^6 || ^7 || ^8 || ^9 || ^10 || ^11 || ^12 || >=13.7}
    hasBin: true

  buffer-alloc-unsafe@1.1.0:
    resolution: {integrity: sha512-TEM2iMIEQdJ2yjPJoSIsldnleVaAk1oW3DBVUykyOLsEsFmEc9kn+SFFPz+gl54KQNxlDnAwCXosOS9Okx2xAg==}

  buffer-alloc@1.2.0:
    resolution: {integrity: sha512-CFsHQgjtW1UChdXgbyJGtnm+O/uLQeZdtbDo8mfUgYXCHSM1wgrVxXm6bSyrUuErEb+4sYVGCzASBRot7zyrow==}

  buffer-crc32@0.2.13:
    resolution: {integrity: sha512-VO9Ht/+p3SN7SKWqcrgEzjGbRSJYTx+Q1pTQC0wrWqHx0vpJraQ6GtHx8tvcg1rlK1byhU5gccxgOgj7B0TDkQ==}

  buffer-equal@1.0.1:
    resolution: {integrity: sha512-QoV3ptgEaQpvVwbXdSO39iqPQTCxSF7A5U99AxbHYqUdCizL/lH2Z0A2y6nbZucxMEOtNyZfG2s6gsVugGpKkg==}
    engines: {node: '>=0.4'}

  buffer-fill@1.0.0:
    resolution: {integrity: sha512-T7zexNBwiiaCOGDg9xNX9PBmjrubblRkENuptryuI64URkXDFum9il/JGL8Lm8wYfAXpredVXXZz7eMHilimiQ==}

  buffer-from@1.1.2:
    resolution: {integrity: sha512-E+XQCRwSbaaiChtv6k6Dwgc+bx+Bs6vuKJHHl5kox/BaKbhiXzqQOwK4cO22yElGp2OCmjwVhT3HmxgyPGnJfQ==}

  buffer@5.7.1:
    resolution: {integrity: sha512-EHcyIPBQ4BSGlvjB16k5KgAJ27CIsHY/2JBmCRReo48y9rQ3MaUzWX3KVlBa4U7MyX02HdVj0K7C3WaB3ju7FQ==}

  bufferutil@4.0.8:
    resolution: {integrity: sha512-4T53u4PdgsXqKaIctwF8ifXlRTTmEPJ8iEPWFdGZvcf7sbwYo6FKFEX9eNNAnzFZ7EzJAQ3CJeOtCRA4rDp7Pw==}
    engines: {node: '>=6.14.2'}

  builder-util-runtime@9.2.10:
    resolution: {integrity: sha512-6p/gfG1RJSQeIbz8TK5aPNkoztgY1q5TgmGFMAXcY8itsGW6Y2ld1ALsZ5UJn8rog7hKF3zHx5iQbNQ8uLcRlw==}
    engines: {node: '>=12.0.0'}

  builder-util-runtime@9.2.4:
    resolution: {integrity: sha512-upp+biKpN/XZMLim7aguUyW8s0FUpDvOtK6sbanMFDAMBzpHDqdhgVYm6zc9HJ6nWo7u2Lxk60i2M6Jd3aiNrA==}
    engines: {node: '>=12.0.0'}

  builder-util@24.13.1:
    resolution: {integrity: sha512-NhbCSIntruNDTOVI9fdXz0dihaqX2YuE1D6zZMrwiErzH4ELZHE6mdiB40wEgZNprDia+FghRFgKoAqMZRRjSA==}

  bytes@3.1.2:
    resolution: {integrity: sha512-/Nf7TyzTx6S3yRJObOAV7956r8cr2+Oj8AC5dt8wSP3BQAoeX58NoHyCU8P8zGkNXStjTSi6fzO6F0pBdcYbEg==}
    engines: {node: '>= 0.8'}

  cac@6.7.14:
    resolution: {integrity: sha512-b6Ilus+c3RrdDk+JhLKUAQfzzgLEPy6wcXqS7f/xe1EETvsDP6GORG7SFuOs6cID5YkqchW/LXZbX5bc8j7ZcQ==}
    engines: {node: '>=8'}

  cacache@16.1.3:
    resolution: {integrity: sha512-/+Emcj9DAXxX4cwlLmRI9c166RuL3w30zp4R7Joiv2cQTtTtA+jeuCAjH3ZlGnYS3tKENSrKhAzVVP9GVyzeYQ==}
    engines: {node: ^12.13.0 || ^14.15.0 || >=16.0.0}

  cache-content-type@1.0.1:
    resolution: {integrity: sha512-IKufZ1o4Ut42YUrZSo8+qnMTrFuKkvyoLXUywKz9GJ5BrhOFGhLdkx9sG4KAnVvbY6kEcSFjLQul+DVmBm2bgA==}
    engines: {node: '>= 6.0.0'}

  cacheable-lookup@5.0.4:
    resolution: {integrity: sha512-2/kNscPhpcxrOigMZzbiWF7dz8ilhb/nIHU3EyZiXWXpeq/au8qJ8VhdftMkty3n7Gj6HIGalQG8oiBNB3AJgA==}
    engines: {node: '>=10.6.0'}

  cacheable-request@2.1.4:
    resolution: {integrity: sha512-vag0O2LKZ/najSoUwDbVlnlCFvhBE/7mGTY2B5FgCBDcRD+oVV1HYTOwM6JZfMg/hIcM6IwnTZ1uQQL5/X3xIQ==}

  cacheable-request@7.0.4:
    resolution: {integrity: sha512-v+p6ongsrp0yTGbJXjgxPow2+DL93DASP4kXCDKb8/bwRtt9OEF3whggkkDkGNzgcWy2XaF4a8nZglC7uElscg==}
    engines: {node: '>=8'}

  call-bind@1.0.7:
    resolution: {integrity: sha512-GHTSNSYICQ7scH7sZ+M2rFopRoLh8t2bLSW6BbgrtLsahOIB5iyAVJf9GjWK3cYTDaMj4XdBpM1cA6pIS0Kv2w==}
    engines: {node: '>= 0.4'}

  callsites@3.1.0:
    resolution: {integrity: sha512-P8BjAsXvZS+VIDUI11hHCQEv74YT67YUi5JJFNWIqL235sBmjX4+qx9Muvls5ivyNENctx46xQLQ3aTuE7ssaQ==}
    engines: {node: '>=6'}

  camel-case@4.1.2:
    resolution: {integrity: sha512-gxGWBrTT1JuMx6R+o5PTXMmUnhnVzLQ9SNutD4YqKtI6ap897t3tKECYla6gCWEkplXnlNybEkZg9GEGxKFCgw==}

  caniuse-lite@1.0.30001678:
    resolution: {integrity: sha512-RR+4U/05gNtps58PEBDZcPWTgEO2MBeoPZ96aQcjmfkBWRIDfN451fW2qyDA9/+HohLLIL5GqiMwA+IB1pWarw==}

  chai@5.1.2:
    resolution: {integrity: sha512-aGtmf24DW6MLHHG5gCx4zaI3uBq3KRtxeVs0DjFH6Z0rDNbsvTxFASFvdj79pxjxZ8/5u3PIiN3IwEIQkiiuPw==}
    engines: {node: '>=12'}

  chalk@4.1.2:
    resolution: {integrity: sha512-oKnbhFyRIXpUuez8iBMmyEa4nbj4IOQyuhc/wy9kY7/WVPcwIO9VA668Pu8RkO7+0G76SLROeyw9CpQ061i4mA==}
    engines: {node: '>=10'}

  check-error@2.1.1:
    resolution: {integrity: sha512-OAlb+T7V4Op9OwdkjmguYRqncdlx5JiofwOAUkmTF+jNdHwzTaTs4sRAGpzLF3oOz5xAyDGrPgeIDFQmDOTiJw==}
    engines: {node: '>= 16'}

  chokidar@3.6.0:
    resolution: {integrity: sha512-7VT13fmjotKpGipCW9JEQAusEPE+Ei8nl6/g4FBAmIm0GOOLMua9NDDo/DWp0ZAxCr3cPq5ZpBqmPAQgDda2Pw==}
    engines: {node: '>= 8.10.0'}

  chownr@1.1.4:
    resolution: {integrity: sha512-jJ0bqzaylmJtVnNgzTeSOs8DPavpbYgEr/b0YL8/2GO3xJEhInFmhKMUnEJQjZumK7KXGFhUy89PrsJWlakBVg==}

  chownr@2.0.0:
    resolution: {integrity: sha512-bIomtDF5KGpdogkLd9VspvFzk9KfpyyGlS8YFVZl7TGPBHL5snIOnxeshwVgPteQ9b4Eydl+pVbIyE1DcvCWgQ==}
    engines: {node: '>=10'}

  chownr@3.0.0:
    resolution: {integrity: sha512-+IxzY9BZOQd/XuYPRmrvEVjF/nqj5kgT4kEq7VofrDoM1MxoRjEWkrCC3EtLi59TVawxTAn+orJwFQcrqEN1+g==}
    engines: {node: '>=18'}

  chromium-pickle-js@0.2.0:
    resolution: {integrity: sha512-1R5Fho+jBq0DDydt+/vHWj5KJNJCKdARKOCwZUen84I5BreWoLqRLANH1U87eJy1tiASPtMnGqJJq0ZsLoRPOw==}

  ci-info@3.9.0:
    resolution: {integrity: sha512-NIxF55hv4nSqQswkAeiOi1r83xy8JldOFDTWiug55KBu9Jnblncd2U6ViHmYgHf01TPZS77NJBhBMKdWj9HQMQ==}
    engines: {node: '>=8'}

  clean-stack@2.2.0:
    resolution: {integrity: sha512-4diC9HaTE+KRAMWhDhrGOECgWZxoevMc5TlkObMqNSsVU62PYzXZ/SMTjzyGAFF1YusgxGcSWTEXBhp0CPwQ1A==}
    engines: {node: '>=6'}

  clean-stack@4.2.0:
    resolution: {integrity: sha512-LYv6XPxoyODi36Dp976riBtSY27VmFo+MKqEU9QCCWyTrdEPDog+RWA7xQWHi6Vbp61j5c4cdzzX1NidnwtUWg==}
    engines: {node: '>=12'}

  cli-cursor@3.1.0:
    resolution: {integrity: sha512-I/zHAwsKf9FqGoXM4WWRACob9+SNukZTd94DWF57E4toouRulbCxcUh6RKUEOQlYTHJnzkPMySvPNaaSLNfLZw==}
    engines: {node: '>=8'}

  cli-progress@3.12.0:
    resolution: {integrity: sha512-tRkV3HJ1ASwm19THiiLIXLO7Im7wlTuKnvkYaTkyoAPefqjNg7W7DHKUlGRxy9vxDvbyCYQkQozvptuMkGCg8A==}
    engines: {node: '>=4'}

  cli-spinners@2.9.2:
    resolution: {integrity: sha512-ywqV+5MmyL4E7ybXgKys4DugZbX0FC6LnwrhjuykIjnK9k8OQacQ7axGKnjDXWNhns0xot3bZI5h55H8yo9cJg==}
    engines: {node: '>=6'}

  cli-truncate@2.1.0:
    resolution: {integrity: sha512-n8fOixwDD6b/ObinzTrp1ZKFzbgvKZvuz/TvejnLn1aQfC6r52XEx85FmuC+3HI+JM7coBRXUvNqEU2PHVrHpg==}
    engines: {node: '>=8'}

  cli-truncate@4.0.0:
    resolution: {integrity: sha512-nPdaFdQ0h/GEigbPClz11D0v/ZJEwxmeVZGeMo3Z5StPtUTkA9o1lD6QwoirYiSDzbcwn2XcjwmCp68W1IS4TA==}
    engines: {node: '>=18'}

  cliui@7.0.4:
    resolution: {integrity: sha512-OcRE68cOsVMXp1Yvonl/fzkQOyjLSu/8bhPDfQt0e0/Eb283TKP20Fs2MqoPsr9SwA595rRCA+QMzYc9nBP+JQ==}

  cliui@8.0.1:
    resolution: {integrity: sha512-BSeNnyus75C4//NQ9gQt1/csTXyo/8Sb+afLAkzAptFuMsod9HFokGNudZpi/oQV73hnVK+sR+5PVRMd+Dr7YQ==}
    engines: {node: '>=12'}

  clone-response@1.0.2:
    resolution: {integrity: sha512-yjLXh88P599UOyPTFX0POsd7WxnbsVsGohcwzHOLspIhhpalPw1BcqED8NblyZLKcGrL8dTgMlcaZxV2jAD41Q==}

  clone-response@1.0.3:
    resolution: {integrity: sha512-ROoL94jJH2dUVML2Y/5PEDNaSHgeOdSDicUyS7izcF63G6sTc/FTjLub4b8Il9S8S0beOfYt0TaA5qvFK+w0wA==}

  clone@1.0.4:
    resolution: {integrity: sha512-JQHZ2QMW6l3aH/j6xCqQThY/9OH4D/9ls34cgkUBiEeocRTU04tHfKPBsUK1PqZCUQM7GiA0IIXJSuXHI64Kbg==}
    engines: {node: '>=0.8'}

  co-body@6.2.0:
    resolution: {integrity: sha512-Kbpv2Yd1NdL1V/V4cwLVxraHDV6K8ayohr2rmH0J87Er8+zJjcTa6dAn9QMPC9CRgU8+aNajKbSf1TzDB1yKPA==}
    engines: {node: '>=8.0.0'}

  co@4.6.0:
    resolution: {integrity: sha512-QVb0dM5HvG+uaxitm8wONl7jltx8dqhfU33DcqtOZcLSVIKSDDLDi7+0LbAKiyI8hD9u42m2YxXSkMGWThaecQ==}
    engines: {iojs: '>= 1.0.0', node: '>= 0.12.0'}

  color-convert@2.0.1:
    resolution: {integrity: sha512-RRECPsj7iu/xb5oKYcsFHSppFNnsj/52OVTRKb4zP5onXwVF3zVmmToNcOfGC+CRDpfK/U584fMg38ZHCaElKQ==}
    engines: {node: '>=7.0.0'}

  color-name@1.1.4:
    resolution: {integrity: sha512-dOy+3AuW3a2wNbZHIuMZpTcgjGuLU/uBL/ubcZF9OXbDo8ff4O8yVp5Bf0efS8uEoYo5q4Fx7dY9OgQGXgAsQA==}

  combined-stream@1.0.8:
    resolution: {integrity: sha512-FQN4MRfuJeHf7cBbBMJFXhKSDq+2kAArBlmRBvcvFE5BB1HZKXtSFASDhdlz9zOYwxh8lDdnvmMOe/+5cdoEdg==}
    engines: {node: '>= 0.8'}

  commander@12.1.0:
    resolution: {integrity: sha512-Vw8qHK3bZM9y/P10u3Vib8o/DdkvA2OtPtZvD871QKjy74Wj1WSKFILMPRPSdUSx5RFK1arlJzEtA4PkFgnbuA==}
    engines: {node: '>=18'}

  commander@2.20.3:
    resolution: {integrity: sha512-GpVkmM8vF2vQUkj2LvZmD35JxeJOLCwJ9cUkugyk2nuhbv3+mJvpLYYt+0+USMxE+oj+ey/lJEnhZw75x/OMcQ==}

  commander@5.1.0:
    resolution: {integrity: sha512-P0CysNDQ7rtVw4QIQtm+MRxV66vKFSvlsQvGYXZWR3qFU0jlMKHZZZgw8e+8DSah4UDKMqnknRDQz+xuQXQ/Zg==}
    engines: {node: '>= 6'}

  commondir@1.0.1:
    resolution: {integrity: sha512-W9pAhw0ja1Edb5GVdIF1mjZw/ASI0AlShXM83UUGe2DVr5TdAPEA1OA8m/g8zWp9x6On7gqufY+FatDbC3MDQg==}

  compare-version@0.1.2:
    resolution: {integrity: sha512-pJDh5/4wrEnXX/VWRZvruAGHkzKdr46z11OlTPN+VrATlWWhSKewNCJ1futCO5C7eJB3nPMFZA1LeYtcFboZ2A==}
    engines: {node: '>=0.10.0'}

  compress-commons@4.1.2:
    resolution: {integrity: sha512-D3uMHtGc/fcO1Gt1/L7i1e33VOvD4A9hfQLP+6ewd+BvG/gQ84Yh4oftEhAdjSMgBgwGL+jsppT7JYNpo6MHHg==}
    engines: {node: '>= 10'}

  concat-map@0.0.1:
    resolution: {integrity: sha512-/Srv4dswyQNBfohGpz9o6Yb3Gz3SrUDqBH5rTuhGR7ahtlbYKnVxw2bCFMRljaA7EXHaXZ8wsHdodFvbkhKmqg==}

  conf@13.0.1:
    resolution: {integrity: sha512-l9Uwc9eOnz39oADzGO2cSBDi7siv8lwO+31ocQ2nOJijnDiW3pxqm9VV10DPYUO28wW83DjABoUqY1nfHRR2hQ==}
    engines: {node: '>=18'}

  confbox@0.1.8:
    resolution: {integrity: sha512-RMtmw0iFkeR4YV+fUOSucriAQNb9g8zFR52MWCtl+cCZOFRNL6zeB395vPzFhEjjn4fMxXudmELnl/KF/WrK6w==}

  config-file-ts@0.2.6:
    resolution: {integrity: sha512-6boGVaglwblBgJqGyxm4+xCmEGcWgnWHSWHY5jad58awQhB6gftq0G8HbzU39YqCIYHMLAiL1yjwiZ36m/CL8w==}

  content-disposition@0.5.4:
    resolution: {integrity: sha512-FveZTNuGw04cxlAiWbzi6zTAL/lhehaWbTtgluJh4/E95DqMwTmha3KZN1aAWA8cFIhHzMZUvLevkw5Rqk+tSQ==}
    engines: {node: '>= 0.6'}

  content-type@1.0.5:
    resolution: {integrity: sha512-nTjqfcBFEipKdXCv4YDQWCfmcLZKm81ldF0pAopTvyrFGVbcR6P/VAAd5G7N+0tTr8QqiU0tFadD6FK4NtJwOA==}
    engines: {node: '>= 0.6'}

  convert-source-map@2.0.0:
    resolution: {integrity: sha512-Kvp459HrV2FEJ1CAsi1Ku+MY3kasH19TFykTz2xWmMeq6bk2NU3XXvfJ+Q61m0xktWwt+1HSYf3JZsTms3aRJg==}

  cookies@0.9.1:
    resolution: {integrity: sha512-TG2hpqe4ELx54QER/S3HQ9SRVnQnGBtKUz5bLQWtYAQ+o6GpgMs6sYUvaiJjVxb+UXwhRhAEP3m7LbsIZ77Hmw==}
    engines: {node: '>= 0.8'}

  copy-anything@2.0.6:
    resolution: {integrity: sha512-1j20GZTsvKNkc4BY3NpMOM8tt///wY3FpIzozTOFO2ffuZcV61nojHXVKIy3WM+7ADCy5FVhdZYHYDdgTU0yJw==}

  core-util-is@1.0.2:
    resolution: {integrity: sha512-3lqz5YjWTYnW6dlDa5TLaTCcShfar1e40rmcJVwCBJC6mWlFuj0eCHIElmG1g5kyuJ/GD+8Wn4FFCcz4gJPfaQ==}

  core-util-is@1.0.3:
    resolution: {integrity: sha512-ZQBvi1DcpJ4GDqanjucZ2Hj3wEO5pZDS89BWbkcrvdxksJorwUDDZamX9ldFkp9aw2lmBDLgkObEA4DWNJ9FYQ==}

  crc-32@1.2.2:
    resolution: {integrity: sha512-ROmzCKrTnOwybPcJApAA6WBWij23HVfGVNKqqrZpuyZOHqK2CwHSvpGuyt/UNNvaIjEd8X5IFGp4Mh+Ie1IHJQ==}
    engines: {node: '>=0.8'}
    hasBin: true

  crc32-stream@4.0.3:
    resolution: {integrity: sha512-NT7w2JVU7DFroFdYkeq8cywxrgjPHWkdX1wjpRQXPX5Asews3tA+Ght6lddQO5Mkumffp3X7GEqku3epj2toIw==}
    engines: {node: '>= 10'}

  crc@3.8.0:
    resolution: {integrity: sha512-iX3mfgcTMIq3ZKLIsVFAbv7+Mc10kxabAGQb8HvjA1o3T1PIYprbakQ65d3I+2HGHt6nSKkM9PYjgoJO2KcFBQ==}

  cross-fetch@4.0.0:
    resolution: {integrity: sha512-e4a5N8lVvuLgAWgnCrLr2PP0YyDOTHa9H/Rj54dirp61qXnNq46m82bRhNqIA5VccJtWBvPTFRV3TtvHUKPB1g==}

  cross-spawn@7.0.5:
    resolution: {integrity: sha512-ZVJrKKYunU38/76t0RMOulHOnUcbU9GbpWKAOZ0mhjr7CX6FVrH+4FrAapSOekrgFQ3f/8gwMEuIft0aKq6Hug==}
    engines: {node: '>= 8'}

  css-render@0.15.14:
    resolution: {integrity: sha512-9nF4PdUle+5ta4W5SyZdLCCmFd37uVimSjg1evcTqKJCyvCEEj12WKzOSBNak6r4im4J4iYXKH1OWpUV5LBYFg==}

  cssesc@3.0.0:
    resolution: {integrity: sha512-/Tb/JcjK111nNScGob5MNtsntNM1aCNUDipB/TkwZFhyDrrE47SOx/18wF2bbjgc3ZzCSKW1T5nt5EbFoAz/Vg==}
    engines: {node: '>=4'}
    hasBin: true

  csstype@3.0.11:
    resolution: {integrity: sha512-sa6P2wJ+CAbgyy4KFssIb/JNMLxFvKF1pCYCSXS8ZMuqZnMsrxqI2E5sPyoTpxoPU/gVZMzr2zjOfg8GIZOMsw==}

  csstype@3.1.3:
    resolution: {integrity: sha512-M1uQkMl8rQK/szD0LNhtqxIPLpimGm8sOBwU7lLnCpSbTyY3yeU1Vc7l4KT5zT4s/yOxHH5O7tIuuLOCnLADRw==}

  date-fns-tz@3.2.0:
    resolution: {integrity: sha512-sg8HqoTEulcbbbVXeg84u5UnlsQa8GS5QXMqjjYIhS4abEVVKIUwe0/l/UhrZdKaL/W5eWZNlbTeEIiOXTcsBQ==}
    peerDependencies:
      date-fns: ^3.0.0 || ^4.0.0

  date-fns@3.6.0:
    resolution: {integrity: sha512-fRHTG8g/Gif+kSh50gaGEdToemgfj74aRX3swtiouboip5JDLAyDE9F11nHMIcvOaXeOC6D7SpNhi7uFyB7Uww==}

  de-indent@1.0.2:
    resolution: {integrity: sha512-e/1zu3xH5MQryN2zdVaF0OrdNLUbvWxzMbi+iNA6Bky7l1RoP8a2fIbRocyHclXt/arDrrR6lL3TqFD9pMQTsg==}

  debounce-fn@6.0.0:
    resolution: {integrity: sha512-rBMW+F2TXryBwB54Q0d8drNEI+TfoS9JpNTAoVpukbWEhjXQq4rySFYLaqXMFXwdv61Zb2OHtj5bviSoimqxRQ==}
    engines: {node: '>=18'}

  debug@4.3.7:
    resolution: {integrity: sha512-Er2nc/H7RrMXZBFCEim6TCmMk02Z8vLC2Rbi1KEBggpo0fS6l0S1nnapwmIi3yW/+GOJap1Krg4w0Hg80oCqgQ==}
    engines: {node: '>=6.0'}
    peerDependencies:
      supports-color: '*'
    peerDependenciesMeta:
      supports-color:
        optional: true

  decode-uri-component@0.2.2:
    resolution: {integrity: sha512-FqUYQ+8o158GyGTrMFJms9qh3CqTKvAqgqsTnkLI8sKu0028orqBhxNMFkFen0zGyg6epACD32pjVk58ngIErQ==}
    engines: {node: '>=0.10'}

  decode-uri-component@0.4.1:
    resolution: {integrity: sha512-+8VxcR21HhTy8nOt6jf20w0c9CADrw1O8d+VZ/YzzCt4bJ3uBjw+D1q2osAB8RnpwwaeYBxy0HyKQxD5JBMuuQ==}
    engines: {node: '>=14.16'}

  decompress-response@3.3.0:
    resolution: {integrity: sha512-BzRPQuY1ip+qDonAOz42gRm/pg9F768C+npV/4JOsxRC2sq+Rlk+Q4ZCAsOhnIaMrgarILY+RMUIvMmmX1qAEA==}
    engines: {node: '>=4'}

  decompress-response@6.0.0:
    resolution: {integrity: sha512-aW35yZM6Bb/4oJlZncMH2LCoZtJXTRxES17vE3hoRiowU2kWHaJKFkSBDnDR+cm9J+9QhXmREyIfv0pji9ejCQ==}
    engines: {node: '>=10'}

  decompress-tar@4.1.1:
    resolution: {integrity: sha512-JdJMaCrGpB5fESVyxwpCx4Jdj2AagLmv3y58Qy4GE6HMVjWz1FeVQk1Ct4Kye7PftcdOo/7U7UKzYBJgqnGeUQ==}
    engines: {node: '>=4'}

  decompress-tarbz2@4.1.1:
    resolution: {integrity: sha512-s88xLzf1r81ICXLAVQVzaN6ZmX4A6U4z2nMbOwobxkLoIIfjVMBg7TeguTUXkKeXni795B6y5rnvDw7rxhAq9A==}
    engines: {node: '>=4'}

  decompress-targz@4.1.1:
    resolution: {integrity: sha512-4z81Znfr6chWnRDNfFNqLwPvm4db3WuZkqV+UgXQzSngG3CEKdBkw5jrv3axjjL96glyiiKjsxJG3X6WBZwX3w==}
    engines: {node: '>=4'}

  decompress-unzip@4.0.1:
    resolution: {integrity: sha512-1fqeluvxgnn86MOh66u8FjbtJpAFv5wgCT9Iw8rcBqQcCo5tO8eiJw7NNTrvt9n4CRBVq7CstiS922oPgyGLrw==}
    engines: {node: '>=4'}

  decompress@4.2.1:
    resolution: {integrity: sha512-e48kc2IjU+2Zw8cTb6VZcJQ3lgVbS4uuB1TfCHbiZIP/haNXm+SVyhu+87jts5/3ROpd82GSVCoNs/z8l4ZOaQ==}
    engines: {node: '>=4'}

  deep-eql@5.0.2:
    resolution: {integrity: sha512-h5k/5U50IJJFpzfL6nO9jaaumfjO/f2NjK/oYB2Djzm4p9L+3T9qWpZqZ2hAbLPuuYq9wrU08WQyBTL5GbPk5Q==}
    engines: {node: '>=6'}

  deep-equal@1.0.1:
    resolution: {integrity: sha512-bHtC0iYvWhyaTzvV3CZgPeZQqCOBGyGsVV7v4eevpdkLHfiSrXUdBG+qAuSz4RI70sszvjQ1QSZ98An1yNwpSw==}

  deep-extend@0.6.0:
    resolution: {integrity: sha512-LOHxIOaPYdHlJRtCQfDIVZtfw/ufM8+rVj649RIHzcm/vGwQRXFt6OPqIFWsm2XEMrNIEtWR64sY1LEKD2vAOA==}
    engines: {node: '>=4.0.0'}

  deep-is@0.1.4:
    resolution: {integrity: sha512-oIPzksmTg4/MriiaYGO+okXDT7ztn/w3Eptv/+gSIdMdKsJo0u4CfYNFJPy+4SKMuCqGw2wxnA+URMg3t8a/bQ==}

  deepmerge@4.3.1:
    resolution: {integrity: sha512-3sUqbMEc77XqpdNO7FRyRog+eW3ph+GYCbj+rK+uYyRMuwsVy0rMiVtPn+QJlKFvWP/1PYpapqYn0Me2knFn+A==}
    engines: {node: '>=0.10.0'}

  defaults@1.0.4:
    resolution: {integrity: sha512-eFuaLoy/Rxalv2kr+lqMlUnrDWV+3j4pljOIJgLIhI058IQfWJ7vXhyEIHu+HtC738klGALYxOKDO0bQP3tg8A==}

  defer-to-connect@2.0.1:
    resolution: {integrity: sha512-4tvttepXG1VaYGrRibk5EwJd1t4udunSOVMdLSAL6mId1ix438oPwPZMALY41FCijukO1L0twNcGsdzS7dHgDg==}
    engines: {node: '>=10'}

  define-data-property@1.1.4:
    resolution: {integrity: sha512-rBMvIzlpA8v6E+SJZoo++HAYqsLrkg7MSfIinMPFhmkorw7X+dOXVJQs+QT69zGkzMyfDnIMN2Wid1+NbL3T+A==}
    engines: {node: '>= 0.4'}

  define-properties@1.2.1:
    resolution: {integrity: sha512-8QmQKqEASLd5nx0U1B1okLElbUuuttJ/AnYmRXbbbGDWh6uS208EjD4Xqq/I9wK7u0v6O08XhTWnt5XtEbR6Dg==}
    engines: {node: '>= 0.4'}

  delayed-stream@1.0.0:
    resolution: {integrity: sha512-ZySD7Nf91aLB0RxL4KGrKHBXl7Eds1DAmEdcoVawXnLD7SDhpNgtuII2aAkg7a7QS41jxPSZ17p4VdGnMHk3MQ==}
    engines: {node: '>=0.4.0'}

  delegates@1.0.0:
    resolution: {integrity: sha512-bd2L678uiWATM6m5Z1VzNCErI3jiGzt6HGY8OVICs40JQq/HALfbyNJmp0UDakEY4pMMaN0Ly5om/B1VI/+xfQ==}

  depd@1.1.2:
    resolution: {integrity: sha512-7emPTl6Dpo6JRXOXjLRxck+FlLRX5847cLKEn00PLAgc3g2hTZZgr+e4c2v6QpSmLeFP3n5yUo7ft6avBK/5jQ==}
    engines: {node: '>= 0.6'}

  depd@2.0.0:
    resolution: {integrity: sha512-g7nH6P6dyDioJogAAGprGpCtVImJhpPk/roCzdb3fIh61/s/nPsfR6onyMwkCAR/OlC3yBC0lESvUoQEAssIrw==}
    engines: {node: '>= 0.8'}

  destroy@1.2.0:
    resolution: {integrity: sha512-2sJGJTaXIIaR1w4iJSNoN0hnMY7Gpc/n8D4qSCJw8QqFWXf7cuAgnEHxBpweaVcPevC2l3KpjYCx3NypQQgaJg==}
    engines: {node: '>= 0.8', npm: 1.2.8000 || >= 1.4.16}

  detect-libc@2.0.3:
    resolution: {integrity: sha512-bwy0MGW55bG41VqxxypOsdSdGqLwXPI/focwgTYCFMbdUiBAxLg9CFzG08sz2aqzknwiX7Hkl0bQENjg8iLByw==}
    engines: {node: '>=8'}

  detect-node@2.1.0:
    resolution: {integrity: sha512-T0NIuQpnTvFDATNuHN5roPwSBG83rFsuO+MXXH9/3N1eFbn4wcPjttvjMLEPWJ0RGUYgQE7cGgS3tNxbqCGM7g==}

  dir-compare@3.3.0:
    resolution: {integrity: sha512-J7/et3WlGUCxjdnD3HAAzQ6nsnc0WL6DD7WcwJb7c39iH1+AWfg+9OqzJNaI6PkBwBvm1mhZNL9iY/nRiZXlPg==}

  dir-glob@2.2.2:
    resolution: {integrity: sha512-f9LBi5QWzIW3I6e//uxZoLBlUt9kcp66qo0sSCxL6YZKc75R1c4MFCoe/LaZiBGmgujvQdxc5Bn3QhfyvK5Hsw==}
    engines: {node: '>=4'}

  dir-glob@3.0.1:
    resolution: {integrity: sha512-WkrWp9GR4KXfKGYzOLmTuGVi1UWFfws377n9cc55/tb6DuqyF6pcQ5AbiHEshaDpY9v6oaSr2XCDidGmMwdzIA==}
    engines: {node: '>=8'}

  dmg-builder@24.13.3:
    resolution: {integrity: sha512-rcJUkMfnJpfCboZoOOPf4L29TRtEieHNOeAbYPWPxlaBw/Z1RKrRA86dOI9rwaI4tQSc/RD82zTNHprfUHXsoQ==}

  dmg-license@1.0.11:
    resolution: {integrity: sha512-ZdzmqwKmECOWJpqefloC5OJy1+WZBBse5+MR88z9g9Zn4VY+WYUkAyojmhzJckH5YbbZGcYIuGAkY5/Ys5OM2Q==}
    engines: {node: '>=8'}
    os: [darwin]
    hasBin: true

  doctrine@3.0.0:
    resolution: {integrity: sha512-yS+Q5i3hBf7GBkd4KG8a7eBNNWNGLTaEwwYWUijIYM7zrlYDM0BFXHjjPWlWZ1Rg7UaddZeIDmi9jF3HmqiQ2w==}
    engines: {node: '>=6.0.0'}

  dom-walk@0.1.2:
    resolution: {integrity: sha512-6QvTW9mrGeIegrFXdtQi9pk7O/nSK6lSdXW2eqUspN5LWD7UTji2Fqw5V2YLjBpHEoU9Xl/eUWNpDeZvoyOv2w==}

  dot-prop@9.0.0:
    resolution: {integrity: sha512-1gxPBJpI/pcjQhKgIU91II6Wkay+dLcN3M6rf2uwP8hRur3HtQXjVrdAK3sjC0piaEuxzMwjXChcETiJl47lAQ==}
    engines: {node: '>=18'}

  dotenv-expand@5.1.0:
    resolution: {integrity: sha512-YXQl1DSa4/PQyRfgrv6aoNjhasp/p4qs9FjJ4q4cQk+8m4r6k4ZSiEyytKG8f8W9gi8WsQtIObNmKd+tMzNTmA==}

  dotenv@9.0.2:
    resolution: {integrity: sha512-I9OvvrHp4pIARv4+x9iuewrWycX6CcZtoAu1XrzPxc5UygMJXJZYmBsynku8IkrJwgypE5DGNjDPmPRhDCptUg==}
    engines: {node: '>=10'}

  douyu-api@0.1.0:
    resolution: {integrity: sha512-8ZrqLyavKXJVJDFTC/4E/7km3X7QPYQcj64KDHPD1YSx8ObajVWYqEybeunK8dvSMP7INHbvdFSEex90NqgNfA==}

  download@8.0.0:
    resolution: {integrity: sha512-ASRY5QhDk7FK+XrQtQyvhpDKanLluEEQtWl/J7Lxuf/b+i8RYh997QeXvL85xitrmRKVlx9c7eTrcRdq2GS4eA==}
    engines: {node: '>=10'}

  driver.js@1.3.1:
    resolution: {integrity: sha512-MvUdXbqSgEsgS/H9KyWb5Rxy0aE6BhOVT4cssi2x2XjmXea6qQfgdx32XKVLLSqTaIw7q/uxU5Xl3NV7+cN6FQ==}

  duplexer2@0.1.4:
    resolution: {integrity: sha512-asLFVfWWtJ90ZyOUHMqk7/S2w2guQKxUI2itj3d92ADHhxUSbCMGi1f1cBcJ7xM1To+pE/Khbwo1yuNbMEPKeA==}

  duplexer3@0.1.5:
    resolution: {integrity: sha512-1A8za6ws41LQgv9HrE/66jyC5yuSjQ3L/KOpFtoBilsAK2iA2wuS5rTt1OCzIvtS2V7nVmedsUU+DGRcjBmOYA==}

  eastasianwidth@0.2.0:
    resolution: {integrity: sha512-I88TYZWc9XiYHRQ4/3c5rjjfgkjhLyW2luGIheGERbNQ6OY7yTybanSpDXZa8y7VUP9YmDcYa+eyq4ca7iLqWA==}

  ee-first@1.1.1:
    resolution: {integrity: sha512-WMwm9LhRUo+WUaRN+vRuETqG89IgZphVSNkdFgeb6sS/E4OrDIN7t48CAewSHXc6C8lefD8KKfr5vY61brQlow==}

  ejs@3.1.10:
    resolution: {integrity: sha512-UeJmFfOrAQS8OJWPZ4qtgHyWExa088/MtK5UEyoJGFH67cDEXkZSviOiKRCZ4Xij0zxI3JECgYs3oKx+AizQBA==}
    engines: {node: '>=0.10.0'}
    hasBin: true

  electron-builder-squirrel-windows@24.13.3:
    resolution: {integrity: sha512-oHkV0iogWfyK+ah9ZIvMDpei1m9ZRpdXcvde1wTpra2U8AFDNNpqJdnin5z+PM1GbQ5BoaKCWas2HSjtR0HwMg==}

  electron-builder@24.13.3:
    resolution: {integrity: sha512-yZSgVHft5dNVlo31qmJAe4BVKQfFdwpRw7sFp1iQglDRCDD6r22zfRJuZlhtB5gp9FHUxCMEoWGq10SkCnMAIg==}
    engines: {node: '>=14.0.0'}
    hasBin: true

  electron-context-menu@4.0.4:
    resolution: {integrity: sha512-XPGj35npL8+MG9Lx5ukmK/h8KLmjYJ3e1GvwWKrNZvf2ocv746WXIyltoV1yWtkEPT7g2kQ8hFmu0ZupK5KieA==}
    engines: {node: '>=18'}

  electron-devtools-installer@3.2.0:
    resolution: {integrity: sha512-t3UczsYugm4OAbqvdImMCImIMVdFzJAHgbwHpkl5jmfu1izVgUcP/mnrPqJIpEeCK1uZGpt+yHgWEN+9EwoYhQ==}

  electron-dl@4.0.0:
    resolution: {integrity: sha512-USiB9816d2JzKv0LiSbreRfTg5lDk3lWh0vlx/gugCO92ZIJkHVH0UM18EHvKeadErP6Xn4yiTphWzYfbA2Ong==}
    engines: {node: '>=18'}

  electron-is-dev@3.0.1:
    resolution: {integrity: sha512-8TjjAh8Ec51hUi3o4TaU0mD3GMTOESi866oRNavj9A3IQJ7pmv+MJVmdZBFGw4GFT36X7bkqnuDNYvkQgvyI8Q==}
    engines: {node: '>=18'}

  electron-log@5.2.2:
    resolution: {integrity: sha512-fgvx6srjIHDowJD8WAAjoAXmiTyOz6JnGQoxOtk1mXw7o4S+HutuPHLCsk24xTXqWZgy4uO63NbedG+oEvldLw==}
    engines: {node: '>= 14'}

  electron-publish@24.13.1:
    resolution: {integrity: sha512-2ZgdEqJ8e9D17Hwp5LEq5mLQPjqU3lv/IALvgp+4W8VeNhryfGhYEQC/PgDPMrnWUp+l60Ou5SJLsu+k4mhQ8A==}

  electron-store@10.0.0:
    resolution: {integrity: sha512-BU/QZh+5twHBprRdLu3YZX/rIarmZzhTNpJvAvqG1/yN0mNCrsMh0kl7bM4xaUKDNRiHz1r7wP/7Prjh7cleIw==}
    engines: {node: '>=20'}

  electron-to-chromium@1.5.55:
    resolution: {integrity: sha512-6maZ2ASDOTBtjt9FhqYPRnbvKU5tjG0IN9SztUOWYw2AzNDNpKJYLJmlK0/En4Hs/aiWnB+JZ+gW19PIGszgKg==}

  electron-updater@6.3.9:
    resolution: {integrity: sha512-2PJNONi+iBidkoC5D1nzT9XqsE8Q1X28Fn6xRQhO3YX8qRRyJ3mkV4F1aQsuRnYPqq6Hw+E51y27W75WgDoofw==}

  electron-vite@2.3.0:
    resolution: {integrity: sha512-lsN2FymgJlp4k6MrcsphGqZQ9fKRdJKasoaiwIrAewN1tapYI/KINLdfEL7n10LuF0pPSNf/IqjzZbB5VINctg==}
    engines: {node: ^18.0.0 || >=20.0.0}
    hasBin: true
    peerDependencies:
      '@swc/core': ^1.0.0
      vite: ^4.0.0 || ^5.0.0
    peerDependenciesMeta:
      '@swc/core':
        optional: true

  electron@33.2.0:
    resolution: {integrity: sha512-PVw1ICAQDPsnnsmpNFX/b1i/49h67pbSPxuIENd9K9WpGO1tsRaQt+K2bmXqTuoMJsbzIc75Ce8zqtuwBPqawA==}
    engines: {node: '>= 12.20.55'}
    hasBin: true

  emitter-component@1.1.2:
    resolution: {integrity: sha512-QdXO3nXOzZB4pAjM0n6ZE+R9/+kPpECA/XSELIcc54NeYVnBqIk+4DFiBgK+8QbV3mdvTG6nedl7dTYgO+5wDw==}

  emoji-regex@10.4.0:
    resolution: {integrity: sha512-EC+0oUMY1Rqm4O6LLrgjtYDvcVYTy7chDnM4Q7030tP4Kwj3u/pR6gP9ygnp2CJMK5Gq+9Q2oqmrFJAz01DXjw==}

  emoji-regex@8.0.0:
    resolution: {integrity: sha512-MSjYzcWNOA0ewAHpz0MxpYFvwg6yjy1NG3xteoqz644VCo/RPgnr1/GGt+ic3iJTzQ8Eu3TdM14SawnVUmGE6A==}

  emoji-regex@9.2.2:
    resolution: {integrity: sha512-L18DaJsXSUk2+42pv8mLs5jJT2hqFkFE4j21wOmgbUqsZ2hL72NsUU785g9RXgo3s0ZNgVl42TiHp3ZtOv/Vyg==}

  encodeurl@1.0.2:
    resolution: {integrity: sha512-TPJXq8JqFaVYm2CWmPvnP2Iyo4ZSM7/QKcSmuMLDObfpH5fi7RUGmd/rTDf+rut/saiDiQEeVTNgAmJEdAOx0w==}
    engines: {node: '>= 0.8'}

  encoding@0.1.13:
    resolution: {integrity: sha512-ETBauow1T35Y/WZMkio9jiM0Z5xjHHmJ4XmjZOq1l/dXz3lr2sRn87nJy20RupqSh1F2m3HHPSp8ShIPQJrJ3A==}

  end-of-stream@1.4.4:
    resolution: {integrity: sha512-+uw1inIHVPQoaVuHzRyXd21icM+cnt4CzD5rW+NC1wjOUSTOs+Te7FOv7AhN7vS9x/oIyhLP5PR1H+phQAHu5Q==}

  entities@4.5.0:
    resolution: {integrity: sha512-V0hjH4dGPh9Ao5p0MoRY6BVqtwCjhz6vI5LT8AJ55H+4g9/4vbHx1I54fS0XuclLhDHArPQCiMjDxjaL8fPxhw==}
    engines: {node: '>=0.12'}

  env-paths@2.2.1:
    resolution: {integrity: sha512-+h1lkLKhZMTYjog1VEpJNG7NZJWcuc2DDk/qsqSTRRCOXiLjeQ1d1/udrUGhqMxUgAlwKNZ0cf2uqan5GLuS2A==}
    engines: {node: '>=6'}

  env-paths@3.0.0:
    resolution: {integrity: sha512-dtJUTepzMW3Lm/NPxRf3wP4642UWhjL2sQxc+ym2YMj1m/H2zDNQOlezafzkHwn6sMstjHTwG6iQQsctDW/b1A==}
    engines: {node: ^12.20.0 || ^14.13.1 || >=16.0.0}

  err-code@2.0.3:
    resolution: {integrity: sha512-2bmlRpNKBxT/CRmPOlyISQpNj+qSeYvcym/uT0Jx2bMOlKLtSy1ZmLuVxSEKKyor/N5yhvp/ZiG1oE3DEYMSFA==}

  errno@0.1.8:
    resolution: {integrity: sha512-dJ6oBr5SQ1VSd9qkk7ByRgb/1SH4JZjCHSW/mr63/QcXO9zLVxvJ6Oy13nio03rxpSnVDDjFor75SjVeZWPW/A==}
    hasBin: true

  es-define-property@1.0.0:
    resolution: {integrity: sha512-jxayLKShrEqqzJ0eumQbVhTYQM27CfT1T35+gCgDFoL82JLsXqTJ76zv6A0YLOgEnLUMvLzsDsGIrl8NFpT2gQ==}
    engines: {node: '>= 0.4'}

  es-errors@1.3.0:
    resolution: {integrity: sha512-Zf5H2Kxt2xjTvbJvP2ZWLEICxA6j+hAmMzIlypy4xcBg1vKVnx89Wy0GbS+kf5cwCVFFzdCFh2XSCFNULS6csw==}
    engines: {node: '>= 0.4'}

  es6-error@4.1.1:
    resolution: {integrity: sha512-Um/+FxMr9CISWh0bi5Zv0iOD+4cFh5qLeks1qhAopKVAJw3drgKbKySikp7wGhDL0HPeaja0P5ULZrxLkniUVg==}

  es6-promise@4.2.8:
    resolution: {integrity: sha512-HJDGx5daxeIvxdBxvG2cb9g4tEvwIk3i8+nhX0yGrYmZUzbkdg8QbDevheDB8gd0//uPj4c1EQua8Q+MViT0/w==}

  es6-promisify@5.0.0:
    resolution: {integrity: sha512-C+d6UdsYDk0lMebHNR4S2NybQMMngAOnOwYBQjTOiv0MkoJMP0Myw2mgpDLBcpfCmRLxyFqYhS/CfOENq4SJhQ==}

  esbuild@0.21.5:
    resolution: {integrity: sha512-mg3OPMV4hXywwpoDxu3Qda5xCKQi+vCTZq8S9J/EpkhB2HzKXq4SNFZE3+NK93JYxc8VMSep+lOUSC/RVKaBqw==}
    engines: {node: '>=12'}
    hasBin: true

  esbuild@0.23.1:
    resolution: {integrity: sha512-VVNz/9Sa0bs5SELtn3f7qhJCDPCF5oMEl5cO9/SSinpE9hbPVvxbd572HH5AKiP7WD8INO53GgfDDhRjkylHEg==}
    engines: {node: '>=18'}
    hasBin: true

  escalade@3.2.0:
    resolution: {integrity: sha512-WUj2qlxaQtO4g6Pq5c29GTcWGDyd8itL8zTlipgECz3JesAiiOKotd8JU6otB3PACgG6xkJUyVhboMS+bje/jA==}
    engines: {node: '>=6'}

  escape-goat@4.0.0:
    resolution: {integrity: sha512-2Sd4ShcWxbx6OY1IHyla/CVNwvg7XwZVoXZHcSu9w9SReNP1EzzD5T8NWKIR38fIqEns9kDWKUQTXXAmlDrdPg==}
    engines: {node: '>=12'}

  escape-html@1.0.3:
    resolution: {integrity: sha512-NiSupZ4OeuGwr68lGIeym/ksIZMJodUGOSCZ/FSnTxcrekbvqrgdUxlJOMpijaKZVjAJrWrGs/6Jy8OMuyj9ow==}

  escape-string-regexp@1.0.5:
    resolution: {integrity: sha512-vbRorB5FUQWvla16U8R/qgaFIya2qGzwDrNmCZuYKrbdSUMG6I1ZCGQRefkRVhuOkIGVne7BQ35DSfo1qvJqFg==}
    engines: {node: '>=0.8.0'}

  escape-string-regexp@4.0.0:
    resolution: {integrity: sha512-TtpcNJ3XAzx3Gq8sWRzJaVajRs0uVxA2YAkdb1jm2YkPz4G6egUFAyA3n5vtEIZefPk5Wa4UXbKuS5fKkJWdgA==}
    engines: {node: '>=10'}

  escape-string-regexp@5.0.0:
    resolution: {integrity: sha512-/veY75JbMK4j1yjvuUxuVsiS/hr/4iHs9FTT6cgTexxdE0Ly/glccBAkloH/DofkjRbZU3bnoj38mOmhkZ0lHw==}
    engines: {node: '>=12'}

  eslint-config-prettier@9.1.0:
    resolution: {integrity: sha512-NSWl5BFQWEPi1j4TjVNItzYV7dZXZ+wP6I6ZhrBGpChQhZRUaElihE9uRRkcbRnNb76UMKDF3r+WTmNcGPKsqw==}
    hasBin: true
    peerDependencies:
      eslint: '>=7.0.0'

  eslint-plugin-prettier@5.2.1:
    resolution: {integrity: sha512-gH3iR3g4JfF+yYPaJYkN7jEl9QbweL/YfkoRlNnuIEHEz1vHVlCmWOS+eGGiRuzHQXdJFCOTxRgvju9b8VUmrw==}
    engines: {node: ^14.18.0 || >=16.0.0}
    peerDependencies:
      '@types/eslint': '>=8.0.0'
      eslint: '>=8.0.0'
      eslint-config-prettier: '*'
      prettier: '>=3.0.0'
    peerDependenciesMeta:
      '@types/eslint':
        optional: true
      eslint-config-prettier:
        optional: true

  eslint-plugin-vue@9.30.0:
    resolution: {integrity: sha512-CyqlRgShvljFkOeYK8wN5frh/OGTvkj1S7wlr2Q2pUvwq+X5VYiLd6ZjujpgSgLnys2W8qrBLkXQ41SUYaoPIQ==}
    engines: {node: ^14.17.0 || >=16.0.0}
    peerDependencies:
      eslint: ^6.2.0 || ^7.0.0 || ^8.0.0 || ^9.0.0

  eslint-scope@7.2.2:
    resolution: {integrity: sha512-dOt21O7lTMhDM+X9mB4GX+DZrZtCUJPL/wlcTqxyrx5IvO0IYtILdtrQGQp+8n5S0gwSVmOf9NQrjMOgfQZlIg==}
    engines: {node: ^12.22.0 || ^14.17.0 || >=16.0.0}

  eslint-visitor-keys@3.4.3:
    resolution: {integrity: sha512-wpc+LXeiyiisxPlEkUzU6svyS1frIO3Mgxj1fdy7Pm8Ygzguax2N3Fa/D/ag1WqbOprdI+uY6wMUl8/a2G+iag==}
    engines: {node: ^12.22.0 || ^14.17.0 || >=16.0.0}

  eslint@8.57.1:
    resolution: {integrity: sha512-ypowyDxpVSYpkXr9WPv2PAZCtNip1Mv5KTW0SCurXv/9iOpcrH9PaqUElksqEB6pChqHGDRCFTyrZlGhnLNGiA==}
    engines: {node: ^12.22.0 || ^14.17.0 || >=16.0.0}
    deprecated: This version is no longer supported. Please see https://eslint.org/version-support for other options.
    hasBin: true

  espree@9.6.1:
    resolution: {integrity: sha512-oruZaFkjorTpF32kDSI5/75ViwGeZginGGy2NoOSg3Q9bnwlnmDm4HLnkl0RE3n+njDXR037aY1+x58Z/zFdwQ==}
    engines: {node: ^12.22.0 || ^14.17.0 || >=16.0.0}

  esquery@1.6.0:
    resolution: {integrity: sha512-ca9pw9fomFcKPvFLXhBKUK90ZvGibiGOvRJNbjljY7s7uq/5YO4BOzcYtJqExdx99rF6aAcnRxHmcUHcz6sQsg==}
    engines: {node: '>=0.10'}

  esrecurse@4.3.0:
    resolution: {integrity: sha512-KmfKL3b6G+RXvP8N1vr3Tq1kL/oCFgn2NYXEtqP8/L3pKapUA4G8cFVaoF3SU323CD4XypR/ffioHmkti6/Tag==}
    engines: {node: '>=4.0'}

  estraverse@5.3.0:
    resolution: {integrity: sha512-MMdARuVEQziNTeJD8DgMqmhwR11BRQ/cBP+pLtYdSTnf3MIO8fFeiINEbX36ZdNlfU/7A9f3gUw49B3oQsvwBA==}
    engines: {node: '>=4.0'}

  estree-walker@2.0.2:
    resolution: {integrity: sha512-Rfkk/Mp/DL7JVje3u18FxFujQlTNR2q6QfMSMB7AvCBx91NGj/ba3kCfza0f6dVDbw7YlRf/nDrn7pQrCCyQ/w==}

  estree-walker@3.0.3:
    resolution: {integrity: sha512-7RUKfXgSMMkzt6ZuXmqapOurLGPPfgj6l9uRZ7lRGolvk0y2yocc35LdcxKC5PQZdn2DMqioAQ2NoWcrTKmm6g==}

  esutils@2.0.3:
    resolution: {integrity: sha512-kVscqXk4OCp68SZ0dkgEKVi6/8ij300KBWTJq32P/dYeWTSwK41WyTxalN1eRmA5Z9UU/LX9D7FWSmV9SAYx6g==}
    engines: {node: '>=0.10.0'}

  eventemitter3@5.0.1:
    resolution: {integrity: sha512-GWkBvjiSZK87ELrYOSESUYeVIc9mvLLf/nXalMOS5dYrgZq9o5OVkbZAVM06CVxYsCwH9BDZFPlQTlPA1j4ahA==}

  evtd@0.2.4:
    resolution: {integrity: sha512-qaeGN5bx63s/AXgQo8gj6fBkxge+OoLddLniox5qtLAEY5HSnuSlISXVPxnSae1dWblvTh4/HoMIB+mbMsvZzw==}

  execa@2.1.0:
    resolution: {integrity: sha512-Y/URAVapfbYy2Xp/gb6A0E7iR8xeqOCXsuuaoMn7A5PzrXUK84E1gyiEfq0wQd/GHA6GsoHWwhNq8anb0mleIw==}
    engines: {node: ^8.12.0 || >=9.7.0}

  expand-template@2.0.3:
    resolution: {integrity: sha512-XYfuKMvj4O35f/pOXLObndIRvyQ+/+6AhODh+OKWj9S9498pHHn/IMszH+gt0fBCRWMNfk1ZSp5x3AifmnI2vg==}
    engines: {node: '>=6'}

  expect-type@1.1.0:
    resolution: {integrity: sha512-bFi65yM+xZgk+u/KRIpekdSYkTB5W1pEf0Lt8Q8Msh7b+eQ7LXVtIB1Bkm4fvclDEL1b2CZkMhv2mOeF8tMdkA==}
    engines: {node: '>=12.0.0'}

  exponential-backoff@3.1.1:
    resolution: {integrity: sha512-dX7e/LHVJ6W3DE1MHWi9S1EYzDESENfLrYohG2G++ovZrYOkm4Knwa0mc1cn84xJOR4KEU0WSchhLbd0UklbHw==}

  ext-list@2.2.2:
    resolution: {integrity: sha512-u+SQgsubraE6zItfVA0tBuCBhfU9ogSRnsvygI7wht9TS510oLkBRXBsqopeUG/GBOIQyKZO9wjTqIu/sf5zFA==}
    engines: {node: '>=0.10.0'}

  ext-name@5.0.0:
    resolution: {integrity: sha512-yblEwXAbGv1VQDmow7s38W77hzAgJAO50ztBLMcUyUBfxv1HC+LGwtiEN+Co6LtlqT/5uwVOxsD4TNIilWhwdQ==}
    engines: {node: '>=4'}

  extract-zip@2.0.1:
    resolution: {integrity: sha512-GDhU9ntwuKyGXdZBUgTIe+vXnWj0fppUEtMDL0+idd5Sta8TGpHssn/eusA9mrPr9qNDym6SxAYZjNvCn/9RBg==}
    engines: {node: '>= 10.17.0'}
    hasBin: true

  extsprintf@1.4.1:
    resolution: {integrity: sha512-Wrk35e8ydCKDj/ArClo1VrPVmN8zph5V4AtHwIuHhvMXsKf73UT3BOD+azBIW+3wOJ4FhEH7zyaJCFvChjYvMA==}
    engines: {'0': node >=0.6.0}

  fast-deep-equal@3.1.3:
    resolution: {integrity: sha512-f3qQ9oQy9j2AhBe/H9VC91wLmKBCCU/gDOnKNAYG5hswO7BLKj09Hc5HYNz9cGI++xlpDCIgDaitVs03ATR84Q==}

  fast-diff@1.3.0:
    resolution: {integrity: sha512-VxPP4NqbUjj6MaAOafWeUn2cXWLcCtljklUtZf0Ind4XQ+QPtmA0b18zZy0jIQx+ExRVCR/ZQpBmik5lXshNsw==}

  fast-glob@3.3.2:
    resolution: {integrity: sha512-oX2ruAFQwf/Orj8m737Y5adxDQO0LAB7/S5MnxCdTNDd4p6BsyIVsv9JQsATbTSq8KHRpLwIHbVlUNatxd+1Ow==}
    engines: {node: '>=8.6.0'}

  fast-json-stable-stringify@2.1.0:
    resolution: {integrity: sha512-lhd/wF+Lk98HZoTCtlVraHtfh5XYijIjalXck7saUtuanSDyLMxnHhSXEDJqHxD7msR8D0uCmqlkwjCV8xvwHw==}

  fast-levenshtein@2.0.6:
    resolution: {integrity: sha512-DCXu6Ifhqcks7TZKY3Hxp3y6qphY5SJZmrWMDrKcERSOXWQdMhU9Ig/PYrzyw/ul9jOIyh0N4M0tbC5hodg8dw==}

  fast-uri@3.0.3:
    resolution: {integrity: sha512-aLrHthzCjH5He4Z2H9YZ+v6Ujb9ocRuW6ZzkJQOrTxleEijANq4v1TsaPaVG1PZcuurEzrLcWRyYBYXD5cEiaw==}

  fast-xml-parser@4.5.0:
    resolution: {integrity: sha512-/PlTQCI96+fZMAOLMZK4CWG1ItCbfZ/0jx7UIJFChPNrx7tcEgerUgWbeieCM9MfHInUDyK8DWYZ+YrywDJuTg==}
    hasBin: true

  fastq@1.17.1:
    resolution: {integrity: sha512-sRVD3lWVIXWg6By68ZN7vho9a1pQcN/WBFaAAsDDFzlJjvoGx0P8z7V1t72grFJfJhu3YPZBuu25f7Kaw2jN1w==}

  fd-slicer@1.1.0:
    resolution: {integrity: sha512-cE1qsB/VwyQozZ+q1dGxR8LBYNZeofhEdUNGSMbQD3Gw2lAzX9Zb3uIU6Ebc/Fmyjo9AWWfnn0AUCHqtevs/8g==}

  fdir@6.4.2:
    resolution: {integrity: sha512-KnhMXsKSPZlAhp7+IjUkRZKPb4fUyccpDrdFXbi4QL1qkmFh9kVY09Yox+n4MaOb3lHZ1Tv829C3oaaXoMYPDQ==}
    peerDependencies:
      picomatch: ^3 || ^4
    peerDependenciesMeta:
      picomatch:
        optional: true

  file-entry-cache@6.0.1:
    resolution: {integrity: sha512-7Gps/XWymbLk2QLYK4NzpMOrYjMhdIxXuIvy2QBsLE6ljuodKvdkWs/cpyJJ3CVIVpH0Oi1Hvg1ovbMzLdFBBg==}
    engines: {node: ^10.12.0 || >=12.0.0}

  file-type@11.1.0:
    resolution: {integrity: sha512-rM0UO7Qm9K7TWTtA6AShI/t7H5BPjDeGVDaNyg9BjHAj3PysKy7+8C8D137R88jnR3rFJZQB/tFgydl5sN5m7g==}
    engines: {node: '>=6'}

  file-type@3.9.0:
    resolution: {integrity: sha512-RLoqTXE8/vPmMuTI88DAzhMYC99I8BWv7zYP4A1puo5HIjEJ5EX48ighy4ZyKMG9EDXxBgW6e++cn7d1xuFghA==}
    engines: {node: '>=0.10.0'}

  file-type@4.4.0:
    resolution: {integrity: sha512-f2UbFQEk7LXgWpi5ntcO86OeA/cC80fuDDDaX/fZ2ZGel+AF7leRQqBBW1eJNiiQkrZlAoM6P+VYP5P6bOlDEQ==}
    engines: {node: '>=4'}

  file-type@5.2.0:
    resolution: {integrity: sha512-Iq1nJ6D2+yIO4c8HHg4fyVb8mAJieo1Oloy1mLLaB2PvezNedhBVm+QU7g0qM42aiMbRXTxKKwGD17rjKNJYVQ==}
    engines: {node: '>=4'}

  file-type@6.2.0:
    resolution: {integrity: sha512-YPcTBDV+2Tm0VqjybVd32MHdlEGAtuxS3VAYsumFokDSMG+ROT5wawGlnHDoz7bfMcMDt9hxuXvXwoKUx2fkOg==}
    engines: {node: '>=4'}

  file-uri-to-path@1.0.0:
    resolution: {integrity: sha512-0Zt+s3L7Vf1biwWZ29aARiVYLx7iMGnEUl9x33fbB/j3jR81u/O2LbqK+Bm1CDSNDKVtJ/YjwY7TUd5SkeLQLw==}

  filelist@1.0.4:
    resolution: {integrity: sha512-w1cEuf3S+DrLCQL7ET6kz+gmlJdbq9J7yXCSjK/OZCPA+qEN1WyF4ZAf0YYJa4/shHJra2t/d/r8SV4Ji+x+8Q==}

  filename-reserved-regex@2.0.0:
    resolution: {integrity: sha512-lc1bnsSr4L4Bdif8Xb/qrtokGbq5zlsms/CYH8PP+WtCkGNF65DPiQY8vG3SakEdRn8Dlnm+gW/qWKKjS5sZzQ==}
    engines: {node: '>=4'}

  filename-reserved-regex@3.0.0:
    resolution: {integrity: sha512-hn4cQfU6GOT/7cFHXBqeBg2TbrMBgdD0kcjLhvSQYYwm3s4B6cjvBfb7nBALJLAXqmU5xajSa7X2NnUud/VCdw==}
    engines: {node: ^12.20.0 || ^14.13.1 || >=16.0.0}

  filenamify@3.0.0:
    resolution: {integrity: sha512-5EFZ//MsvJgXjBAFJ+Bh2YaCTRF/VP1YOmGrgt+KJ4SFRLjI87EIdwLLuT6wQX0I4F9W41xutobzczjsOKlI/g==}
    engines: {node: '>=6'}

  filenamify@6.0.0:
    resolution: {integrity: sha512-vqIlNogKeyD3yzrm0yhRMQg8hOVwYcYRfjEoODd49iCprMn4HL85gK3HcykQE53EPIpX3HcAbGA5ELQv216dAQ==}
    engines: {node: '>=16'}

  fill-range@7.1.1:
    resolution: {integrity: sha512-YsGpe3WHLK8ZYi4tWDg2Jy3ebRz2rXowDxnld4bkQB00cc/1Zw9AWnC0i9ztDJitivtQvaI9KaLyKrc+hBW0yg==}
    engines: {node: '>=8'}

  filter-obj@5.1.0:
    resolution: {integrity: sha512-qWeTREPoT7I0bifpPUXtxkZJ1XJzxWtfoWWkdVGqa+eCr3SHW/Ocp89o8vLvbUuQnadybJpjOKu4V+RwO6sGng==}
    engines: {node: '>=14.16'}

  find-up@5.0.0:
    resolution: {integrity: sha512-78/PXT1wlLLDgTzDs7sjq9hzz0vXD+zn+7wypEe4fXQxCmdmqfGsEPQxmiCSQI3ajFV91bVSsvNtrJRiW6nGng==}
    engines: {node: '>=10'}

  flat-cache@3.2.0:
    resolution: {integrity: sha512-CYcENa+FtcUKLmhhqyctpclsq7QF38pKjZHsGNiSQF5r4FtoKDWabFDl3hzaEQMvT1LHEysw5twgLvpYYb4vbw==}
    engines: {node: ^10.12.0 || >=12.0.0}

  flatted@3.3.1:
    resolution: {integrity: sha512-X8cqMLLie7KsNUDSdzeN8FYK9rEt4Dt67OsG/DNGnYTSDBG4uFAJFBnUeiV+zCVAvwFy56IjM9sH51jVaEhNxw==}

  flv.js@1.6.2:
    resolution: {integrity: sha512-xre4gUbX1MPtgQRKj2pxJENp/RnaHaxYvy3YToVVCrSmAWUu85b9mug6pTXF6zakUjNP2lFWZ1rkSX7gxhB/2A==}

  follow-redirects@1.15.9:
    resolution: {integrity: sha512-gew4GsXizNgdoRyqmyfMHyAmXsZDk6mHkSxZFCzW9gwlbtOW44CDtYavM+y+72qD/Vq2l550kMF52DT8fOLJqQ==}
    engines: {node: '>=4.0'}
    peerDependencies:
      debug: '*'
    peerDependenciesMeta:
      debug:
        optional: true

  foreground-child@3.3.0:
    resolution: {integrity: sha512-Ld2g8rrAyMYFXBhEqMz8ZAHBi4J4uS1i/CxGMDnjyFWddMXLVcDp051DZfu+t7+ab7Wv6SMqpWmyFIj5UbfFvg==}
    engines: {node: '>=14'}

  form-data@4.0.1:
    resolution: {integrity: sha512-tzN8e4TX8+kkxGPK8D5u0FNmjPUjw3lwC9lSLxxoB/+GtsJG91CO8bSWy73APlgAZzZbXEYZJuxjkHH2w+Ezhw==}
    engines: {node: '>= 6'}

  fresh@0.5.2:
    resolution: {integrity: sha512-zJ2mQYM18rEFOudeV4GShTGIQ7RbzA7ozbU9I/XBpm7kqgMywgmylMwXHxZJmkVoYkna9d2pVXVXPdYTP9ej8Q==}
    engines: {node: '>= 0.6'}

  from2@2.3.0:
    resolution: {integrity: sha512-OMcX/4IC/uqEPVgGeyfN22LJk6AZrMkRZHxcHBMBvHScDGgwTm2GT2Wkgtocyd3JfZffjj2kYUDXXII0Fk9W0g==}

  fs-constants@1.0.0:
    resolution: {integrity: sha512-y6OAwoSIf7FyjMIv94u+b5rdheZEjzR63GTyZJm5qh4Bi+2YgwLCcI/fPFZkL5PSixOt6ZNKm+w+Hfp/Bciwow==}

  fs-extra@10.1.0:
    resolution: {integrity: sha512-oRXApq54ETRj4eMiFzGnHWGy+zo5raudjuxN0b8H7s/RU2oW0Wvsx9O0ACRN/kRq9E8Vu/ReskGB5o3ji+FzHQ==}
    engines: {node: '>=12'}

  fs-extra@11.2.0:
    resolution: {integrity: sha512-PmDi3uwK5nFuXh7XDTlVnS17xJS7vW36is2+w3xcv8SVxiB4NyATf4ctkVY5bkSjX0Y4nbvZCq1/EjtEyr9ktw==}
    engines: {node: '>=14.14'}

  fs-extra@8.1.0:
    resolution: {integrity: sha512-yhlQgA6mnOJUKOsRUFsgJdQCvkKhcz8tlZG5HBQfReYZy46OwLcY+Zia0mtdHsOo9y/hP+CxMN0TU9QxoOtG4g==}
    engines: {node: '>=6 <7 || >=8'}

  fs-extra@9.1.0:
    resolution: {integrity: sha512-hcg3ZmepS30/7BSFqRvoo3DOMQu7IjqxO5nCDt+zM9XWjb33Wg7ziNT+Qvqbuc3+gWpzO02JubVyk2G4Zvo1OQ==}
    engines: {node: '>=10'}

  fs-minipass@2.1.0:
    resolution: {integrity: sha512-V/JgOLFCS+R6Vcq0slCuaeWEdNC3ouDlJMNIsacH2VtALiu9mV4LPrHc5cDl8k5aw6J8jwgWWpiTo5RYhmIzvg==}
    engines: {node: '>= 8'}

  fs.realpath@1.0.0:
    resolution: {integrity: sha512-OO0pH2lK6a0hZnAdau5ItzHPI6pUlvI7jMVnxUQRtw4owF2wk8lOSabtGDCTP4Ggrg2MbGnWO9X8K1t4+fGMDw==}

  fsevents@2.3.3:
    resolution: {integrity: sha512-5xoDfX+fL7faATnagmWPpbFtwh/R77WmMMqqHGS65C3vvB0YHrgF+B1YmZ3441tMj5n63k0212XNoJwzlhffQw==}
    engines: {node: ^8.16.0 || ^10.6.0 || >=11.0.0}
    os: [darwin]

  function-bind@1.1.2:
    resolution: {integrity: sha512-7XHNxH7qX9xG5mIwxkhumTox/MIRNcOgDrxWsMt2pAr23WHp6MrRlN7FBSFpCpr+oVO0F744iUgR82nJMfG2SA==}

  gensync@1.0.0-beta.2:
    resolution: {integrity: sha512-3hN7NaskYvMDLQY55gnW3NQ+mesEAepTqlg+VEbj7zzqEMBVNhzcGYYeqFo/TlYz6eQiFcp1HcsCZO+nGgS8zg==}
    engines: {node: '>=6.9.0'}

  get-caller-file@2.0.5:
    resolution: {integrity: sha512-DyFP3BM/3YHTQOCUL/w0OZHR0lpKeGrxotcHWcqNEdnltqFwXVfhEBQ94eIo34AfQpo0rGki4cyIiftY06h2Fg==}
    engines: {node: 6.* || 8.* || >= 10.*}

  get-east-asian-width@1.3.0:
    resolution: {integrity: sha512-vpeMIQKxczTD/0s2CdEWHcb0eeJe6TFjxb+J5xgX7hScxqrGuyjmv4c1D4A/gelKfyox0gJJwIHF+fLjeaM8kQ==}
    engines: {node: '>=18'}

  get-intrinsic@1.2.4:
    resolution: {integrity: sha512-5uYhsJH8VJBTv7oslg4BznJYhDoRI6waYCxMmCdnTrcCrHA/fCFKoTFz2JKKE0HdDFUF7/oQuhzumXJK7paBRQ==}
    engines: {node: '>= 0.4'}

  get-stream@2.3.1:
    resolution: {integrity: sha512-AUGhbbemXxrZJRD5cDvKtQxLuYaIbNtDTK8YqupCI393Q2KSTreEsLUN3ZxAWFGiKTzL6nKuzfcIvieflUX9qA==}
    engines: {node: '>=0.10.0'}

  get-stream@3.0.0:
    resolution: {integrity: sha512-GlhdIUuVakc8SJ6kK0zAFbiGzRFzNnY4jUuEbV9UROo4Y+0Ny4fjvcZFVTeDA4odpFyOQzaw6hXukJSq/f28sQ==}
    engines: {node: '>=4'}

  get-stream@4.1.0:
    resolution: {integrity: sha512-GMat4EJ5161kIy2HevLlr4luNjBgvmj413KaQA7jt4V8B4RDsfpHk7WQ9GVqfYyyx8OS/L66Kox+rJRNklLK7w==}
    engines: {node: '>=6'}

  get-stream@5.2.0:
    resolution: {integrity: sha512-nBF+F1rAZVCu/p7rjzgA+Yb4lfYXrpl7a6VmJrU8wF9I1CKvP/QwPNZHnOlwbTkY6dvtFIzFMSyQXbLoTQPRpA==}
    engines: {node: '>=8'}

  get-tsconfig@4.8.1:
    resolution: {integrity: sha512-k9PN+cFBmaLWtVz29SkUoqU5O0slLuHJXt/2P+tMVFT+phsSGXGkp9t3rQIqdz0e+06EHNGs3oM6ZX1s2zHxRg==}

  github-from-package@0.0.0:
    resolution: {integrity: sha512-SyHy3T1v2NUXn29OsWdxmK6RwHD+vkj3v8en8AOBZ1wBQ/hCAQ5bAQTD02kW4W9tUp/3Qh6J8r9EvntiyCmOOw==}

  glob-parent@5.1.2:
    resolution: {integrity: sha512-AOIgSQCepiJYwP3ARnGx+5VnTu2HBYdzbGP45eLw1vr3zB3vZLeyed1sC9hnbcOc9/SrMyM5RPQrkGz4aS9Zow==}
    engines: {node: '>= 6'}

  glob-parent@6.0.2:
    resolution: {integrity: sha512-XxwI8EOhVQgWp6iDL+3b0r86f4d6AX6zSU55HfB4ydCEuXLXc5FcYeOu+nnGftS4TEju/11rt4KJPTMgbfmv4A==}
    engines: {node: '>=10.13.0'}

  glob@10.4.5:
    resolution: {integrity: sha512-7Bv8RF0k6xjo7d4A/PxYLbUCfb6c+Vpd2/mB2yRDlew7Jb5hEXiCD9ibfO7wpk8i4sevK6DFny9h7EYbM3/sHg==}
    hasBin: true

  glob@11.0.0:
    resolution: {integrity: sha512-9UiX/Bl6J2yaBbxKoEBRm4Cipxgok8kQYcOPEhScPwebu2I0HoQOuYdIO6S3hLuWoZgpDpwQZMzTFxgpkyT76g==}
    engines: {node: 20 || >=22}
    hasBin: true

  glob@7.2.3:
    resolution: {integrity: sha512-nFR0zLpU2YCaRxwoCJvL6UvCH2JFyFVIvwTLsIf21AuHlMskA1hhTdk+LlYJtOlYt9v6dvszD2BGRqBL+iQK9Q==}
    deprecated: Glob versions prior to v9 are no longer supported

  glob@8.1.0:
    resolution: {integrity: sha512-r8hpEjiQEYlF2QU0df3dS+nxxSIreXQS1qRhMJM0Q5NDdR386C7jb7Hwwod8Fgiuex+k0GFjgft18yvxm5XoCQ==}
    engines: {node: '>=12'}
    deprecated: Glob versions prior to v9 are no longer supported

  global-agent@3.0.0:
    resolution: {integrity: sha512-PT6XReJ+D07JvGoxQMkT6qji/jVNfX/h364XHZOWeRzy64sSFr+xJ5OX7LI3b4MPQzdL4H8Y8M0xzPpsVMwA8Q==}
    engines: {node: '>=10.0'}

  global@4.4.0:
    resolution: {integrity: sha512-wv/LAoHdRE3BeTGz53FAamhGlPLhlssK45usmGFThIi4XqnBmjKQ16u+RNbP7WvigRZDxUsM0J3gcQ5yicaL0w==}

  globals@11.12.0:
    resolution: {integrity: sha512-WOBp/EEGUiIsJSp7wcv/y6MO+lV9UoncWqxuFfm8eBwzWNgyfBd6Gz+IeKQ9jCmyhoH99g15M3T+QaVHFjizVA==}
    engines: {node: '>=4'}

  globals@13.24.0:
    resolution: {integrity: sha512-AhO5QUcj8llrbG09iWhPU2B204J1xnPeL8kQmVorSsy+Sjj1sk8gIyh6cUocGmH4L0UuhAJy+hJMRA4mgA4mFQ==}
    engines: {node: '>=8'}

  globalthis@1.0.4:
    resolution: {integrity: sha512-DpLKbNU4WylpxJykQujfCcwYWiV/Jhm50Goo0wrVILAv5jOr9d+H+UR3PhSCD2rCCEIg0uc+G+muBTwD54JhDQ==}
    engines: {node: '>= 0.4'}

  globby@11.1.0:
    resolution: {integrity: sha512-jhIXaOzy1sb8IyocaruWSn1TjmnBVs8Ayhcy83rmxNJ8q2uWKCAj3CnJY+KpGSXCueAPc0i05kVvVKtP1t9S3g==}
    engines: {node: '>=10'}

  globby@14.0.2:
    resolution: {integrity: sha512-s3Fq41ZVh7vbbe2PN3nrW7yC7U7MFVc5c98/iTl9c2GawNMKx/J648KQRW6WKkuU8GIbbh2IXfIRQjOZnXcTnw==}
    engines: {node: '>=18'}

  globby@7.1.1:
    resolution: {integrity: sha512-yANWAN2DUcBtuus5Cpd+SKROzXHs2iVXFZt/Ykrfz6SAXqacLX25NZpltE+39ceMexYF4TtEadjuSTw8+3wX4g==}
    engines: {node: '>=4'}

  gopd@1.0.1:
    resolution: {integrity: sha512-d65bNlIadxvpb/A2abVdlqKqV563juRnZ1Wtk6s1sIR8uNsXR70xqIzVqxVf1eTqDunwT2MkczEeaezCKTZhwA==}

  got@11.8.6:
    resolution: {integrity: sha512-6tfZ91bOr7bOXnK7PRDCGBLa1H4U080YHNaAQ2KsMGlLEzRbk44nsZF2E1IeRc3vtJHPVbKCYgdFbaGO2ljd8g==}
    engines: {node: '>=10.19.0'}

  got@8.3.2:
    resolution: {integrity: sha512-qjUJ5U/hawxosMryILofZCkm3C84PLJS/0grRIpjAwu+Lkxxj5cxeCU25BG0/3mDSpXKTyZr8oh8wIgLaH0QCw==}
    engines: {node: '>=4'}

  graceful-fs@4.2.11:
    resolution: {integrity: sha512-RbJ5/jmFcNNCcDV5o9eTnBLJ/HszWV0P73bc+Ff4nS/rJj+YaS6IGyiOL0VoBYX+l1Wrl3k63h/KrH+nhJ0XvQ==}

  graphemer@1.4.0:
    resolution: {integrity: sha512-EtKwoO6kxCL9WO5xipiHTZlSzBm7WLT627TqC/uVRd0HKmq8NXyebnNYxDoBi7wt8eTWrUrKXCOVaFq9x1kgag==}

  has-flag@4.0.0:
    resolution: {integrity: sha512-EykJT/Q1KjTWctppgIAgfSO0tKVuZUjhgMr17kqTumMl6Afv3EISleU7qZUzoXDFTAHTDC4NOoG/ZxU3EvlMPQ==}
    engines: {node: '>=8'}

  has-property-descriptors@1.0.2:
    resolution: {integrity: sha512-55JNKuIW+vq4Ke1BjOTjM2YctQIvCT7GFzHwmfZPGo5wnrgkid0YQtnAleFSqumZm4az3n2BS+erby5ipJdgrg==}

  has-proto@1.0.3:
    resolution: {integrity: sha512-SJ1amZAJUiZS+PhsVLf5tGydlaVB8EdFpaSO4gmiUKUOxk8qzn5AIy4ZeJUmh22znIdk/uMAUT2pl3FxzVUH+Q==}
    engines: {node: '>= 0.4'}

  has-symbol-support-x@1.4.2:
    resolution: {integrity: sha512-3ToOva++HaW+eCpgqZrCfN51IPB+7bJNVT6CUATzueB5Heb8o6Nam0V3HG5dlDvZU1Gn5QLcbahiKw/XVk5JJw==}

  has-symbols@1.0.3:
    resolution: {integrity: sha512-l3LCuF6MgDNwTDKkdYGEihYjt5pRPbEg46rtlmnSPlUbgmB8LOIrKJbYYFBSbnPaJexMKtiPO8hmeRjRz2Td+A==}
    engines: {node: '>= 0.4'}

  has-to-string-tag-x@1.4.1:
    resolution: {integrity: sha512-vdbKfmw+3LoOYVr+mtxHaX5a96+0f3DljYd8JOqvOLsf5mw2Otda2qCDT9qRqLAhrjyQ0h7ual5nOiASpsGNFw==}

  has-tostringtag@1.0.2:
    resolution: {integrity: sha512-NqADB8VjPFLM2V0VvHUewwwsw0ZWBaIdgo+ieHtK3hasLz4qeCRjYcqfB6AQrBggRKppKF8L52/VqdVsO47Dlw==}
    engines: {node: '>= 0.4'}

  hasown@2.0.2:
    resolution: {integrity: sha512-0hJU9SCPvmMzIBdZFqNPXWa6dqh7WdH0cII9y+CyS8rG3nL48Bclra9HmKhVVUHyPWNH5Y7xDwAB7bfgSjkUMQ==}
    engines: {node: '>= 0.4'}

  he@1.2.0:
    resolution: {integrity: sha512-F/1DnUGPopORZi0ni+CvrCgHQ5FyEAHRLSApuYWMmrbSwoN2Mn/7k+Gl38gJnR7yyDZk6WLXwiGod1JOWNDKGw==}
    hasBin: true

  highlight.js@11.10.0:
    resolution: {integrity: sha512-SYVnVFswQER+zu1laSya563s+F8VDGt7o35d4utbamowvUNLLMovFqwCLSocpZTz3MgaSRA1IbqRWZv97dtErQ==}
    engines: {node: '>=12.0.0'}

  hosted-git-info@4.1.0:
    resolution: {integrity: sha512-kyCuEOWjJqZuDbRHzL8V93NzQhwIB71oFWSyzVo+KPZI+pnQPPxucdkrOZvkLRnrf5URsQM+IJ09Dw29cRALIA==}
    engines: {node: '>=10'}

  hotkeys-js@3.13.7:
    resolution: {integrity: sha512-ygFIdTqqwG4fFP7kkiYlvayZppeIQX2aPpirsngkv1xM1lP0piDY5QEh68nQnIKvz64hfocxhBaD/uK3sSK1yQ==}

  html-escaper@2.0.2:
    resolution: {integrity: sha512-H2iMtd0I4Mt5eYiapRdIDjp+XzelXQ0tFE4JS7YFwFevXXMmOp9myNrUvCg0D6ws8iqkRPBfKHgbwig1SmlLfg==}

  http-assert@1.5.0:
    resolution: {integrity: sha512-uPpH7OKX4H25hBmU6G1jWNaqJGpTXxey+YOUizJUAgu0AjLUeC8D73hTrhvDS5D+GJN1DN1+hhc/eF/wpxtp0w==}
    engines: {node: '>= 0.8'}

  http-cache-semantics@3.8.1:
    resolution: {integrity: sha512-5ai2iksyV8ZXmnZhHH4rWPoxxistEexSi5936zIQ1bnNTW5VnA85B6P/VpXiRM017IgRvb2kKo1a//y+0wSp3w==}

  http-cache-semantics@4.1.1:
    resolution: {integrity: sha512-er295DKPVsV82j5kw1Gjt+ADA/XYHsajl82cGNQG2eyoPkvgUhX+nDIyelzhIWbbsXP39EHcI6l5tYs2FYqYXQ==}

  http-errors@1.8.1:
    resolution: {integrity: sha512-Kpk9Sm7NmI+RHhnj6OIWDI1d6fIoFAtFt9RLaTMRlg/8w49juAStsrBgp0Dp4OdxdVbRIeKhtCUvoi/RuAhO4g==}
    engines: {node: '>= 0.6'}

  http-errors@2.0.0:
    resolution: {integrity: sha512-FtwrG/euBzaEjYeRqOgly7G0qviiXoJWnvEH2Z1plBdXgbyjv34pHTSb9zoeHMyDy33+DWy5Wt9Wo+TURtOYSQ==}
    engines: {node: '>= 0.8'}

  http-proxy-agent@5.0.0:
    resolution: {integrity: sha512-n2hY8YdoRE1i7r6M0w9DIw5GgZN0G25P8zLCRQ8rjXtTU3vsNFBI/vWK/UIeE6g5MUUz6avwAPXmL6Fy9D/90w==}
    engines: {node: '>= 6'}

  http2-wrapper@1.0.3:
    resolution: {integrity: sha512-V+23sDMr12Wnz7iTcDeJr3O6AIxlnvT/bmaAAAP/Xda35C90p9599p0F1eHR/N1KILWSoWVAiOMFjBBXaXSMxg==}
    engines: {node: '>=10.19.0'}

  https-proxy-agent@5.0.1:
    resolution: {integrity: sha512-dFcAjpTQFgoLMzC2VwU+C/CbS7uRL0lWmxDITmqm7C+7F0Odmj6s9l6alZc6AELXhrnggM2CeWSXHGOdX2YtwA==}
    engines: {node: '>= 6'}

  humanize-ms@1.2.1:
    resolution: {integrity: sha512-Fl70vYtsAFb/C06PTS9dZBo7ihau+Tu/DNCk/OyHhea07S+aeMWpFFkUaXRa8fI+ScZbEI8dfSxwY7gxZ9SAVQ==}

  iconv-corefoundation@1.1.7:
    resolution: {integrity: sha512-T10qvkw0zz4wnm560lOEg0PovVqUXuOFhhHAkixw8/sycy7TJt7v/RrkEKEQnAw2viPSJu6iAkErxnzR0g8PpQ==}
    engines: {node: ^8.11.2 || >=10}
    os: [darwin]

  iconv-lite@0.4.24:
    resolution: {integrity: sha512-v3MXnZAcvnywkTUEZomIActle7RXXeedOR31wwl7VlyoXO4Qi9arvSenNQWne1TcRwhCL1HwLI21bEqdpj8/rA==}
    engines: {node: '>=0.10.0'}

  iconv-lite@0.6.3:
    resolution: {integrity: sha512-4fCk79wshMdzMp2rH06qWrJE4iolqLhCUH+OiuIgU++RB0+94NlDL81atO7GX55uUKueo0txHNtvEyI6D7WdMw==}
    engines: {node: '>=0.10.0'}

  ieee754@1.2.1:
    resolution: {integrity: sha512-dcyqhDvX1C46lXZcVqCpK+FtMRQVdIMN6/Df5js2zouUsqG7I6sFxitIC+7KYK29KdXOLHdu9zL4sFnoVQnqaA==}

  ignore@3.3.10:
    resolution: {integrity: sha512-Pgs951kaMm5GXP7MOvxERINe3gsaVjUWFm+UZPSq9xYriQAksyhg0csnS0KXSNRD5NmNdapXEpjxG49+AKh/ug==}

  ignore@5.3.2:
    resolution: {integrity: sha512-hsBTNUqQTDwkWtcdYI2i06Y/nUBEsNEDJKjWdigLvegy8kDuJAS8uRlpkkcQpyEXL0Z/pjDy5HBmMjRCJ2gq+g==}
    engines: {node: '>= 4'}

  image-size@0.5.5:
    resolution: {integrity: sha512-6TDAlDPZxUFCv+fuOkIoXT/V/f3Qbq8e37p+YOiYrUv3v9cc3/6x78VdfPgFVaB9dZYeLUfKgHRebpkm/oP2VQ==}
    engines: {node: '>=0.10.0'}
    hasBin: true

  immediate@3.0.6:
    resolution: {integrity: sha512-XXOFtyqDjNDAQxVfYxuF7g9Il/IbWmmlQg2MYKOH8ExIT1qg6xc4zyS3HaEEATgs1btfzxq15ciUiY7gjSXRGQ==}

  import-fresh@3.3.0:
    resolution: {integrity: sha512-veYYhQa+D1QBKznvhUHxb8faxlrwUnxseDAbAp457E0wLNio2bOSKnjYDhMj+YiAq61xrMGhQk9iXVk5FzgQMw==}
    engines: {node: '>=6'}

  imurmurhash@0.1.4:
    resolution: {integrity: sha512-JmXMZ6wuvDmLiHEml9ykzqO6lwFbof0GG4IkcGaENdCRDDmMVnny7s5HsIgHCbaq0w2MyPhDqkhTUgS2LU2PHA==}
    engines: {node: '>=0.8.19'}

  indent-string@4.0.0:
    resolution: {integrity: sha512-EdDDZu4A2OyIK7Lr/2zG+w5jmbuk1DVBnEwREQvBzspBJkCEbRa8GxU1lghYcaGJCnRWibjDXlq779X1/y5xwg==}
    engines: {node: '>=8'}

  indent-string@5.0.0:
    resolution: {integrity: sha512-m6FAo/spmsW2Ab2fU35JTYwtOKa2yAwXSwgjSv1TJzh4Mh7mC3lzAOVLBprb72XsTrgkEIsl7YrFNAiDiRhIGg==}
    engines: {node: '>=12'}

  infer-owner@1.0.4:
    resolution: {integrity: sha512-IClj+Xz94+d7irH5qRyfJonOdfTzuDaifE6ZPWfx0N0+/ATZCbuTPq2prFl526urkQd90WyUKIh1DfBQ2hMz9A==}

  inflation@2.1.0:
    resolution: {integrity: sha512-t54PPJHG1Pp7VQvxyVCJ9mBbjG3Hqryges9bXoOO6GExCPa+//i/d5GSuFtpx3ALLd7lgIAur6zrIlBQyJuMlQ==}
    engines: {node: '>= 0.8.0'}

  inflight@1.0.6:
    resolution: {integrity: sha512-k92I/b08q4wvFscXCLvqfsHCrjrF7yiXsQuIVvVE7N82W3+aqpzuUdBbfhWcy/FZR3/4IgflMgKLOsvPDrGCJA==}
    deprecated: This module is not supported, and leaks memory. Do not use it. Check out lru-cache if you want a good and tested way to coalesce async requests by a key value, which is much more comprehensive and powerful.

  inherits@2.0.4:
    resolution: {integrity: sha512-k/vGaX4/Yla3WzyMCvTQOXYeIHvqOKtnqBduzTHpzpQZzAskKMhZ2K+EnBiSM9zGSoIFeMpXKxa4dYeZIQqewQ==}

  ini@1.3.8:
    resolution: {integrity: sha512-JV/yugV2uzW5iMRSiZAyDtQd+nxtUnjeLt0acNdw98kKLrvuRVyB80tsREOE7yvGVgalhZ6RNXCmEHkUKBKxew==}

  into-stream@3.1.0:
    resolution: {integrity: sha512-TcdjPibTksa1NQximqep2r17ISRiNE9fwlfbg3F8ANdvP5/yrFTew86VcO//jk4QTaMlbjypPBq76HN2zaKfZQ==}
    engines: {node: '>=4'}

  into-stream@6.0.0:
    resolution: {integrity: sha512-XHbaOAvP+uFKUFsOgoNPRjLkwB+I22JFPFe5OjTkQ0nwgj6+pSjb4NmB6VMxaPshLiOf+zcpOCBQuLwC1KHhZA==}
    engines: {node: '>=10'}

  ip-address@9.0.5:
    resolution: {integrity: sha512-zHtQzGojZXTwZTHQqra+ETKd4Sn3vgi7uBmlPoXVWZqYvuKmtI0l/VZTjqGmJY9x88GGOaZ9+G9ES8hC4T4X8g==}
    engines: {node: '>= 12'}

  ip@1.1.9:
    resolution: {integrity: sha512-cyRxvOEpNHNtchU3Ln9KC/auJgup87llfQpQ+t5ghoC/UhL16SWzbueiCsdTnWmqAWl7LadfuwhlqmtOaqMHdQ==}

  is-binary-path@2.1.0:
    resolution: {integrity: sha512-ZMERYes6pDydyuGidse7OsHxtbI7WVeUEozgR/g7rd0xUimYNlvZRE/K2MgZTjWy725IfelLeVcEM97mmtRGXw==}
    engines: {node: '>=8'}

  is-ci@3.0.1:
    resolution: {integrity: sha512-ZYvCgrefwqoQ6yTyYUbQu64HsITZ3NfKX1lzaEYdkTDcfKzzCI/wthRRYKkdjHKFVgNiXKAKm65Zo1pk2as/QQ==}
    hasBin: true

  is-core-module@2.15.1:
    resolution: {integrity: sha512-z0vtXSwucUJtANQWldhbtbt7BnL0vxiFjIdDLAatwhDYty2bad6s+rijD6Ri4YuYJubLzIJLUidCh09e1djEVQ==}
    engines: {node: '>= 0.4'}

  is-extglob@2.1.1:
    resolution: {integrity: sha512-SbKbANkN603Vi4jEZv49LeVJMn4yGwsbzZworEoyEiutsN3nJYdbO36zfhGJ6QEDpOZIFkDtnq5JRxmvl3jsoQ==}
    engines: {node: '>=0.10.0'}

  is-fullwidth-code-point@3.0.0:
    resolution: {integrity: sha512-zymm5+u+sCsSWyD9qNaejV3DFvhCKclKdizYaJUuHA83RLjb7nSuGnddCHGv0hk+KY7BMAlsWeK4Ueg6EV6XQg==}
    engines: {node: '>=8'}

  is-fullwidth-code-point@4.0.0:
    resolution: {integrity: sha512-O4L094N2/dZ7xqVdrXhh9r1KODPJpFms8B5sGdJLPy664AgvXsreZUyCQQNItZRDlYug4xStLjNp/sz3HvBowQ==}
    engines: {node: '>=12'}

  is-generator-function@1.0.10:
    resolution: {integrity: sha512-jsEjy9l3yiXEQ+PsXdmBwEPcOxaXWLspKdplFUVI9vq1iZgIekeC0L167qeu86czQaxed3q/Uzuw0swL0irL8A==}
    engines: {node: '>= 0.4'}

  is-glob@4.0.3:
    resolution: {integrity: sha512-xelSayHH36ZgE7ZWhli7pW34hNbNl8Ojv5KVmkJD4hBdD3th8Tfk9vYasLM+mXWOZhFkgZfxhLSnrwRr4elSSg==}
    engines: {node: '>=0.10.0'}

  is-interactive@1.0.0:
    resolution: {integrity: sha512-2HvIEKRoqS62guEC+qBjpvRubdX910WCMuJTZ+I9yvqKU2/12eSL549HMwtabb4oupdj2sMP50k+XJfB/8JE6w==}
    engines: {node: '>=8'}

  is-lambda@1.0.1:
    resolution: {integrity: sha512-z7CMFGNrENq5iFB9Bqo64Xk6Y9sg+epq1myIcdHaGnbMTYOxvzsEtdYqQUylB7LxfkvgrrjP32T6Ywciio9UIQ==}

  is-module@1.0.0:
    resolution: {integrity: sha512-51ypPSPCoTEIN9dy5Oy+h4pShgJmPCygKfyRCISBI+JoWT/2oJvK8QPxmwv7b/p239jXrm9M1mlQbyKJ5A152g==}

  is-natural-number@4.0.1:
    resolution: {integrity: sha512-Y4LTamMe0DDQIIAlaer9eKebAlDSV6huy+TWhJVPlzZh2o4tRP5SQWFlLn5N0To4mDD22/qdOq+veo1cSISLgQ==}

  is-number@7.0.0:
    resolution: {integrity: sha512-41Cifkg6e8TylSpdtTpeLVMqvSBEVzTttHvERD741+pnZ8ANv0004MRL43QKPDlK9cGvNp6NZWZUBlbGXYxxng==}
    engines: {node: '>=0.12.0'}

  is-object@1.0.2:
    resolution: {integrity: sha512-2rRIahhZr2UWb45fIOuvZGpFtz0TyOZLf32KxBbSoUCeZR495zCKlWUKKUByk3geS2eAs7ZAABt0Y/Rx0GiQGA==}

  is-path-cwd@3.0.0:
    resolution: {integrity: sha512-kyiNFFLU0Ampr6SDZitD/DwUo4Zs1nSdnygUBqsu3LooL00Qvb5j+UnvApUn/TTj1J3OuE6BTdQ5rudKmU2ZaA==}
    engines: {node: ^12.20.0 || ^14.13.1 || >=16.0.0}

  is-path-inside@3.0.3:
    resolution: {integrity: sha512-Fd4gABb+ycGAmKou8eMftCupSir5lRxqf4aD/vd0cD2qc4HL07OjCeuHMr8Ro4CoMaeCKDB0/ECBOVWjTwUvPQ==}
    engines: {node: '>=8'}

  is-path-inside@4.0.0:
    resolution: {integrity: sha512-lJJV/5dYS+RcL8uQdBDW9c9uWFLLBNRyFhnAKXw5tVqLlKZ4RMGZKv+YQ/IA3OhD+RpbJa1LLFM1FQPGyIXvOA==}
    engines: {node: '>=12'}

  is-plain-obj@1.1.0:
    resolution: {integrity: sha512-yvkRyxmFKEOQ4pNXCmJG5AEQNlXJS5LaONXo5/cLdTZdWvsZ1ioJEonLGAosKlMWE8lwUy/bJzMjcw8az73+Fg==}
    engines: {node: '>=0.10.0'}

  is-reference@1.2.1:
    resolution: {integrity: sha512-U82MsXXiFIrjCK4otLT+o2NA2Cd2g5MLoOVXUZjIOhLurrRxpEXzI8O0KZHr3IjLvlAH1kTPYSuqer5T9ZVBKQ==}

  is-retry-allowed@1.2.0:
    resolution: {integrity: sha512-RUbUeKwvm3XG2VYamhJL1xFktgjvPzL0Hq8C+6yrWIswDy3BIXGqCxhxkc30N9jqK311gVU137K8Ei55/zVJRg==}
    engines: {node: '>=0.10.0'}

  is-retry-allowed@2.2.0:
    resolution: {integrity: sha512-XVm7LOeLpTW4jV19QSH38vkswxoLud8sQ57YwJVTPWdiaI9I8keEhGFpBlslyVsgdQy4Opg8QOLb8YRgsyZiQg==}
    engines: {node: '>=10'}

  is-stream@1.1.0:
    resolution: {integrity: sha512-uQPm8kcs47jx38atAcWTVxyltQYoPT68y9aWYdV6yWXSyW8mzSat0TL6CiWdZeCdF3KrAvpVtnHbTv4RN+rqdQ==}
    engines: {node: '>=0.10.0'}

  is-stream@2.0.1:
    resolution: {integrity: sha512-hFoiJiTl63nn+kstHGBtewWSKnQLpyb155KHheA1l39uvtO9nWIop1p3udqPcUd/xbF1VLMO4n7OI6p7RbngDg==}
    engines: {node: '>=8'}

  is-unicode-supported@0.1.0:
    resolution: {integrity: sha512-knxG2q4UC3u8stRGyAVJCOdxFmv5DZiRcdlIaAQXAbSfJya+OhopNotLQrstBhququ4ZpuKbDc/8S6mgXgPFPw==}
    engines: {node: '>=10'}

  is-what@3.14.1:
    resolution: {integrity: sha512-sNxgpk9793nzSs7bA6JQJGeIuRBQhAaNGG77kzYQgMkrID+lS6SlK07K5LaptscDlSaIgH+GPFzf+d75FVxozA==}

  isarray@1.0.0:
    resolution: {integrity: sha512-VLghIWNM6ELQzo7zwmcg0NmTVyWKYjvIeM83yjp0wRDTmUnrM678fQbcKBo6n2CJEF0szoG//ytg+TKla89ALQ==}

  isbinaryfile@4.0.10:
    resolution: {integrity: sha512-iHrqe5shvBUcFbmZq9zOQHBoeOhZJu6RQGrDpBgenUm/Am+F3JM2MgQj+rK3Z601fzrL5gLZWtAPH2OBaSVcyw==}
    engines: {node: '>= 8.0.0'}

  isbinaryfile@5.0.4:
    resolution: {integrity: sha512-YKBKVkKhty7s8rxddb40oOkuP0NbaeXrQvLin6QMHL7Ypiy2RW9LwOVrVgZRyOrhQlayMd9t+D8yDy8MKFTSDQ==}
    engines: {node: '>= 18.0.0'}

  isexe@2.0.0:
    resolution: {integrity: sha512-RHxMLp9lnKHGHRng9QFhRCMbYAcVpn69smSGcq3f36xjgVVWThj4qqLbTLlq7Ssj8B+fIQ1EuCEGI2lKsyQeIw==}

  istanbul-lib-coverage@3.2.2:
    resolution: {integrity: sha512-O8dpsF+r0WV/8MNRKfnmrtCWhuKjxrq2w+jpzBL5UZKTi2LeVWnWOmWRxFlesJONmc+wLAGvKQZEOanko0LFTg==}
    engines: {node: '>=8'}

  istanbul-lib-instrument@6.0.3:
    resolution: {integrity: sha512-Vtgk7L/R2JHyyGW07spoFlB8/lpjiOLTjMdms6AFMraYt3BaJauod/NGrfnVG/y4Ix1JEuMRPDPEj2ua+zz1/Q==}
    engines: {node: '>=10'}

  istanbul-lib-report@3.0.1:
    resolution: {integrity: sha512-GCfE1mtsHGOELCU8e/Z7YWzpmybrx/+dSTfLrvY8qRmaY6zXTKWn6WQIjaAFw069icm6GVMNkgu0NzI4iPZUNw==}
    engines: {node: '>=10'}

  istanbul-lib-source-maps@5.0.6:
    resolution: {integrity: sha512-yg2d+Em4KizZC5niWhQaIomgf5WlL4vOOjZ5xGCmF8SnPE/mDWWXgvRExdcpCgh9lLRRa1/fSYp2ymmbJ1pI+A==}
    engines: {node: '>=10'}

  istanbul-reports@3.1.7:
    resolution: {integrity: sha512-BewmUXImeuRk2YY0PVbxgKAysvhRPUQE0h5QRM++nVWyubKGV0l8qQ5op8+B2DOmwSe63Jivj0BjkPQVf8fP5g==}
    engines: {node: '>=8'}

  isurl@1.0.0:
    resolution: {integrity: sha512-1P/yWsxPlDtn7QeRD+ULKQPaIaN6yF368GZ2vDfv0AL0NwpStafjWCDDdn0k8wgFMWpVAqG7oJhxHnlud42i9w==}
    engines: {node: '>= 4'}

  jackspeak@3.4.3:
    resolution: {integrity: sha512-OGlZQpz2yfahA/Rd1Y8Cd9SIEsqvXkLVoSw/cgwhnhFMDbsQFeZYoJJ7bIZBS9BcamUW96asq/npPWugM+RQBw==}

  jackspeak@4.0.2:
    resolution: {integrity: sha512-bZsjR/iRjl1Nk1UkjGpAzLNfQtzuijhn2g+pbZb98HQ1Gk8vM9hfbxeMBP+M2/UUdwj0RqGG3mlvk2MsAqwvEw==}
    engines: {node: 20 || >=22}

  jake@10.9.2:
    resolution: {integrity: sha512-2P4SQ0HrLQ+fw6llpLnOaGAvN2Zu6778SJMrCUwns4fOoG9ayrTiZk3VV8sCPkVZF8ab0zksVpS8FDY5pRCNBA==}
    engines: {node: '>=10'}
    hasBin: true

  js-tokens@4.0.0:
    resolution: {integrity: sha512-RdJUflcE3cUzKiMqQgsCu06FPu9UdIJO0beYbPhHN4k6apgJtifcoCtT9bcxOpYBtpD2kCM6Sbzg4CausW/PKQ==}

  js-tokens@9.0.0:
    resolution: {integrity: sha512-WriZw1luRMlmV3LGJaR6QOJjWwgLUTf89OwT2lUOyjX2dJGBwgmIkbcz+7WFZjrZM635JOIR517++e/67CP9dQ==}

  js-yaml@4.1.0:
    resolution: {integrity: sha512-wpxZs9NoxZaJESJGIZTyDEaYpl0FKSA+FB9aJiyemKhMwkxQg63h4T1KJgUGHpTqPDNRcmmYLugrRjJlBtWvRA==}
    hasBin: true

  jsbn@1.1.0:
    resolution: {integrity: sha512-4bYVV3aAMtDTTu4+xsDYa6sy9GyJ69/amsu9sYF2zqjiEoZA5xJi3BrfX3uY+/IekIu7MwdObdbDWpoZdBv3/A==}

  jsesc@3.0.2:
    resolution: {integrity: sha512-xKqzzWXDttJuOcawBt4KnKHHIf5oQ/Cxax+0PWFG+DFDgHNAdi+TXECADI+RYiFUMmx8792xsMbbgXj4CwnP4g==}
    engines: {node: '>=6'}
    hasBin: true

  json-buffer@3.0.0:
    resolution: {integrity: sha512-CuUqjv0FUZIdXkHPI8MezCnFCdaTAacej1TZYulLoAg1h/PhwkdXFN4V/gzY4g+fMBCOV2xF+rp7t2XD2ns/NQ==}

  json-buffer@3.0.1:
    resolution: {integrity: sha512-4bV5BfR2mqfQTJm+V5tPPdf+ZpuhiIvTuAB5g8kcrXOZpTT/QwwVRWBywX1ozr6lEuPdbHxwaJlm9G6mI2sfSQ==}

  json-schema-traverse@0.4.1:
    resolution: {integrity: sha512-xbbCH5dCYU5T8LcEhhuh7HJ88HXuW3qsI3Y0zOZFKfZEHcpWiHU/Jxzk629Brsab/mMiHQti9wMP+845RPe3Vg==}

  json-schema-traverse@1.0.0:
    resolution: {integrity: sha512-NM8/P9n3XjXhIZn1lLhkFaACTOURQXjWhV4BA/RnOv8xvgqtqpAX9IO4mRQxSx1Rlo4tqzeqb0sOlruaOy3dug==}

  json-schema-typed@8.0.1:
    resolution: {integrity: sha512-XQmWYj2Sm4kn4WeTYvmpKEbyPsL7nBsb647c7pMe6l02/yx2+Jfc4dT6UZkEXnIUb5LhD55r2HPsJ1milQ4rDg==}

  json-stable-stringify-without-jsonify@1.0.1:
    resolution: {integrity: sha512-Bdboy+l7tA3OGW6FjyFHWkP5LuByj1Tk33Ljyq0axyzdk9//JSi2u3fP1QSmd1KNwq6VOKYGlAu87CisVir6Pw==}

  json-stringify-safe@5.0.1:
    resolution: {integrity: sha512-ZClg6AaYvamvYEE82d3Iyd3vSSIjQ+odgjaTzRuO3s7toCdFKczob2i0zCh7JE8kWn17yvAWhUVxvqGwUalsRA==}

  json5@2.2.3:
    resolution: {integrity: sha512-XmOWe7eyHYH14cLdVPoyg+GOH3rYX++KpzrylJwSW98t3Nk+U8XOl8FWKOgwtzdb8lXGf6zYwDUzeHMWfxasyg==}
    engines: {node: '>=6'}
    hasBin: true

  jsonfile@4.0.0:
    resolution: {integrity: sha512-m6F1R3z8jjlf2imQHS2Qez5sjKWQzbuuhuJ/FKYFRZvPE3PuHcSMVZzfsLhGVOkfd20obL5SWEBew5ShlquNxg==}

  jsonfile@6.1.0:
    resolution: {integrity: sha512-5dgndWOriYSm5cnYaJNhalLNDKOqFwyDB/rr1E9ZsGciGvKPs8R2xYGCacuf3z6K1YKDz182fd+fY3cn3pMqXQ==}

  jszip@3.10.1:
    resolution: {integrity: sha512-xXDvecyTpGLrqFrvkrUSoxxfJI5AH7U8zxxtVclpsUtMCq4JQ290LY8AW5c7Ggnr/Y/oK+bQMbqK2qmtk3pN4g==}

  keygrip@1.1.0:
    resolution: {integrity: sha512-iYSchDJ+liQ8iwbSI2QqsQOvqv58eJCEanyJPJi+Khyu8smkcKSFUCbPwzFcL7YVtZ6eONjqRX/38caJ7QjRAQ==}
    engines: {node: '>= 0.6'}

  keyv@3.0.0:
    resolution: {integrity: sha512-eguHnq22OE3uVoSYG0LVWNP+4ppamWr9+zWBe1bsNcovIMy6huUJFPgy4mGwCd/rnl3vOLGW1MTlu4c57CT1xA==}

  keyv@4.5.4:
    resolution: {integrity: sha512-oxVHkHR/EJf2CNXnWxRLW6mg7JyCCUcG0DtEGmL2ctUo1PNTin1PUil+r/+4r5MpVgC/fn1kjsx7mjSujKqIpw==}

  kind-of@6.0.3:
    resolution: {integrity: sha512-dcS1ul+9tmeD95T+x28/ehLgd9mENa3LsvDTtzm3vyBEO7RPptvAD+t44WVXaUjTBRcrpFeFlC8WCruUR456hw==}
    engines: {node: '>=0.10.0'}

  koa-compose@4.1.0:
    resolution: {integrity: sha512-8ODW8TrDuMYvXRwra/Kh7/rJo9BtOfPc6qO8eAfC80CnCvSjSl0bkRM24X6/XBBEyj0v1nRUQ1LyOy3dbqOWXw==}

  koa-convert@2.0.0:
    resolution: {integrity: sha512-asOvN6bFlSnxewce2e/DK3p4tltyfC4VM7ZwuTuepI7dEQVcvpyFuBcEARu1+Hxg8DIwytce2n7jrZtRlPrARA==}
    engines: {node: '>= 10'}

  koa-router@13.0.1:
    resolution: {integrity: sha512-4/sijXdSxocIe2wv7RFFSxvo2ic1pDzPSmy11yCGztng1hx408qfw1wVmN3aqhQaU7U6nJ039JKC8ObE73Ohgw==}
    engines: {node: '>= 18'}

  koa-sse-stream@0.2.0:
    resolution: {integrity: sha512-Dyp3YS5HfnpE17Mk8HWl+6IMVgO/VU5rGXPKjgej+BrfdZZfRv2AXAm6osd380xcjhcXJgaHg23ntdLbpjCIDQ==}

  koa@2.15.3:
    resolution: {integrity: sha512-j/8tY9j5t+GVMLeioLaxweJiKUayFhlGqNTzf2ZGwL0ZCQijd2RLHK0SLW5Tsko8YyyqCZC2cojIb0/s62qTAg==}
    engines: {node: ^4.8.4 || ^6.10.1 || ^7.10.1 || >= 8.1.4}

  lazy-val@1.0.5:
    resolution: {integrity: sha512-0/BnGCCfyUMkBpeDgWihanIAF9JmZhHBgUhEqzvf+adhNGLoP6TaiI5oF8oyb3I45P+PcnrqihSf01M0l0G5+Q==}

  lazystream@1.0.1:
    resolution: {integrity: sha512-b94GiNHQNy6JNTrt5w6zNyffMrNkXZb3KTkCZJb2V1xaEGCk093vkZ2jk3tpaeP33/OiXC+WvK9AxUebnf5nbw==}
    engines: {node: '>= 0.6.3'}

  less@4.2.0:
    resolution: {integrity: sha512-P3b3HJDBtSzsXUl0im2L7gTO5Ubg8mEN6G8qoTS77iXxXX4Hvu4Qj540PZDvQ8V6DmX6iXo98k7Md0Cm1PrLaA==}
    engines: {node: '>=6'}
    hasBin: true

  levn@0.4.1:
    resolution: {integrity: sha512-+bT2uH4E5LGE7h/n3evcS/sQlJXCpIp6ym8OWJ5eV6+67Dsql/LaaT7qJBAt2rzfoa/5QBGBhxDix1dMt2kQKQ==}
    engines: {node: '>= 0.8.0'}

  lie@3.3.0:
    resolution: {integrity: sha512-UaiMJzeWRlEujzAuw5LokY1L5ecNQYZKfmyZ9L7wDHb/p5etKaxXhohBcrw0EYby+G/NA52vRSN4N39dxHAIwQ==}

  local-pkg@0.5.0:
    resolution: {integrity: sha512-ok6z3qlYyCDS4ZEU27HaU6x/xZa9Whf8jD4ptH5UZTQYZVYeb9bnZ3ojVhiJNLiXK1Hfc0GNbLXcmZ5plLDDBg==}
    engines: {node: '>=14'}

  locate-path@6.0.0:
    resolution: {integrity: sha512-iPZK6eYjbxRu3uB4/WZ3EsEIMJFMqAoopl3R+zuq0UjcAm/MO6KCweDgPfP3elTztoKP3KtnVHxTn2NHBSDVUw==}
    engines: {node: '>=10'}

  lodash-es@4.17.21:
    resolution: {integrity: sha512-mKnC+QJ9pWVzv+C4/U3rRsHapFfHvQFoFB92e52xeyGMcX6/OlIl78je1u8vePzYZSkkogMPJ2yjxxsb89cxyw==}

  lodash.defaults@4.2.0:
    resolution: {integrity: sha512-qjxPLHd3r5DnsdGacqOMU6pb/avJzdh9tFX2ymgoZE27BmjXrNy/y4LoaiTeAb+O3gL8AfpJGtqfX/ae2leYYQ==}

  lodash.difference@4.5.0:
    resolution: {integrity: sha512-dS2j+W26TQ7taQBGN8Lbbq04ssV3emRw4NY58WErlTO29pIqS0HmoT5aJ9+TUQ1N3G+JOZSji4eugsWwGp9yPA==}

  lodash.escaperegexp@4.1.2:
    resolution: {integrity: sha512-TM9YBvyC84ZxE3rgfefxUWiQKLilstD6k7PTGt6wfbtXF8ixIJLOL3VYyV/z+ZiPLsVxAsKAFVwWlWeb2Y8Yyw==}

  lodash.flatten@4.4.0:
    resolution: {integrity: sha512-C5N2Z3DgnnKr0LOpv/hKCgKdb7ZZwafIrsesve6lmzvZIRZRGaZ/l6Q8+2W7NaT+ZwO3fFlSCzCzrDCFdJfZ4g==}

  lodash.isequal@4.5.0:
    resolution: {integrity: sha512-pDo3lu8Jhfjqls6GkMgpahsF9kCyayhgykjyLMNFTKWrpVdAQtYyB4muAMWozBB4ig/dtWAmsMxLEI8wuz+DYQ==}

  lodash.isplainobject@4.0.6:
    resolution: {integrity: sha512-oSXzaWypCMHkPC3NvBEaPHf0KsA5mvPrOPgQWDsbg8n7orZ290M0BmC/jgRZ4vcJ6DTAhjrsSYgdsW/F+MFOBA==}

  lodash.merge@4.6.2:
    resolution: {integrity: sha512-0KpjqXRVvrYyCsX1swR/XTK0va6VQkQM6MNo7PqW77ByjAhoARA8EfrP1N4+KlKj8YS0ZUCtRT/YUuhyYDujIQ==}

  lodash.union@4.6.0:
    resolution: {integrity: sha512-c4pB2CdGrGdjMKYLA+XiRDO7Y0PRQbm/Gzg8qMj+QH+pFVAoTp5sBpO0odL3FjoPCGjK96p6qsP+yQoiLoOBcw==}

  lodash@4.17.21:
    resolution: {integrity: sha512-v2kDEe57lecTulaDIuNTPy3Ry4gLGJ6Z1O3vE1krgXZNrsQ+LFTGHVxVjcXPs17LhbZVGedAJv8XZ1tvj5FvSg==}

  log-symbols@4.1.0:
    resolution: {integrity: sha512-8XPvpAA8uyhfteu8pIvQxpJZ7SYYdpUivZpGy6sFsBuKRY/7rQGavedeB8aK+Zkyq6upMFVL/9AW6vOYzfRyLg==}
    engines: {node: '>=10'}

  long@5.2.3:
    resolution: {integrity: sha512-lcHwpNoggQTObv5apGNCTdJrO69eHOZMi4BNC+rTLER8iHAqGrUVeLh/irVIM7zTw2bOXA8T6uNPeujwOLg/2Q==}

  loupe@3.1.2:
    resolution: {integrity: sha512-23I4pFZHmAemUnz8WZXbYRSKYj801VDaNv9ETuMh7IrMc7VuVVSo+Z9iLE3ni30+U48iDWfi30d3twAXBYmnCg==}

  lower-case@2.0.2:
    resolution: {integrity: sha512-7fm3l3NAF9WfN6W3JOmf5drwpVqX78JtoGJ3A6W0a6ZnldM41w2fV5D490psKFTpMds8TJse/eHLFFsNHHjHgg==}

  lowercase-keys@1.0.0:
    resolution: {integrity: sha512-RPlX0+PHuvxVDZ7xX+EBVAp4RsVxP/TdDSN2mJYdiq1Lc4Hz7EUSjUI7RZrKKlmrIzVhf6Jo2stj7++gVarS0A==}
    engines: {node: '>=0.10.0'}

  lowercase-keys@1.0.1:
    resolution: {integrity: sha512-G2Lj61tXDnVFFOi8VZds+SoQjtQC3dgokKdDG2mTm1tx4m50NUHBOZSBwQQHyy0V12A0JTG4icfZQH+xPyh8VA==}
    engines: {node: '>=0.10.0'}

  lowercase-keys@2.0.0:
    resolution: {integrity: sha512-tqNXrS78oMOE73NMxK4EMLQsQowWf8jKooH9g7xPavRT706R6bkQJ6DY2Te7QukaZsulxa30wQ7bk0pm4XiHmA==}
    engines: {node: '>=8'}

  lru-cache@10.4.3:
    resolution: {integrity: sha512-JNAzZcXrCt42VGLuYz0zfAzDfAvJWW6AfYlDBQyDV5DClI2m5sAmK+OIO7s59XfsRsWHp02jAJrRadPRGTt6SQ==}

  lru-cache@11.0.2:
    resolution: {integrity: sha512-123qHRfJBmo2jXDbo/a5YOQrJoHF/GNQTLzQ5+IdK5pWpceK17yRc6ozlWd25FxvGKQbIUs91fDFkXmDHTKcyA==}
    engines: {node: 20 || >=22}

  lru-cache@5.1.1:
    resolution: {integrity: sha512-KpNARQA3Iwv+jTA0utUVVbrh+Jlrr1Fv0e56GGzAFOXN7dk/FviaDW8LHmK52DlcH4WP2n6gI8vN1aesBFgo9w==}

  lru-cache@6.0.0:
    resolution: {integrity: sha512-Jo6dJ04CmSjuznwJSS3pUeWmd/H0ffTlkXXgwZi+eq1UCmqQwCh+eLsYOYCwY991i2Fah4h1BEMCx4qThGbsiA==}
    engines: {node: '>=10'}

  lru-cache@7.18.3:
    resolution: {integrity: sha512-jumlc0BIUrS3qJGgIkWZsyfAM7NCWiBcCDhnd+3NNM5KbBmLTgHVfWBcg6W+rLUsIpzpERPsvwUP7CckAQSOoA==}
    engines: {node: '>=12'}

  m3u8-parser@7.2.0:
    resolution: {integrity: sha512-CRatFqpjVtMiMaKXxNvuI3I++vUumIXVVT/JpCpdU/FynV/ceVw1qpPyyBNindL+JlPMSesx+WX1QJaZEJSaMQ==}

  magic-string@0.30.12:
    resolution: {integrity: sha512-Ea8I3sQMVXr8JhN4z+H/d8zwo+tYDgHE9+5G4Wnrwhs0gaK9fXTKx0Tw5Xwsd/bCPTTZNRAdpyzvoeORe9LYpw==}

  magicast@0.3.5:
    resolution: {integrity: sha512-L0WhttDl+2BOsybvEOLK7fW3UA0OQ0IQ2d6Zl2x/a6vVRs3bAY0ECOSHHeL5jD+SbOpOCUEi0y1DgHEn9Qn1AQ==}

  make-dir@1.3.0:
    resolution: {integrity: sha512-2w31R7SJtieJJnQtGc7RVL2StM2vGYVfqUOvUDxH6bC6aJTxPxTF0GnIgCyu7tjockiUWAYQRbxa7vKn34s5sQ==}
    engines: {node: '>=4'}

  make-dir@2.1.0:
    resolution: {integrity: sha512-LS9X+dc8KLxXCb8dni79fLIIUA5VyZoyjSMCwTluaXA0o27cCK0bhXkpgw+sTXVpPy/lSO57ilRixqk0vDmtRA==}
    engines: {node: '>=6'}

  make-dir@4.0.0:
    resolution: {integrity: sha512-hXdUTZYIVOt1Ex//jAQi+wTZZpUpwBj/0QsOzqegb3rGMMeJiSEu5xLHnYfBrRV4RH2+OCSOO95Is/7x1WJ4bw==}
    engines: {node: '>=10'}

  make-fetch-happen@10.2.1:
    resolution: {integrity: sha512-NgOPbRiaQM10DYXvN3/hhGVI2M5MtITFryzBGxHM5p4wnFxsVCbxkrBrDsk+EZ5OB4jEOT7AjDxtdF+KVEFT7w==}
    engines: {node: ^12.13.0 || ^14.15.0 || >=16.0.0}

  marked@14.1.4:
    resolution: {integrity: sha512-vkVZ8ONmUdPnjCKc5uTRvmkRbx4EAi2OkTOXmfTDhZz3OFqMNBM1oTTWwTr4HY4uAEojhzPf+Fy8F1DWa3Sndg==}
    engines: {node: '>= 18'}
    hasBin: true

  matcher@3.0.0:
    resolution: {integrity: sha512-OkeDaAZ/bQCxeFAozM55PKcKU0yJMPGifLwV4Qgjitu+5MoAfSQN4lsLJeXZ1b8w0x+/Emda6MZgXS1jvsapng==}
    engines: {node: '>=10'}

  media-typer@0.3.0:
    resolution: {integrity: sha512-dq+qelQ9akHpcOl/gUVRTxVIOkAJ1wR3QAvb4RsVjS8oVoFjDGTc679wJYmUmknUF5HwMLOgb5O+a3KxfWapPQ==}
    engines: {node: '>= 0.6'}

  merge-stream@2.0.0:
    resolution: {integrity: sha512-abv/qOcuPfk3URPfDzmZU1LKmuw8kT+0nIHvKrKgFrwifol/doWcdA4ZqsWQ8ENrFKkd67Mfpo/LovbIUsbt3w==}

  merge2@1.4.1:
    resolution: {integrity: sha512-8q7VEgMJW4J8tcfVPy8g09NcQwZdbwFEqhe/WZkoIzjn/3TGDwtOCYtXGxA3O8tPzpczCCDgv+P2P5y00ZJOOg==}
    engines: {node: '>= 8'}

  micromatch@4.0.8:
    resolution: {integrity: sha512-PXwfBhYu0hBCPw8Dn0E+WDYb7af3dSLVWKi3HGv84IdF4TyFoC0ysxFd0Goxw7nSv4T/PzEJQxsYsEiFCKo2BA==}
    engines: {node: '>=8.6'}

  mime-db@1.52.0:
    resolution: {integrity: sha512-sPU4uV7dYlvtWJxwwxHD0PuihVNiE7TyAbQ5SWxDCB9mUYvOgroQOwYQQOKPJ8CIbE+1ETVlOoK1UC2nU3gYvg==}
    engines: {node: '>= 0.6'}

  mime-db@1.53.0:
    resolution: {integrity: sha512-oHlN/w+3MQ3rba9rqFr6V/ypF10LSkdwUysQL7GkXoTgIWeV+tcXGA852TBxH+gsh8UWoyhR1hKcoMJTuWflpg==}
    engines: {node: '>= 0.6'}

  mime-types@2.1.35:
    resolution: {integrity: sha512-ZDY+bPm5zTTF+YpCrAU9nK0UgICYPT0QtT1NZWFv4s++TNkcgVaT0g6+4R2uI4MjQjzysHB1zxuWL50hzaeXiw==}
    engines: {node: '>= 0.6'}

  mime@1.6.0:
    resolution: {integrity: sha512-x0Vn8spI+wuJ1O6S7gnbaQg8Pxh4NNHb7KSINmEWKiPE4RKOplvijn+NkmYmmRgP68mc70j2EbeTFRsrswaQeg==}
    engines: {node: '>=4'}
    hasBin: true

  mime@2.6.0:
    resolution: {integrity: sha512-USPkMeET31rOMiarsBNIHZKLGgvKc/LrjofAnBlOttf5ajRvqiRA8QsenbcooctK6d6Ts6aqZXBA+XbkKthiQg==}
    engines: {node: '>=4.0.0'}
    hasBin: true

  mimic-fn@2.1.0:
    resolution: {integrity: sha512-OqbOk5oEQeAZ8WXWydlu9HJjz9WVdEIvamMCcXmuqUYjTknH/sqsWvhQ3vgwKFRR1HpjvNBKQ37nbJgYzGqGcg==}
    engines: {node: '>=6'}

  mimic-function@5.0.1:
    resolution: {integrity: sha512-VP79XUPxV2CigYP3jWwAUFSku2aKqBH7uTAapFWCBqutsbmDo96KY5o8uh6U+/YSIn5OxJnXp73beVkpqMIGhA==}
    engines: {node: '>=18'}

  mimic-response@1.0.1:
    resolution: {integrity: sha512-j5EctnkH7amfV/q5Hgmoal1g2QHFJRraOtmx0JpIqkxhBhI/lJSl1nMpQ45hVarwNETOoWEimndZ4QK0RHxuxQ==}
    engines: {node: '>=4'}

  mimic-response@3.1.0:
    resolution: {integrity: sha512-z0yWI+4FDrrweS8Zmt4Ej5HdJmky15+L2e6Wgn3+iK5fWzb6T3fhNFq2+MeTRb064c6Wr4N/wv0DzQTjNzHNGQ==}
    engines: {node: '>=10'}

  min-document@2.19.0:
    resolution: {integrity: sha512-9Wy1B3m3f66bPPmU5hdA4DR4PB2OfDU/+GS3yAB7IQozE3tqXaVv2zOjgla7MEGSRv95+ILmOuvhLkOK6wJtCQ==}

  minimatch@10.0.1:
    resolution: {integrity: sha512-ethXTt3SGGR+95gudmqJ1eNhRO7eGEGIgYA9vnPatK4/etz2MEVDno5GMCibdMTuBMyElzIlgxMna3K94XDIDQ==}
    engines: {node: 20 || >=22}

  minimatch@3.1.2:
    resolution: {integrity: sha512-J7p63hRiAjw1NDEww1W7i37+ByIrOWO5XQQAzZ3VOcL0PNybwpfmV/N05zFAzwQ9USyEcX6t3UO+K5aqBQOIHw==}

  minimatch@5.1.6:
    resolution: {integrity: sha512-lKwV/1brpG6mBUFHtb7NUmtABCb2WZZmm2wNiOA5hAb8VdCS4B3dtMWyvcoViccwAW/COERjXLt0zP1zXUN26g==}
    engines: {node: '>=10'}

  minimatch@9.0.5:
    resolution: {integrity: sha512-G6T0ZX48xgozx7587koeX9Ys2NYy6Gmv//P89sEte9V9whIapMNF4idKxnW2QtCcLiTWlb/wfCabAtAFWhhBow==}
    engines: {node: '>=16 || 14 >=14.17'}

  minimist@1.2.8:
    resolution: {integrity: sha512-2yyAR8qBkN3YuheJanUpWC5U3bb5osDywNB8RzDVlDwDHbocAJveqqj1u8+SVD7jkWT4yvsHCpWqqWqAxb0zCA==}

  minipass-collect@1.0.2:
    resolution: {integrity: sha512-6T6lH0H8OG9kITm/Jm6tdooIbogG9e0tLgpY6mphXSm/A9u8Nq1ryBG+Qspiub9LjWlBPsPS3tWQ/Botq4FdxA==}
    engines: {node: '>= 8'}

  minipass-fetch@2.1.2:
    resolution: {integrity: sha512-LT49Zi2/WMROHYoqGgdlQIZh8mLPZmOrN2NdJjMXxYe4nkN6FUyuPuOAOedNJDrx0IRGg9+4guZewtp8hE6TxA==}
    engines: {node: ^12.13.0 || ^14.15.0 || >=16.0.0}

  minipass-flush@1.0.5:
    resolution: {integrity: sha512-JmQSYYpPUqX5Jyn1mXaRwOda1uQ8HP5KAT/oDSLCzt1BYRhQU0/hDtsB1ufZfEEzMZ9aAVmsBw8+FWsIXlClWw==}
    engines: {node: '>= 8'}

  minipass-pipeline@1.2.4:
    resolution: {integrity: sha512-xuIq7cIOt09RPRJ19gdi4b+RiNvDFYe5JH+ggNvBqGqpQXcru3PcRmOZuHBKWK1Txf9+cQ+HMVN4d6z46LZP7A==}
    engines: {node: '>=8'}

  minipass-sized@1.0.3:
    resolution: {integrity: sha512-MbkQQ2CTiBMlA2Dm/5cY+9SWFEN8pzzOXi6rlM5Xxq0Yqbda5ZQy9sU75a673FE9ZK0Zsbr6Y5iP6u9nktfg2g==}
    engines: {node: '>=8'}

  minipass@3.3.6:
    resolution: {integrity: sha512-DxiNidxSEK+tHG6zOIklvNOwm3hvCrbUrdtzY74U6HKTJxvIDfOUL5W5P2Ghd3DTkhhKPYGqeNUIh5qcM4YBfw==}
    engines: {node: '>=8'}

  minipass@5.0.0:
    resolution: {integrity: sha512-3FnjYuehv9k6ovOEbyOswadCDPX1piCfhV8ncmYtHOjuPwylVWsghTLo7rabjC3Rx5xD4HDx8Wm1xnMF7S5qFQ==}
    engines: {node: '>=8'}

  minipass@7.1.2:
    resolution: {integrity: sha512-qOOzS1cBTWYF4BH8fVePDBOO9iptMnGUEZwNc/cMWnTV2nVLZ7VoNWEPHkYczZA0pdoA7dl6e7FL659nX9S2aw==}
    engines: {node: '>=16 || 14 >=14.17'}

  minizlib@2.1.2:
    resolution: {integrity: sha512-bAxsR8BVfj60DWXHE3u30oHzfl4G7khkSuPW+qvpd7jFRHm7dLxOjUk1EHACJ/hxLY8phGJ0YhYHZo7jil7Qdg==}
    engines: {node: '>= 8'}

  minizlib@3.0.1:
    resolution: {integrity: sha512-umcy022ILvb5/3Djuu8LWeqUa8D68JaBzlttKeMWen48SjabqS3iY5w/vzeMzMUNhLDifyhbOwKDSznB1vvrwg==}
    engines: {node: '>= 18'}

  mitt@3.0.1:
    resolution: {integrity: sha512-vKivATfr97l2/QBCYAkXYDbrIWPM2IIKEl7YPhjCvKlG3kE2gm+uBo6nEXK3M5/Ffh/FLpKExzOQ3JJoJGFKBw==}

  mkdirp-classic@0.5.3:
    resolution: {integrity: sha512-gKLcREMhtuZRwRAfqP3RFW+TK4JqApVBtOIftVgjuABpAtpxhPGaDcfvbhNvD0B8iD1oUr/txX35NjcaY6Ns/A==}

  mkdirp@0.5.6:
    resolution: {integrity: sha512-FP+p8RB8OWpF3YZBCrP5gtADmtXApB5AMLn+vdyA+PyxCjrCs00mjyUozssO33cwDeT3wNGdLxJ5M//YqtHAJw==}
    hasBin: true

  mkdirp@1.0.4:
    resolution: {integrity: sha512-vVqVZQyf3WLx2Shd0qJ9xuvqgAyKPLAiqITEtqW0oIUjzo3PePDd6fW9iFz30ef7Ysp/oiWqbhszeGWW2T6Gzw==}
    engines: {node: '>=10'}
    hasBin: true

  mkdirp@3.0.1:
    resolution: {integrity: sha512-+NsyUUAZDmo6YVHzL/stxSu3t9YS1iljliy3BSDrXJ/dkn1KYdmtZODGGjLcc9XLgVVpH4KshHB8XmZgMhaBXg==}
    engines: {node: '>=10'}
    hasBin: true

  mlly@1.7.2:
    resolution: {integrity: sha512-tN3dvVHYVz4DhSXinXIk7u9syPYaJvio118uomkovAtWBT+RdbP6Lfh/5Lvo519YMmwBafwlh20IPTXIStscpA==}

  mount-point@3.0.0:
    resolution: {integrity: sha512-jAhfD7ZCG+dbESZjcY1SdFVFqSJkh/yGbdsifHcPkvuLRO5ugK0Ssmd9jdATu29BTd4JiN+vkpMzVvsUgP3SZA==}
    engines: {node: '>=0.10.0'}

  move-file@3.1.0:
    resolution: {integrity: sha512-4aE3U7CCBWgrQlQDMq8da4woBWDGHioJFiOZ8Ie6Yq2uwYQ9V2kGhTz4x3u6Wc+OU17nw0yc3rJ/lQ4jIiPe3A==}
    engines: {node: ^12.20.0 || ^14.13.1 || >=16.0.0}

  ms@2.1.3:
    resolution: {integrity: sha512-6FlzubTLZG3J2a/NVCAleEhjzq5oxgHyaCU9yYXvcLsvoVaHJq/s5xXI6/XXP6tz7R9xAOtHnSO/tXtF3WRTlA==}

  muggle-string@0.4.1:
    resolution: {integrity: sha512-VNTrAak/KhO2i8dqqnqnAHOa3cYBwXEZe9h+D5h/1ZqFSTEFHdM65lR7RoIqq3tBBYavsOXV84NoHXZ0AkPyqQ==}

  multipipe@4.0.0:
    resolution: {integrity: sha512-jzcEAzFXoWwWwUbvHCNPwBlTz3WCWe/jPcXSmTfbo/VjRwRTfvLZ/bdvtiTdqCe8d4otCSsPCbhGYcX+eggpKQ==}

  multistream@4.1.0:
    resolution: {integrity: sha512-J1XDiAmmNpRCBfIWJv+n0ymC4ABcf/Pl+5YvC5B/D2f/2+8PtHvCNxMPKiQcZyi922Hq69J2YOpb1pTywfifyw==}

  naive-ui@2.40.1:
    resolution: {integrity: sha512-3NkL+vLRQZKQxCHXa+7xiD6oM74OrQELaehDkGYRYpr6kjT+JJB+Z7h+5LC70gn8VkbgCAETv0+uRWF+6MLlgQ==}
    peerDependencies:
      vue: ^3.0.0

  nanoid@3.3.7:
    resolution: {integrity: sha512-eSRppjcPIatRIMC1U6UngP8XFcz8MQWGQdt1MTBQ7NaAmvXDfvNxbvWV3x2y6CdEUciCSsDHDQZbhYaB8QEo2g==}
    engines: {node: ^10 || ^12 || ^13.7 || ^14 || >=15.0.1}
    hasBin: true

  napi-build-utils@1.0.2:
    resolution: {integrity: sha512-ONmRUqK7zj7DWX0D9ADe03wbwOBZxNAfF20PlGfCWQcD3+/MakShIHrMqx9YwPTfxDdF1zLeL+RGZiR9kGMLdg==}

  natural-compare@1.4.0:
    resolution: {integrity: sha512-OWND8ei3VtNC9h7V60qff3SVobHr996CTwgxubgyQYEpg290h9J0buyECNNJexkFm5sOajh5G116RYA1c8ZMSw==}

  needle@3.3.1:
    resolution: {integrity: sha512-6k0YULvhpw+RoLNiQCRKOl09Rv1dPLr8hHnVjHqdolKwDrdNyk+Hmrthi4lIGPPz3r39dLx0hsF5s40sZ3Us4Q==}
    engines: {node: '>= 4.4.x'}
    hasBin: true

  negotiator@0.6.3:
    resolution: {integrity: sha512-+EUsqGPLsM+j/zdChZjsnX51g4XrHFOIXwfnCVPGlQk/k5giakcKsuxCObBRu6DSm9opw/O6slWbJdghQM4bBg==}
    engines: {node: '>= 0.6'}

  negotiator@0.6.4:
    resolution: {integrity: sha512-myRT3DiWPHqho5PrJaIRyaMv2kgYf0mUVgBNOYMuCH5Ki1yEiQaf/ZJuQ62nvpc44wL5WDbTX7yGJi1Neevw8w==}
    engines: {node: '>= 0.6'}

  no-case@3.0.4:
    resolution: {integrity: sha512-fgAN3jGAh+RoxUGZHTSOLJIqUc2wmoBwGR4tbpNAKmmovFoWq0OdRkb0VkldReO2a2iBT/OEulG9XSUc10r3zg==}

  node-abi@3.71.0:
    resolution: {integrity: sha512-SZ40vRiy/+wRTf21hxkkEjPJZpARzUMVcJoQse2EF8qkUWbbO2z7vd5oA/H6bVH6SZQ5STGcu0KRDS7biNRfxw==}
    engines: {node: '>=10'}

  node-addon-api@1.7.2:
    resolution: {integrity: sha512-ibPK3iA+vaY1eEjESkQkM0BbCqFOaZMiXRTtdB0u7b4djtY6JnsjvPdUHVMg6xQt3B8fpTTWHI9A+ADjM9frzg==}

  node-api-version@0.2.0:
    resolution: {integrity: sha512-fthTTsi8CxaBXMaBAD7ST2uylwvsnYxh2PfaScwpMhos6KlSFajXQPcM4ogNE1q2s3Lbz9GCGqeIHC+C6OZnKg==}

  node-fetch@2.7.0:
    resolution: {integrity: sha512-c4FRfUm/dbcWZ7U+1Wq0AwCyFL+3nt2bEw05wfxSz+DWpWsitgmSgYmy2dQdWyKC1694ELPqMs/YzUSNozLt8A==}
    engines: {node: 4.x || >=6.0.0}
    peerDependencies:
      encoding: ^0.1.0
    peerDependenciesMeta:
      encoding:
        optional: true

  node-gyp-build@4.8.2:
    resolution: {integrity: sha512-IRUxE4BVsHWXkV/SFOut4qTlagw2aM8T5/vnTsmrHJvVoKueJHRc/JaFND7QDDc61kLYUJ6qlZM3sqTSyx2dTw==}
    hasBin: true

  node-int64@0.4.0:
    resolution: {integrity: sha512-O5lz91xSOeoXP6DulyHfllpq+Eg00MWitZIbtPfoSEvqIHdl5gfcY6hYzDWnj0qD5tz52PI08u9qUvSVeUBeHw==}

  node-releases@2.0.18:
    resolution: {integrity: sha512-d9VeXT4SJ7ZeOqGX6R5EM022wpL+eWPooLI+5UpWn2jCT1aosUQEhQP214x33Wkwx3JQMvIm+tIoVOdodFS40g==}

  nodemailer@6.9.16:
    resolution: {integrity: sha512-psAuZdTIRN08HKVd/E8ObdV6NO7NTBY3KsC30F7M4H1OnmLCUNaS56FpYxyb26zWLSyYF9Ozch9KYHhHegsiOQ==}
    engines: {node: '>=6.0.0'}

  nopt@6.0.0:
    resolution: {integrity: sha512-ZwLpbTgdhuZUnZzjd7nb1ZV+4DoiC6/sfiVKok72ym/4Tlf+DFdlHYmT2JPmcNNWV6Pi3SDf1kT+A4r9RTuT9g==}
    engines: {node: ^12.13.0 || ^14.15.0 || >=16.0.0}
    hasBin: true

  normalize-path@3.0.0:
    resolution: {integrity: sha512-6eZs5Ls3WtCisHWp9S2GUy8dqkpGi4BVSz3GaqiE6ezub0512ESztXUwUB6C6IKbQkY2Pnb/mD4WYojCRwcwLA==}
    engines: {node: '>=0.10.0'}

  normalize-url@2.0.1:
    resolution: {integrity: sha512-D6MUW4K/VzoJ4rJ01JFKxDrtY1v9wrgzCX5f2qj/lzH1m/lW6MhUZFKerVsnyjOhOsYzI9Kqqak+10l4LvLpMw==}
    engines: {node: '>=4'}

  normalize-url@6.1.0:
    resolution: {integrity: sha512-DlL+XwOy3NxAQ8xuC0okPgK46iuVNAK01YN7RueYBqqFeGsBjV9XmCAzAdgt+667bCl5kPh9EqKKDwnaPG1I7A==}
    engines: {node: '>=10'}

  npm-run-path@3.1.0:
    resolution: {integrity: sha512-Dbl4A/VfiVGLgQv29URL9xshU8XDY1GeLy+fsaZ1AA8JDSfjvr5P5+pzRbWqRSBxk6/DW7MIh8lTM/PaGnP2kg==}
    engines: {node: '>=8'}

  nth-check@2.1.1:
    resolution: {integrity: sha512-lqjrjmaOoAnWfMmBPL+XNnynZh2+swxiX3WUE0s4yEHI6m+AwrK2UZOimIRl3X/4QctVqS8AiZjFqyOGrMXb/w==}

  ntsuspend@1.0.2:
    resolution: {integrity: sha512-JaQJRHgg2LV2q5NL6jHHi/DwwPBGrAeZwla3hCnDdkZZQH3VtNriDkbfPBjmCXR8mABtTqiL7TphrFavYEUVZQ==}
    engines: {node: '>=10'}
    cpu: [x64, ia32]
    os: [win32]

  object-assign@4.1.1:
    resolution: {integrity: sha512-rJgTQnkUnH1sFw8yT6VSU3zD3sWmu6sZhIseY8VX+GRu3P6F7Fu+JNDoXfklElbLJSnc3FUQHVe4cU5hj+BcUg==}
    engines: {node: '>=0.10.0'}

  object-inspect@1.13.2:
    resolution: {integrity: sha512-IRZSRuzJiynemAXPYtPe5BoI/RESNYR7TYm50MC5Mqbd3Jmw5y790sErYw3V6SryFJD64b74qQQs9wn5Bg/k3g==}
    engines: {node: '>= 0.4'}

  object-keys@1.1.1:
    resolution: {integrity: sha512-NuAESUOUMrlIXOfHKzD6bpPu3tYt3xvjNdRIQ+FeT0lNb4K8WR70CaDxhuNguS2XG+GjkyMwOzsN5ZktImfhLA==}
    engines: {node: '>= 0.4'}

  ollama@0.5.9:
    resolution: {integrity: sha512-F/KZuDRC+ZsVCuMvcOYuQ6zj42/idzCkkuknGyyGVmNStMZ/sU3jQpvhnl4SyC0+zBzLiKNZJnJeuPFuieWZvQ==}

  on-finished@2.4.1:
    resolution: {integrity: sha512-oVlzkg3ENAhCk2zdv7IJwd/QUD4z2RxRwpkcGY8psCVcCYZNq4wYnVWALHM+brtuJjePWiYF/ClmuDr8Ch5+kg==}
    engines: {node: '>= 0.8'}

  once@1.4.0:
    resolution: {integrity: sha512-lNaJgI+2Q5URQBkccEKHTQOPaXdUxnZZElQTZY0MFUAuaEqe1E+Nyvgdz/aIyNi6Z9MzO5dv1H8n58/GELp3+w==}

  onetime@5.1.2:
    resolution: {integrity: sha512-kbpaSSGJTWdAY5KPVeMOKXSrPtr8C8C7wodJbcsd51jRnmD+GZu8Y0VoU6Dm5Z4vWr0Ig/1NKuWRKf7j5aaYSg==}
    engines: {node: '>=6'}

  only@0.0.2:
    resolution: {integrity: sha512-Fvw+Jemq5fjjyWz6CpKx6w9s7xxqo3+JCyM0WXWeCSOboZ8ABkyvP8ID4CZuChA/wxSx+XSJmdOm8rGVyJ1hdQ==}

  option-validator@2.0.6:
    resolution: {integrity: sha512-tmZDan2LRIRQyhUGvkff68/O0R8UmF+Btmiiz0SmSw2ng3CfPZB9wJlIjHpe/MKUZqyIZkVIXCrwr1tIN+0Dzg==}

  optionator@0.9.4:
    resolution: {integrity: sha512-6IpQ7mKUxRcZNLIObR0hz7lxsapSSIYNZJwXPGeF0mTVqGKFIXj1DQcMoT22S3ROcLyY/rz0PWaWZ9ayWmad9g==}
    engines: {node: '>= 0.8.0'}

  ora@5.4.1:
    resolution: {integrity: sha512-5b6Y85tPxZZ7QytO+BQzysW31HJku27cRIlkbAXaNx+BdcVi+LlRFmVXzeF6a7JCwJpyw5c4b+YSVImQIrBpuQ==}
    engines: {node: '>=10'}

  os-homedir@1.0.2:
    resolution: {integrity: sha512-B5JU3cabzk8c67mRRd3ECmROafjYMXbuzlwtqdM8IbS8ktlTix8aFGb2bAGKrSRIlnfKwovGUUr72JUPyOb6kQ==}
    engines: {node: '>=0.10.0'}

  p-cancelable@0.4.1:
    resolution: {integrity: sha512-HNa1A8LvB1kie7cERyy21VNeHb2CWJJYqyyC2o3klWFfMGlFmWv2Z7sFgZH8ZiaYL95ydToKTFVXgMV/Os0bBQ==}
    engines: {node: '>=4'}

  p-cancelable@2.1.1:
    resolution: {integrity: sha512-BZOr3nRQHOntUjTrH8+Lh54smKHoHyur8We1V8DSMVrl5A2malOOwuJRnKRDjSnkoeBh4at6BwEnb5I7Jl31wg==}
    engines: {node: '>=8'}

  p-event@2.3.1:
    resolution: {integrity: sha512-NQCqOFhbpVTMX4qMe8PF8lbGtzZ+LCiN7pcNrb/413Na7+TRoe1xkKUzuWa/YEJdGQ0FvKtj35EEbDoVPO2kbA==}
    engines: {node: '>=6'}

  p-finally@1.0.0:
    resolution: {integrity: sha512-LICb2p9CB7FS+0eR1oqWnHhp0FljGLZCWBE9aix0Uye9W8LTQPwMTYVGWQWIw9RdQiDg4+epXQODwIYJtSJaow==}
    engines: {node: '>=4'}

  p-finally@2.0.1:
    resolution: {integrity: sha512-vpm09aKwq6H9phqRQzecoDpD8TmVyGw70qmWlyq5onxY7tqyTTFVvxMykxQSQKILBSFlbXpypIw2T1Ml7+DDtw==}
    engines: {node: '>=8'}

  p-is-promise@1.1.0:
    resolution: {integrity: sha512-zL7VE4JVS2IFSkR2GQKDSPEVxkoH43/p7oEnwpdCndKYJO0HVeRB7fA8TJwuLOTBREtK0ea8eHaxdwcpob5dmg==}
    engines: {node: '>=4'}

  p-is-promise@3.0.0:
    resolution: {integrity: sha512-Wo8VsW4IRQSKVXsJCn7TomUaVtyfjVDn3nUP7kE967BQk0CwFpdbZs0X0uk5sW9mkBa9eNM7hCMaG93WUAwxYQ==}
    engines: {node: '>=8'}

  p-limit@3.1.0:
    resolution: {integrity: sha512-TYOanM3wGwNGsZN2cVTYPArw454xnXj5qmWF1bEoAc4+cU/ol7GVh7odevjp1FNHduHc3KZMcFduxU5Xc6uJRQ==}
    engines: {node: '>=10'}

  p-limit@6.1.0:
    resolution: {integrity: sha512-H0jc0q1vOzlEk0TqAKXKZxdl7kX3OFUzCnNVUnq5Pc3DGo0kpeaMuPqxQn235HibwBEb0/pm9dgKTjXy66fBkg==}
    engines: {node: '>=18'}

  p-locate@5.0.0:
    resolution: {integrity: sha512-LaNjtRWUBY++zB5nE/NwcaoMylSPk+S+ZHNB1TzdbMJMny6dynpAGt7X/tl/QYq3TIeE6nxHppbo2LGymrG5Pw==}
    engines: {node: '>=10'}

  p-map@4.0.0:
    resolution: {integrity: sha512-/bjOqmgETBYB5BoEeGVea8dmvHb2m9GLy1E9W43yeyfP6QQCZGFNa+XRceJEuDB6zqr+gKpIAmlLebMpykw/MQ==}
    engines: {node: '>=10'}

  p-map@5.5.0:
    resolution: {integrity: sha512-VFqfGDHlx87K66yZrNdI4YGtD70IRyd+zSvgks6mzHPRNkoKy+9EKP4SFC77/vTTQYmRmti7dvqC+m5jBrBAcg==}
    engines: {node: '>=12'}

  p-map@7.0.2:
    resolution: {integrity: sha512-z4cYYMMdKHzw4O5UkWJImbZynVIo0lSGTXc7bzB1e/rrDqkgGUNysK/o4bTr+0+xKvvLoTyGqYC4Fgljy9qe1Q==}
    engines: {node: '>=18'}

  p-queue@8.0.1:
    resolution: {integrity: sha512-NXzu9aQJTAzbBqOt2hwsR63ea7yvxJc0PwN/zobNAudYfb1B7R08SzB4TsLeSbUCuG467NhnoT0oO6w1qRO+BA==}
    engines: {node: '>=18'}

  p-timeout@2.0.1:
    resolution: {integrity: sha512-88em58dDVB/KzPEx1X0N3LwFfYZPyDc4B6eF38M1rk9VTZMbxXXgjugz8mmwpS9Ox4BDZ+t6t3QP5+/gazweIA==}
    engines: {node: '>=4'}

  p-timeout@6.1.3:
    resolution: {integrity: sha512-UJUyfKbwvr/uZSV6btANfb+0t/mOhKV/KXcCUTp8FcQI+v/0d+wXqH4htrW0E4rR6WiEO/EPvUFiV9D5OI4vlw==}
    engines: {node: '>=14.16'}

  package-json-from-dist@1.0.1:
    resolution: {integrity: sha512-UEZIS3/by4OC8vL3P2dTXRETpebLI2NiI5vIrjaD/5UtrkFX/tNbwjTSRAGC/+7CAo2pIcBaRgWmcBBHcsaCIw==}

  pako@1.0.11:
    resolution: {integrity: sha512-4hLB8Py4zZce5s4yd9XzopqwVv/yGNhV1Bl8NTmCq1763HeK2+EwVTv+leGeL13Dnh2wfbqowVPXCIO0z4taYw==}

  pako@2.1.0:
    resolution: {integrity: sha512-w+eufiZ1WuJYgPXbV/PO3NCMEc3xqylkKHzp8bxp1uW4qaSNQUkwmLLEc3kKsfz8lpV1F8Ht3U1Cm+9Srog2ug==}

  parent-module@1.0.1:
    resolution: {integrity: sha512-GQ2EWRpQV8/o+Aw8YqtfZZPfNRWZYkbidE9k5rpl/hC3vtHHBfGm2Ifi6qWV+coDGkrUKZAxE3Lot5kcsRlh+g==}
    engines: {node: '>=6'}

  parse-node-version@1.0.1:
    resolution: {integrity: sha512-3YHlOa/JgH6Mnpr05jP9eDG254US9ek25LyIxZlDItp2iJtwyaXQb57lBYLdT3MowkUFYEV2XXNAYIPlESvJlA==}
    engines: {node: '>= 0.10'}

  parseurl@1.3.3:
    resolution: {integrity: sha512-CiyeOxFT/JZyN5m0z9PfXw4SCBJ6Sygz1Dpl0wqjlhDEGGBP1GnsUVEL0p63hoG1fcj3fHynXi9NYO4nWOL+qQ==}
    engines: {node: '>= 0.8'}

  pascal-case@3.1.2:
    resolution: {integrity: sha512-uWlGT3YSnK9x3BQJaOdcZwrnV6hPpd8jFH1/ucpiLRPh/2zCVJKS19E4GvYHvaCcACn3foXZ0cLB9Wrx1KGe5g==}

  path-browserify@1.0.1:
    resolution: {integrity: sha512-b7uo2UCUOYZcnF/3ID0lulOJi/bafxa1xPe7ZPsammBSpjSWQkjNxlt635YGS2MiR9GjvuXCtz2emr3jbsz98g==}

  path-exists@4.0.0:
    resolution: {integrity: sha512-ak9Qy5Q7jYb2Wwcey5Fpvg2KoAc/ZIhLSLOSBmRmygPsGwkVVt0fZa0qrtMz+m6tJTAHfZQ8FnmB4MG4LWy7/w==}
    engines: {node: '>=8'}

  path-exists@5.0.0:
    resolution: {integrity: sha512-RjhtfwJOxzcFmNOi6ltcbcu4Iu+FL3zEj83dk4kAS+fVpTxXLO1b38RvJgT/0QwvV/L3aY9TAnyv0EOqW4GoMQ==}
    engines: {node: ^12.20.0 || ^14.13.1 || >=16.0.0}

  path-is-absolute@1.0.1:
    resolution: {integrity: sha512-AVbw3UJ2e9bq64vSaS9Am0fje1Pa8pbGqTTsmXfaIiMpnr5DlDhfJOuLj9Sf95ZPVDAUerDfEk88MPmPe7UCQg==}
    engines: {node: '>=0.10.0'}

  path-key@3.1.1:
    resolution: {integrity: sha512-ojmeN0qd+y0jszEtoY48r0Peq5dwMEkIlCOu6Q5f41lfkswXuKtYrhgoTpLnyIcHm24Uhqx+5Tqm2InSwLhE6Q==}
    engines: {node: '>=8'}

  path-parse@1.0.7:
    resolution: {integrity: sha512-LDJzPVEEEPR+y48z93A0Ed0yXb8pAByGWo/k5YYdYgpY2/2EsOsksJrq7lOHxryrVOn1ejG6oAp8ahvOIQD8sw==}

  path-scurry@1.11.1:
    resolution: {integrity: sha512-Xa4Nw17FS9ApQFJ9umLiJS4orGjm7ZzwUrwamcGQuHSzDyth9boKDaycYdDcZDuqYATXw4HFXgaqWTctW/v1HA==}
    engines: {node: '>=16 || 14 >=14.18'}

  path-scurry@2.0.0:
    resolution: {integrity: sha512-ypGJsmGtdXUOeM5u93TyeIEfEhM6s+ljAhrk5vAvSx8uyY/02OvrZnA0YNGUrPXfpJMgI1ODd3nwz8Npx4O4cg==}
    engines: {node: 20 || >=22}

  path-to-regexp@8.2.0:
    resolution: {integrity: sha512-TdrF7fW9Rphjq4RjrW0Kp2AW0Ahwu9sRGTkS6bvDi0SCwZlEZYmcfDbEsTz8RVk0EHIS/Vd1bv3JhG+1xZuAyQ==}
    engines: {node: '>=16'}

  path-type@3.0.0:
    resolution: {integrity: sha512-T2ZUsdZFHgA3u4e5PfPbjd7HDDpxPnQb5jN0SrDsjNSuVXHJqtwTnWqG0B1jZrgmJ/7lj1EmVIByWt1gxGkWvg==}
    engines: {node: '>=4'}

  path-type@4.0.0:
    resolution: {integrity: sha512-gDKb8aZMDeD/tZWs9P6+q0J9Mwkdl6xMV8TjnGP3qJVJ06bdMgkbBlLU8IdfOsIsFz2BW1rNVT3XuNEl8zPAvw==}
    engines: {node: '>=8'}

  path-type@5.0.0:
    resolution: {integrity: sha512-5HviZNaZcfqP95rwpv+1HDgUamezbqdSYTyzjTvwtJSnIH+3vnbmWsItli8OFEndS984VT55M3jduxZbX351gg==}
    engines: {node: '>=12'}

  pathe@1.1.2:
    resolution: {integrity: sha512-whLdWMYL2TwI08hn8/ZqAbrVemu0LNaNNJZX73O6qaIdCTfXutsLhMkjdENX0qhsQ9uIimo4/aQOmXkoon2nDQ==}

  pathval@2.0.0:
    resolution: {integrity: sha512-vE7JKRyES09KiunauX7nd2Q9/L7lhok4smP9RZTDeD4MVs72Dp2qNFVz39Nz5a0FVEW0BJR6C0DYrq6unoziZA==}
    engines: {node: '>= 14.16'}

  pend@1.2.0:
    resolution: {integrity: sha512-F3asv42UuXchdzt+xXqfW1OGlVBe+mxa2mqI0pg5yAHZPvFmY3Y6drSf/GQ1A86WgWEN9Kzh/WrgKa6iGcHXLg==}

  picocolors@1.1.1:
    resolution: {integrity: sha512-xceH2snhtb5M9liqDsmEw56le376mTZkEX/jEb/RxNFyegNul7eNslCXP9FDj/Lcu0X8KEyMceP2ntpaHrDEVA==}

  picomatch@2.3.1:
    resolution: {integrity: sha512-JU3teHTNjmE2VCGFzuY8EXzCDVwEqB2a8fsIvwaStHhAWJEeVd1o1QD80CU6+ZdEXXSLbSsuLwJjkCBWqRQUVA==}
    engines: {node: '>=8.6'}

  picomatch@4.0.2:
    resolution: {integrity: sha512-M7BAV6Rlcy5u+m6oPhAPFgJTzAioX/6B0DxyvDlo9l8+T3nLKbrczg2WLUyzd45L8RqfUMyGPzekbMvX2Ldkwg==}
    engines: {node: '>=12'}

  pify@2.3.0:
    resolution: {integrity: sha512-udgsAY+fTnvv7kI7aaxbqwWNb0AHiB0qBO89PZKPkoTmGOgdbrHDKD+0B2X4uTfJ/FT1R09r9gTsjUjNJotuog==}
    engines: {node: '>=0.10.0'}

  pify@3.0.0:
    resolution: {integrity: sha512-C3FsVNH1udSEX48gGX1xfvwTWfsYWj5U+8/uK15BGzIGrKoUpghX8hWZwa/OFnakBiiVNmBvemTJR5mcy7iPcg==}
    engines: {node: '>=4'}

  pify@4.0.1:
    resolution: {integrity: sha512-uB80kBFb/tfd68bVleG9T5GGsGPjJrLAUpR5PZIrhBnIaRTQRjqdJSsIKkOP6OAIFbj7GOrcudc5pNjZ+geV2g==}
    engines: {node: '>=6'}

  pinia@2.2.6:
    resolution: {integrity: sha512-vIsR8JkDN5Ga2vAxqOE2cJj4VtsHnzpR1Fz30kClxlh0yCHfec6uoMeM3e/ddqmwFUejK3NlrcQa/shnpyT4hA==}
    peerDependencies:
      '@vue/composition-api': ^1.4.0
      typescript: '>=4.4.4'
      vue: ^2.6.14 || ^3.5.11
    peerDependenciesMeta:
      '@vue/composition-api':
        optional: true
      typescript:
        optional: true

  pinkie-promise@2.0.1:
    resolution: {integrity: sha512-0Gni6D4UcLTbv9c57DfxDGdr41XfgUjqWZu492f0cIGr16zDU06BWP/RAEvOuo7CQ0CNjHaLlM59YJJFm3NWlw==}
    engines: {node: '>=0.10.0'}

  pinkie@2.0.4:
    resolution: {integrity: sha512-MnUuEycAemtSaeFSjXKW/aroV7akBbY+Sv+RkyqFjgAe73F+MR0TBWKBRDkmfWq/HiFmdavfZ1G7h4SPZXaCSg==}
    engines: {node: '>=0.10.0'}

  pkg-types@1.2.1:
    resolution: {integrity: sha512-sQoqa8alT3nHjGuTjuKgOnvjo4cljkufdtLMnO2LBP/wRwuDlo1tkaEdMxCRhyGRPacv/ztlZgDPm2b7FAmEvw==}

  plist@3.1.0:
    resolution: {integrity: sha512-uysumyrvkUX0rX/dEVqt8gC3sTBzd4zoWfLeS29nb53imdaXVvLINYXTI2GNqzaMuvacNx4uJQ8+b3zXR0pkgQ==}
    engines: {node: '>=10.4.0'}

  postcss-selector-parser@6.1.2:
    resolution: {integrity: sha512-Q8qQfPiZ+THO/3ZrOrO0cJJKfpYCagtMUkXbnEfmgUjwXg6z/WBeOyS9APBBPCTSiDV+s4SwQGu8yFsiMRIudg==}
    engines: {node: '>=4'}

  postcss@8.4.47:
    resolution: {integrity: sha512-56rxCq7G/XfB4EkXq9Egn5GCqugWvDFjafDOThIdMBsI15iqPqR5r15TfSr1YPYeEI19YeaXMCbY6u88Y76GLQ==}
    engines: {node: ^10 || ^12 || >=14}

  prebuild-install@7.1.2:
    resolution: {integrity: sha512-UnNke3IQb6sgarcZIDU3gbMeTp/9SSU1DAIkil7PrqG1vZlBtY5msYccSKSHDqa3hNg436IXK+SNImReuA1wEQ==}
    engines: {node: '>=10'}
    hasBin: true

  prelude-ls@1.2.1:
    resolution: {integrity: sha512-vkcDPrRZo1QZLbn5RLGPpg/WmIQ65qoWWhcGKf/b5eplkkarX0m9z8ppCat4mlOqUsWpyNuYgO3VRyrYHSzX5g==}
    engines: {node: '>= 0.8.0'}

  prepend-http@2.0.0:
    resolution: {integrity: sha512-ravE6m9Atw9Z/jjttRUZ+clIXogdghyZAuWJ3qEzjT+jI/dL1ifAqhZeC5VHzQp1MSt1+jxKkFNemj/iO7tVUA==}
    engines: {node: '>=4'}

  prettier-linter-helpers@1.0.0:
    resolution: {integrity: sha512-GbK2cP9nraSSUF9N2XwUwqfzlAFlMNYYl+ShE/V+H8a9uNl/oUqB1w2EL54Jh0OlyRSd8RfWYJ3coVS4TROP2w==}
    engines: {node: '>=6.0.0'}

  prettier@3.3.3:
    resolution: {integrity: sha512-i2tDNA0O5IrMO757lfrdQZCc2jPNDVntV0m/+4whiDfWaTKfMNgR7Qz0NAeGz/nRqF4m5/6CLzbP4/liHt12Ew==}
    engines: {node: '>=14'}
    hasBin: true

  proc-log@2.0.1:
    resolution: {integrity: sha512-Kcmo2FhfDTXdcbfDH76N7uBYHINxc/8GW7UAVuVP9I+Va3uHSerrnKV6dLooga/gh7GlgzuCCr/eoldnL1muGw==}
    engines: {node: ^12.13.0 || ^14.15.0 || >=16.0.0}

  process-nextick-args@2.0.1:
    resolution: {integrity: sha512-3ouUOpQhtgrbOa17J7+uxOTpITYWaGP7/AhoR3+A+/1e9skrzelGi/dXzEYyvbxubEF6Wn2ypscTKiKJFFn1ag==}

  process@0.11.10:
    resolution: {integrity: sha512-cdGef/drWFoydD1JsMzuFf8100nZl+GT+yacc2bEced5f9Rjk4z+WtFUTBu9PhOi9j/jfmBPu0mMEY4wIdAF8A==}
    engines: {node: '>= 0.6.0'}

  progress@2.0.3:
    resolution: {integrity: sha512-7PiHtLll5LdnKIMw100I+8xJXR5gW2QwWYkT6iJva0bXitZKa/XMrSbdmg3r2Xnaidz9Qumd0VPaMrZlF9V9sA==}
    engines: {node: '>=0.4.0'}

  promise-inflight@1.0.1:
    resolution: {integrity: sha512-6zWPyEOFaQBJYcGMHBKTKJ3u6TBsnMFOIZSa6ce1e/ZrrsOlnHRHbabMjLiBYKp+n44X9eUI6VUPaukCXHuG4g==}
    peerDependencies:
      bluebird: '*'
    peerDependenciesMeta:
      bluebird:
        optional: true

  promise-retry@2.0.1:
    resolution: {integrity: sha512-y+WKFlBR8BGXnsNlIHFGPZmyDf3DFMoLhaflAnyZgV6rG6xu+JwesTo2Q9R6XwYmtmwAFCkAk3e35jEdoeh/3g==}
    engines: {node: '>=10'}

  protobufjs@7.4.0:
    resolution: {integrity: sha512-mRUWCc3KUU4w1jU8sGxICXH/gNS94DvI1gxqDvBzhj1JpcsimQkYiOJfwsPUykUI5ZaspFbSgmBLER8IrQ3tqw==}
    engines: {node: '>=12.0.0'}

  proxy-from-env@1.1.0:
    resolution: {integrity: sha512-D+zkORCbA9f1tdWRK0RaCR3GPv50cMxcrz4X8k5LTSUD1Dkw47mKJEZQNunItRTkWwgtaUSo1RVFRIG9ZXiFYg==}

  prr@1.0.1:
    resolution: {integrity: sha512-yPw4Sng1gWghHQWj0B3ZggWUm4qVbPwPFcRG8KyxiU7J2OHFSoEHKS+EZ3fv5l1t9CyCiop6l/ZYeWbrgoQejw==}

  pump@3.0.2:
    resolution: {integrity: sha512-tUPXtzlGM8FE3P0ZL6DVs/3P58k9nk8/jZeQCurTJylQA8qFYzHFfhBJkuqyE0FifOsQ0uKWekiZ5g8wtr28cw==}

  punycode@2.3.1:
    resolution: {integrity: sha512-vYt7UD1U9Wg6138shLtLOvdAu+8DsC/ilFtEVHcH+wydcSpNE20AfSOduf6MkRFahL5FY7X1oU7nKVZFtfq8Fg==}
    engines: {node: '>=6'}

  pupa@3.1.0:
    resolution: {integrity: sha512-FLpr4flz5xZTSJxSeaheeMKN/EDzMdK7b8PTOC6a5PYFKTucWbdqjgqaEyH0shFiSJrVB1+Qqi4Tk19ccU6Aug==}
    engines: {node: '>=12.20'}

  qs@6.13.0:
    resolution: {integrity: sha512-+38qI9SOr8tfZ4QmJNplMUxqjbe7LKvvZgWdExBOmd+egZTtjLB67Gu0HRX3u/XOq7UU2Nx6nsjvS16Z9uwfpg==}
    engines: {node: '>=0.6'}

  query-string@5.1.1:
    resolution: {integrity: sha512-gjWOsm2SoGlgLEdAGt7a6slVOk9mGiXmPFMqrEhLQ68rhQuBnpfs3+EmlvqKyxnCo9/PPlF+9MtY02S1aFg+Jw==}
    engines: {node: '>=0.10.0'}

  query-string@9.1.1:
    resolution: {integrity: sha512-MWkCOVIcJP9QSKU52Ngow6bsAWAPlPK2MludXvcrS2bGZSl+T1qX9MZvRIkqUIkGLJquMJHWfsT6eRqUpp4aWg==}
    engines: {node: '>=18'}

  queue-microtask@1.2.3:
    resolution: {integrity: sha512-NuaNSa6flKT5JaSYQzJok04JzTL1CA6aGhv5rfLW3PgqA+M2ChpZQnAC8h8i4ZFkBS8X5RqkDBHA7r4hej3K9A==}

  quick-lru@5.1.1:
    resolution: {integrity: sha512-WuyALRjWPDGtt/wzJiadO5AXY+8hZ80hVpe6MyivgraREW751X3SbhRvG3eLKOYN+8VEvqLcf3wdnt44Z4S4SA==}
    engines: {node: '>=10'}

  raw-body@2.5.2:
    resolution: {integrity: sha512-8zGqypfENjCIqGhgXToC8aB2r7YrBX+AQAfIPs/Mlk+BtPTztOvTS01NRW/3Eh60J+a48lt8qsCzirQ6loCVfA==}
    engines: {node: '>= 0.8'}

  rc@1.2.8:
    resolution: {integrity: sha512-y3bGgqKj3QBdxLbLkomlohkvsA8gdAiUQlSBJnBhfn+BPxg4bc62d8TcBW15wavDfgexCgccckhcZvywyQYPOw==}
    hasBin: true

  read-binary-file-arch@1.0.6:
    resolution: {integrity: sha512-BNg9EN3DD3GsDXX7Aa8O4p92sryjkmzYYgmgTAc6CA4uGLEDzFfxOxugu21akOxpcXHiEgsYkC6nPsQvLLLmEg==}
    hasBin: true

  read-config-file@6.3.2:
    resolution: {integrity: sha512-M80lpCjnE6Wt6zb98DoW8WHR09nzMSpu8XHtPkiTHrJ5Az9CybfeQhTJ8D7saeBHpGhLPIVyA8lcL6ZmdKwY6Q==}
    engines: {node: '>=12.0.0'}

  readable-stream@2.3.8:
    resolution: {integrity: sha512-8p0AUk4XODgIewSi0l8Epjs+EVnWiK7NoDIEGU0HhE7+ZyY8D1IMY7odu5lRrFXGg71L15KG8QrPmum45RTtdA==}

  readable-stream@3.6.2:
    resolution: {integrity: sha512-9u/sniCrY3D5WdsERHzHE4G2YCXqoG5FTHUiCC4SIbr6XcLZBY05ya9EKjYek9O5xOAwjGq+1JdGBAS7Q9ScoA==}
    engines: {node: '>= 6'}

  readdir-glob@1.1.3:
    resolution: {integrity: sha512-v05I2k7xN8zXvPD9N+z/uhXPaj0sUFCe2rcWZIpBsqxfP7xXFQ0tipAd/wjj1YxWyWtUS5IDJpOG82JKt2EAVA==}

  readdirp@3.6.0:
    resolution: {integrity: sha512-hOS089on8RduqdbhvQ5Z37A0ESjsqz6qnRcffsMU3495FuTdqSm+7bhJ29JvIOsBDEEnan5DPu9t3To9VRlMzA==}
    engines: {node: '>=8.10.0'}

  regenerator-runtime@0.14.1:
    resolution: {integrity: sha512-dYnhHh0nJoMfnkZs6GmmhFknAGRrLznOu5nc9ML+EJxGvrx6H7teuevqVqCuPcPK//3eDrrjQhehXVx9cnkGdw==}

  require-directory@2.1.1:
    resolution: {integrity: sha512-fGxEI7+wsG9xrvdjsrlmL22OMTTiHRwAMroiEeMgq8gzoLC/PQr7RsRDSTLUg/bZAZtF+TVIkHc6/4RIKrui+Q==}
    engines: {node: '>=0.10.0'}

  require-from-string@2.0.2:
    resolution: {integrity: sha512-Xf0nWe6RseziFMu+Ap9biiUbmplq6S9/p+7w7YXP/JBHhrUDDUhwa+vANyubuqfZWTveU//DYVGsDG7RKL/vEw==}
    engines: {node: '>=0.10.0'}

  resolve-alpn@1.2.1:
    resolution: {integrity: sha512-0a1F4l73/ZFZOakJnQ3FvkJ2+gSTQWz/r2KE5OdDY0TxPm5h4GkqkWWfM47T7HsbnOtcJVEF4epCVy6u7Q3K+g==}

  resolve-from@4.0.0:
    resolution: {integrity: sha512-pb/MYmXstAkysRFx8piNI1tGFNQIFA3vkE3Gq4EuA1dF6gHp/+vgZqsCGJapvy8N3Q+4o7FwvquPJcnZ7RYy4g==}
    engines: {node: '>=4'}

  resolve-pkg-maps@1.0.0:
    resolution: {integrity: sha512-seS2Tj26TBVOC2NIc2rOe2y2ZO7efxITtLZcGSOnHHNOQ7CkiUBfw0Iw2ck6xkIhPwLhKNLS8BO+hEpngQlqzw==}

  resolve@1.22.8:
    resolution: {integrity: sha512-oKWePCxqpd6FlLvGV1VU0x7bkPmmCNolxzjMf4NczoDnQcIWrAF+cPtZn5i6n+RfD2d9i0tzpKnG6Yk168yIyw==}
    hasBin: true

  responselike@1.0.2:
    resolution: {integrity: sha512-/Fpe5guzJk1gPqdJLJR5u7eG/gNY4nImjbRDaVWVMRhne55TCmj2i9Q+54PBRfatRC8v/rIiv9BN0pMd9OV5EQ==}

  responselike@2.0.1:
    resolution: {integrity: sha512-4gl03wn3hj1HP3yzgdI7d3lCkF95F21Pz4BPGvKHinyQzALR5CapwC8yIi0Rh58DEMQ/SguC03wFj2k0M/mHhw==}

  restore-cursor@3.1.0:
    resolution: {integrity: sha512-l+sSefzHpj5qimhFSE5a8nufZYAM3sBSVMAPtYkmC+4EH2anSGaEMXSD0izRQbu9nfyQ9y5JrVmp7E8oZrUjvA==}
    engines: {node: '>=8'}

  retry@0.12.0:
    resolution: {integrity: sha512-9LkiTwjUh6rT555DtE9rTX+BKByPfrMzEAtnlEtdEwr3Nkffwiihqe2bWADg+OQRjt9gl6ICdmB/ZFDCGAtSow==}
    engines: {node: '>= 4'}

  reusify@1.0.4:
    resolution: {integrity: sha512-U9nH88a3fc/ekCF1l0/UP1IosiuIjyTh7hBvXVMHYgVcfGvt897Xguj2UOLDeI5BG2m7/uwyaLVT6fbtCwTyzw==}
    engines: {iojs: '>=1.0.0', node: '>=0.10.0'}

  rimraf@3.0.2:
    resolution: {integrity: sha512-JZkJMZkAGFFPP2YqXZXPbMlMBgsxzE8ILs4lMIX/2o0L9UBw9O/Y3o6wFw/i9YLapcUJWwqbi3kdxIPdC62TIA==}
    deprecated: Rimraf versions prior to v4 are no longer supported
    hasBin: true

  rimraf@5.0.10:
    resolution: {integrity: sha512-l0OE8wL34P4nJH/H2ffoaniAokM2qSmrtXHmlpvYr5AVVX8msAyW0l8NVJFDxlSK4u3Uh/f41cQheDVdnYijwQ==}
    hasBin: true

  rimraf@6.0.1:
    resolution: {integrity: sha512-9dkvaxAsk/xNXSJzMgFqqMCuFgt2+KsOFek3TMLfo8NCPfWpBmqwyNn5Y+NX56QUYfCtsyhF3ayiboEoUmJk/A==}
    engines: {node: 20 || >=22}
    hasBin: true

  roarr@2.15.4:
    resolution: {integrity: sha512-CHhPh+UNHD2GTXNYhPWLnU8ONHdI+5DI+4EYIAOaiD63rHeYlZvyh8P+in5999TTSFgUYuKUAjzRI4mdh/p+2A==}
    engines: {node: '>=8.0'}

  rollup@4.24.4:
    resolution: {integrity: sha512-vGorVWIsWfX3xbcyAS+I047kFKapHYivmkaT63Smj77XwvLSJos6M1xGqZnBPFQFBRZDOcG1QnYEIxAvTr/HjA==}
    engines: {node: '>=18.0.0', npm: '>=8.0.0'}
    hasBin: true

  run-parallel@1.2.0:
    resolution: {integrity: sha512-5l4VyZR86LZ/lDxZTR6jqL8AFE2S0IFLMP26AbjsLVADxHdhB/c0GUsH+y39UfCi3dzz8OlQuPmnaJOMoDHQBA==}

  safe-buffer@5.1.2:
    resolution: {integrity: sha512-Gd2UZBJDkXlY7GbJxfsE8/nvKkUEU1G38c1siN6QP6a9PT9MmHB8GnpscSmMJSoF8LOIrt8ud/wPtojys4G6+g==}

  safe-buffer@5.2.1:
    resolution: {integrity: sha512-rp3So07KcdmmKbGvgaNxQSJr7bGVSVk5S9Eq1F+ppbRo70+YeaDxkw5Dd8NPN+GD6bjnYm2VuPuCXmpuYvmCXQ==}

  safe-eval@0.4.1:
    resolution: {integrity: sha512-wmiu4RSYVZ690RP1+cv/LxfPK1dIlEN35aW7iv4SMYdqDrHbkll4+NJcHmKm7PbCuI1df1otOcPwgcc2iFR85g==}

  safer-buffer@2.1.2:
    resolution: {integrity: sha512-YZo3K82SD7Riyi0E1EQPojLz7kpepnSQI9IyPbHHg1XXXevb5dJI7tpyN2ADxGcQbHG7vcyRHk0cbwqcQriUtg==}

  sanitize-filename@1.6.3:
    resolution: {integrity: sha512-y/52Mcy7aw3gRm7IrcGDFx/bCk4AhRh2eI9luHOQM86nZsqwiRkkq2GekHXBBD+SmPidc8i2PqtYZl+pWJ8Oeg==}

  sax@1.4.1:
    resolution: {integrity: sha512-+aWOz7yVScEGoKNd4PA10LZ8sk0A/z5+nXQG5giUO5rprX9jgYsTdov9qCchZiPIZezbZH+jRut8nPodFAX4Jg==}

  scule@1.3.0:
    resolution: {integrity: sha512-6FtHJEvt+pVMIB9IBY+IcCJ6Z5f1iQnytgyfKMhDKgmzYG+TeH/wx1y3l27rshSbLiSanrR9ffZDrEsmjlQF2g==}

  seek-bzip@1.0.6:
    resolution: {integrity: sha512-e1QtP3YL5tWww8uKaOCQ18UxIT2laNBXHjV/S2WYCiK4udiv8lkG89KRIoCjUagnAmCBurjF4zEVX2ByBbnCjQ==}
    hasBin: true

  seemly@0.3.9:
    resolution: {integrity: sha512-bMLcaEqhIViiPbaumjLN8t1y+JpD/N8SiyYOyp0i0W6RgdyLWboIsUWAbZojF//JyerxPZR5Tgda+x3Pdne75A==}

  semver-compare@1.0.0:
    resolution: {integrity: sha512-YM3/ITh2MJ5MtzaM429anh+x2jiLVjqILF4m4oyQB18W7Ggea7BfqdH/wGMK7dDiMghv/6WG7znWMwUDzJiXow==}

  semver@5.7.2:
    resolution: {integrity: sha512-cBznnQ9KjJqU67B52RMC65CMarK2600WFnbkcaiwWq3xy/5haFJlshgnpjovMVJ+Hff49d8GEn0b87C5pDQ10g==}
    hasBin: true

  semver@6.3.1:
    resolution: {integrity: sha512-BR7VvDCVHO+q2xBEWskxS6DJE1qRnb7DxzUrogb71CWoSficBxYsiAGd+Kl0mmq/MprG9yArRkyrQxTO6XjMzA==}
    hasBin: true

  semver@7.6.3:
    resolution: {integrity: sha512-oVekP1cKtI+CTDvHWYFUcMtsK/00wmAEfyqKfNdARm8u1wNVhSgaX7A8d4UuIlUI5e84iEwOhs7ZPYRmzU9U6A==}
    engines: {node: '>=10'}
    hasBin: true

  serialize-error@7.0.1:
    resolution: {integrity: sha512-8I8TjW5KMOKsZQTvoxjuSIa7foAwPWGOts+6o7sgjz41/qMD9VQHEDxi6PBvK2l0MXUmqZyNpUK+T2tQaaElvw==}
    engines: {node: '>=10'}

  serverchan-sdk@1.0.6:
    resolution: {integrity: sha512-0vSdwwaCYaHsQZloQ2004JeN+ydkwNK/u0tnH5y7pCbavsyX0cQfZyaQfN1AjjemVNK6lZjNifefNUCzoCFnfQ==}

  set-function-length@1.2.2:
    resolution: {integrity: sha512-pgRc4hJ4/sNjWCSS9AmnS40x3bNMDTknHgL5UaMBTMyJnU90EgWh1Rz+MC9eFu4BuN/UwZjKQuY/1v3rM7HMfg==}
    engines: {node: '>= 0.4'}

  setimmediate@1.0.5:
    resolution: {integrity: sha512-MATJdZp8sLqDl/68LfQmbP8zKPLQNV6BIZoIgrscFDQ+RsvK/BxeDQOgyxKKoh0y/8h3BqVFnCqQ/gd+reiIXA==}

  setprototypeof@1.2.0:
    resolution: {integrity: sha512-E5LDX7Wrp85Kil5bhZv46j8jOeboKq5JMmYM3gVGdGH8xFpPWXUMsNrlODCrkoxMEeNi/XZIwuRvY4XNwYMJpw==}

  shebang-command@2.0.0:
    resolution: {integrity: sha512-kHxr2zZpYtdmrN1qDjrrX/Z1rR1kG8Dx+gkpK1G4eXmvXswmcE1hTWBWYUzlraYw1/yZp6YuDY77YtvbN0dmDA==}
    engines: {node: '>=8'}

  shebang-regex@3.0.0:
    resolution: {integrity: sha512-7++dFhtcx3353uBaq8DDR4NuxBetBzC7ZQOhmTQInHEd6bSrXdiEyzCvG07Z44UYdLShWUyXt5M/yhz8ekcb1A==}
    engines: {node: '>=8'}

  side-channel@1.0.6:
    resolution: {integrity: sha512-fDW/EZ6Q9RiO8eFG8Hj+7u/oW+XrPTIChwCOM2+th2A6OblDtYYIpve9m+KvI9Z4C9qSEXlaGR6bTEYHReuglA==}
    engines: {node: '>= 0.4'}

  siginfo@2.0.0:
    resolution: {integrity: sha512-ybx0WO1/8bSBLEWXZvEd7gMW3Sn3JFlW3TvX1nREbDLRNQNaeNN8WK0meBwPdAaOI7TtRRRJn/Es1zhrrCHu7g==}

  signal-exit@3.0.7:
    resolution: {integrity: sha512-wnD2ZE+l+SPC/uoS0vXeE9L1+0wuaMqKlfz9AMUo38JsyLSBWSFcHR1Rri62LZc12vLr1gb3jl7iwQhgwpAbGQ==}

  signal-exit@4.1.0:
    resolution: {integrity: sha512-bzyZ1e88w9O1iNJbKnOlvYTrWPDl46O1bG0D3XInv+9tkPrxrN8jUUTiFlDkkmKWgn1M6CfIA13SuGqOa9Korw==}
    engines: {node: '>=14'}

  simple-concat@1.0.1:
    resolution: {integrity: sha512-cSFtAPtRhljv69IK0hTVZQ+OfE9nePi/rtJmw5UjHeVyVroEqJXP1sFztKUy1qU+xvz3u/sfYJLa947b7nAN2Q==}

  simple-get@4.0.1:
    resolution: {integrity: sha512-brv7p5WgH0jmQJr1ZDDfKDOSeWWg+OVypG99A/5vYGPqJ6pxiaHLy8nxtFjBA7oMa01ebA9gfh1uMCFqOuXxvA==}

  simple-update-notifier@2.0.0:
    resolution: {integrity: sha512-a2B9Y0KlNXl9u/vsW6sTIu9vGEpfKu2wRV6l1H3XEas/0gUIzGzBoP/IouTcUQbm9JWZLH3COxyn03TYlFax6w==}
    engines: {node: '>=10'}

  slash@1.0.0:
    resolution: {integrity: sha512-3TYDR7xWt4dIqV2JauJr+EJeW356RXijHeUlO+8djJ+uBXPn8/2dpzBc8yQhh583sVvc9CvFAeQVgijsH+PNNg==}
    engines: {node: '>=0.10.0'}

  slash@3.0.0:
    resolution: {integrity: sha512-g9Q1haeby36OSStwb4ntCGGGaKsaVSjQ68fBxoQcutl5fS1vuY18H3wSt3jFyFtrkx+Kz0V1G85A4MyAdDMi2Q==}
    engines: {node: '>=8'}

  slash@5.1.0:
    resolution: {integrity: sha512-ZA6oR3T/pEyuqwMgAKT0/hAv8oAXckzbkmR0UkUosQ+Mc4RxGoJkRmwHgHufaenlyAgE1Mxgpdcrf75y6XcnDg==}
    engines: {node: '>=14.16'}

  slice-ansi@3.0.0:
    resolution: {integrity: sha512-pSyv7bSTC7ig9Dcgbw9AuRNUb5k5V6oDudjZoMBSr13qpLBG7tB+zgCkARjq7xIUgdz5P1Qe8u+rSGdouOOIyQ==}
    engines: {node: '>=8'}

  slice-ansi@5.0.0:
    resolution: {integrity: sha512-FC+lgizVPfie0kkhqUScwRu1O/lF6NOgJmlCgK+/LYxDCTk8sGelYaHDhFcDN+Sn3Cv+3VSa4Byeo+IMCzpMgQ==}
    engines: {node: '>=12'}

  smart-buffer@1.1.15:
    resolution: {integrity: sha512-1+8bxygjTsNfvQe0/0pNBesTOlSHtOeG6b6LYbvsZCCHDKYZ40zcQo6YTnZBWrBSLWOCbrHljLdEmGMYebu7aQ==}
    engines: {node: '>= 0.10.15', npm: '>= 1.3.5'}

  smart-buffer@4.2.0:
    resolution: {integrity: sha512-94hK0Hh8rPqQl2xXc3HsaBoOXKV20MToPkcXvwbISWLEs+64sBq5kFgn2kJDHb1Pry9yrP0dxrCI9RRci7RXKg==}
    engines: {node: '>= 6.0.0', npm: '>= 3.0.0'}

  socks-proxy-agent@3.0.1:
    resolution: {integrity: sha512-ZwEDymm204mTzvdqyUqOdovVr2YRd2NYskrYrF2LXyZ9qDiMAoFESGK8CRphiO7rtbo2Y757k2Nia3x2hGtalA==}

  socks-proxy-agent@7.0.0:
    resolution: {integrity: sha512-Fgl0YPZ902wEsAyiQ+idGd1A7rSFx/ayC1CQVMw5P+EQx2V0SgpGtf6OKFhVjPflPUl9YMmEOnmfjCdMUsygww==}
    engines: {node: '>= 10'}

  socks@1.1.10:
    resolution: {integrity: sha512-ArX4vGPULWjKDKgUnW8YzfI2uXW7kzgkJuB0GnFBA/PfT3exrrOk+7Wk2oeb894Qf20u1PWv9LEgrO0Z82qAzA==}
    engines: {node: '>= 0.10.0', npm: '>= 1.3.5'}
    deprecated: If using 2.x branch, please upgrade to at least 2.1.6 to avoid a serious bug with socket data flow and an import issue introduced in 2.1.0

  socks@2.8.3:
    resolution: {integrity: sha512-l5x7VUUWbjVFbafGLxPWkYsHIhEvmF85tbIeFZWc8ZPtoMyybuEhL7Jye/ooC4/d48FgOjSJXgsF/AJPYCW8Zw==}
    engines: {node: '>= 10.0.0', npm: '>= 3.0.0'}

  sort-keys-length@1.0.1:
    resolution: {integrity: sha512-GRbEOUqCxemTAk/b32F2xa8wDTs+Z1QHOkbhJDQTvv/6G3ZkbJ+frYWsTcc7cBB3Fu4wy4XlLCuNtJuMn7Gsvw==}
    engines: {node: '>=0.10.0'}

  sort-keys@1.1.2:
    resolution: {integrity: sha512-vzn8aSqKgytVik0iwdBEi+zevbTYZogewTUM6dtpmGwEcdzbub/TX4bCzRhebDCRC3QzXgJsLRKB2V/Oof7HXg==}
    engines: {node: '>=0.10.0'}

  sort-keys@2.0.0:
    resolution: {integrity: sha512-/dPCrG1s3ePpWm6yBbxZq5Be1dXGLyLn9Z791chDC3NFrpkVbWGzkBwPN1knaciexFXgRJ7hzdnwZ4stHSDmjg==}
    engines: {node: '>=4'}

  sortablejs@1.14.0:
    resolution: {integrity: sha512-pBXvQCs5/33fdN1/39pPL0NZF20LeRbLQ5jtnheIPN9JQAaufGjKdWduZn4U7wCtVuzKhmRkI0DFYHYRbB2H1w==}

  sortablejs@1.15.3:
    resolution: {integrity: sha512-zdK3/kwwAK1cJgy1rwl1YtNTbRmc8qW/+vgXf75A7NHag5of4pyI6uK86ktmQETyWRH7IGaE73uZOOBcGxgqZg==}

  source-map-js@1.2.1:
    resolution: {integrity: sha512-UXWMKhLOwVKb728IUtQPXxfYU+usdybtUrK/8uGE8CQMvrhOpwvzDBwj0QhSL7MQc7vIsISBG8VQ8+IDQxpfQA==}
    engines: {node: '>=0.10.0'}

  source-map-support@0.5.21:
    resolution: {integrity: sha512-uBHU3L3czsIyYXKX88fdrGovxdSCoTGDRZ6SYXtSRxLZUzHg5P/66Ht6uoUlHu9EZod+inXhKo3qQgwXUT/y1w==}

  source-map@0.6.1:
    resolution: {integrity: sha512-UjgapumWlbMhkBgzT7Ykc5YXUT46F0iKu8SGXq0bcwP5dz/h0Plj6enJqjz1Zbq2l5WaqYnrVbwWOWMyF3F47g==}
    engines: {node: '>=0.10.0'}

  split-on-first@3.0.0:
    resolution: {integrity: sha512-qxQJTx2ryR0Dw0ITYyekNQWpz6f8dGd7vffGNflQQ3Iqj9NJ6qiZ7ELpZsJ/QBhIVAiDfXdag3+Gp8RvWa62AA==}
    engines: {node: '>=12'}

  split2@3.2.2:
    resolution: {integrity: sha512-9NThjpgZnifTkJpzTZ7Eue85S49QwpNhZTq6GRJwObb6jnLFNGB7Qm73V5HewTROPyxD0C29xqmaI68bQtV+hg==}

  sprintf-js@1.1.3:
    resolution: {integrity: sha512-Oo+0REFV59/rz3gfJNKQiBlwfHaSESl1pcGyABQsnnIfWOFt6JNj5gCog2U6MLZ//IGYD+nA8nI+mTShREReaA==}

  ssri@9.0.1:
    resolution: {integrity: sha512-o57Wcn66jMQvfHG1FlYbWeZWW/dHZhJXjpIcTfXldXEk5nz5lStPo3mK0OJQfGR3RbZUlbISexbljkJzuEj/8Q==}
    engines: {node: ^12.13.0 || ^14.15.0 || >=16.0.0}

  stackback@0.0.2:
    resolution: {integrity: sha512-1XMJE5fQo1jGH6Y/7ebnwPOBEkIEnT4QF32d5R1+VXdXveM0IBMJt8zfaxX1P3QhVwrYe+576+jkANtSS2mBbw==}

  stat-mode@1.0.0:
    resolution: {integrity: sha512-jH9EhtKIjuXZ2cWxmXS8ZP80XyC3iasQxMDV8jzhNJpfDb7VbQLVW4Wvsxz9QZvzV+G4YoSfBUVKDOyxLzi/sg==}
    engines: {node: '>= 6'}

  statuses@1.5.0:
    resolution: {integrity: sha512-OpZ3zP+jT1PI7I8nemJX4AKmAX070ZkYPVWV/AaKTJl+tXCTGyVdC1a4SL8RUQYEwk/f34ZX8UTykN68FwrqAA==}
    engines: {node: '>= 0.6'}

  statuses@2.0.1:
    resolution: {integrity: sha512-RwNA9Z/7PrK06rYLIzFMlaF+l73iwpzsqRIFgbMLbTcLD6cOao82TaWefPXQvB2fOC4AjuYSEndS7N/mTCbkdQ==}
    engines: {node: '>= 0.8'}

  std-env@3.7.0:
    resolution: {integrity: sha512-JPbdCEQLj1w5GilpiHAx3qJvFndqybBysA3qUOnznweH4QbNYUsW/ea8QzSrnh0vNsezMMw5bcVool8lM0gwzg==}

  stream-meter@1.0.4:
    resolution: {integrity: sha512-4sOEtrbgFotXwnEuzzsQBYEV1elAeFSO8rSGeTwabuX1RRn/kEq9JVH7I0MRBhKVRR0sJkr0M0QCH7yOLf9fhQ==}

  stream@0.0.2:
    resolution: {integrity: sha512-gCq3NDI2P35B2n6t76YJuOp7d6cN/C7Rt0577l91wllh0sY9ZBuw9KaSGqH/b0hzn3CWWJbpbW0W0WvQ1H/Q7g==}

  strict-uri-encode@1.1.0:
    resolution: {integrity: sha512-R3f198pcvnB+5IpnBlRkphuE9n46WyVl8I39W/ZUTZLz4nqSP/oLYUrcnJrw462Ds8he4YKMov2efsTIw1BDGQ==}
    engines: {node: '>=0.10.0'}

  string-argv@0.3.2:
    resolution: {integrity: sha512-aqD2Q0144Z+/RqG52NeHEkZauTAUWJO8c6yTftGJKO3Tja5tUgIfmIl6kExvhtxSDP7fXB6DvzkfMpCd/F3G+Q==}
    engines: {node: '>=0.6.19'}

  string-width@4.2.3:
    resolution: {integrity: sha512-wKyQRQpjJ0sIp62ErSZdGsjMJWsap5oRNihHhu6G7JVO/9jIB6UyevL+tXuOqrng8j/cxKTWyWUwvSTriiZz/g==}
    engines: {node: '>=8'}

  string-width@5.1.2:
    resolution: {integrity: sha512-HnLOCR3vjcY8beoNLtcjZ5/nxn2afmME6lhrDrebokqMap+XbeW8n9TXpPDOqdGK5qcI3oT0GKTW6wC7EMiVqA==}
    engines: {node: '>=12'}

  string-width@7.2.0:
    resolution: {integrity: sha512-tsaTIkKW9b4N+AEj+SVA+WhJzV7/zMhcSu78mLKWSk7cXMOSHsBKFWUs0fWwq8QyK3MgJBQRX6Gbi4kYbdvGkQ==}
    engines: {node: '>=18'}

  string_decoder@1.1.1:
    resolution: {integrity: sha512-n/ShnvDi6FHbbVfviro+WojiFzv+s8MPMHBczVePfUpDJLwoLT0ht1l4YwBCbi8pJAveEEdnkHyPyTP/mzRfwg==}

  string_decoder@1.3.0:
    resolution: {integrity: sha512-hkRX8U1WjJFd8LsDJ2yQ/wWWxaopEsABU1XfkM8A+j0+85JAGppt16cr1Whg6KIbb4okU6Mql6BOj+uup/wKeA==}

  strip-ansi@6.0.1:
    resolution: {integrity: sha512-Y38VPSHcqkFrCpFnQ9vuSXmquuv5oXOKpGeT6aGrr3o3Gc9AlVa6JBfUSOCnbxGGZF+/0ooI7KrPuUSztUdU5A==}
    engines: {node: '>=8'}

  strip-ansi@7.1.0:
    resolution: {integrity: sha512-iq6eVVI64nQQTRYq2KtEg2d2uU7LElhTJwsH4YzIHZshxlgZms/wIc4VoDQTlG/IvVIrBKG06CrZnp0qv7hkcQ==}
    engines: {node: '>=12'}

  strip-bom@4.0.0:
    resolution: {integrity: sha512-3xurFv5tEgii33Zi8Jtp55wEIILR9eh34FAW00PZf+JnSsTmV/ioewSgQl97JHvgjoRGwPShsWm+IdrxB35d0w==}
    engines: {node: '>=8'}

  strip-dirs@2.1.0:
    resolution: {integrity: sha512-JOCxOeKLm2CAS73y/U4ZeZPTkE+gNVCzKt7Eox84Iej1LT/2pTWYpZKJuxwQpvX1LiZb1xokNR7RLfuBAa7T3g==}

  strip-final-newline@2.0.0:
    resolution: {integrity: sha512-BrpvfNAE3dcvq7ll3xVumzjKjZQ5tI1sEUIKr3Uoks0XUl45St3FlatVqef9prk4jRDzhW6WZg+3bk93y6pLjA==}
    engines: {node: '>=6'}

  strip-json-comments@2.0.1:
    resolution: {integrity: sha512-4gB8na07fecVVkOI6Rs4e7T6NOTki5EmL7TUduTs6bu3EdnSycntVJ4re8kgZA+wx9IueI2Y11bfbgwtzuE0KQ==}
    engines: {node: '>=0.10.0'}

  strip-json-comments@3.1.1:
    resolution: {integrity: sha512-6fPc+R4ihwqP6N/aIv2f1gMH8lOVtWQHoqC4yK6oSDVVocumAsfCqjkXnqiYMhmMwS/mEHLp7Vehlt3ql6lEig==}
    engines: {node: '>=8'}

  strip-literal@2.1.0:
    resolution: {integrity: sha512-Op+UycaUt/8FbN/Z2TWPBLge3jWrP3xj10f3fnYxf052bKuS3EKs1ZQcVGjnEMdsNVAM+plXRdmjrZ/KgG3Skw==}

  strip-outer@1.0.1:
    resolution: {integrity: sha512-k55yxKHwaXnpYGsOzg4Vl8+tDrWylxDEpknGjhTiZB8dFRU5rTo9CAzeycivxV3s+zlTKwrs6WxMxR95n26kwg==}
    engines: {node: '>=0.10.0'}

  strnum@1.0.5:
    resolution: {integrity: sha512-J8bbNyKKXl5qYcR36TIO8W3mVGVHrmmxsd5PAItGkmyzwJvybiw2IVq5nqd0i4LSNSkB/sx9VHllbfFdr9k1JA==}

  stubborn-fs@1.2.5:
    resolution: {integrity: sha512-H2N9c26eXjzL/S/K+i/RHHcFanE74dptvvjM8iwzwbVcWY/zjBbgRqF3K0DY4+OD+uTTASTBvDoxPDaPN02D7g==}

  subtitle@4.2.1:
    resolution: {integrity: sha512-ohV7DcQAYjoO8SDTZHaD912g6K+JktbLERlkZyuoNWSXboOOdIvuriF4fZC0T6lbVeiqLfR8mmw3CxIJ5+UTuw==}
    engines: {node: '>=10'}

  sumchecker@3.0.1:
    resolution: {integrity: sha512-MvjXzkz/BOfyVDkG0oFOtBxHX2u3gKbMHIF/dXblZsgD3BWOFLmHovIpZY7BykJdAjcqRCBi1WYBNdEC9yI7vg==}
    engines: {node: '>= 8.0'}

  supports-color@7.2.0:
    resolution: {integrity: sha512-qpCAvRl9stuOHveKsn7HncJRvv501qIacKzQlO/+Lwxc9+0q2wLyv4Dfvt80/DPn2pqOBsJdDiogXGR9+OvwRw==}
    engines: {node: '>=8'}

  supports-preserve-symlinks-flag@1.0.0:
    resolution: {integrity: sha512-ot0WnXS9fgdkgIcePe6RHNk1WA8+muPa6cSjeR3V8K27q9BB1rTE3R1p7Hv0z1ZyAc8s6Vvv8DIyWf681MAt0w==}
    engines: {node: '>= 0.4'}

  synckit@0.9.2:
    resolution: {integrity: sha512-vrozgXDQwYO72vHjUb/HnFbQx1exDjoKzqx23aXEg2a9VIg2TSFZ8FmeZpTjUCFMYw7mpX4BE2SFu8wI7asYsw==}
    engines: {node: ^14.18.0 || >=16.0.0}

  tar-fs@2.1.1:
    resolution: {integrity: sha512-V0r2Y9scmbDRLCNex/+hYzvp/zyYjvFbHPNgVTKfQvVrb6guiE/fxP+XblDNR011utopbkex2nM4dHNV6GDsng==}

  tar-stream@1.6.2:
    resolution: {integrity: sha512-rzS0heiNf8Xn7/mpdSVVSMAWAoy9bfb1WOTYC78Z0UQKeKa/CWS8FOq0lKGNa8DWKAn9gxjCvMLYc5PGXYlK2A==}
    engines: {node: '>= 0.8.0'}

  tar-stream@2.2.0:
    resolution: {integrity: sha512-ujeqbceABgwMZxEJnk2HDY2DlnUZ+9oEcb1KzTVfYHio0UE6dG71n60d8D2I4qNvleWrrXpmjpt7vZeF1LnMZQ==}
    engines: {node: '>=6'}

  tar@6.2.1:
    resolution: {integrity: sha512-DZ4yORTwrbTj/7MZYq2w+/ZFdI6OZ/f9SFHR+71gIVUZhOQPHzVCLpvRnPgyaMpfWxxk/4ONva3GQSyNIKRv6A==}
    engines: {node: '>=10'}

  tar@7.4.3:
    resolution: {integrity: sha512-5S7Va8hKfV7W5U6g3aYxXmlPoZVAwUMy9AOKyF2fVuZa2UD3qZjg578OrLRt8PcNN1PleVaL/5/yYATNL0ICUw==}
    engines: {node: '>=18'}

  temp-file@3.4.0:
    resolution: {integrity: sha512-C5tjlC/HCtVUOi3KWVokd4vHVViOmGjtLwIh4MuzPo/nMYTV/p1urt3RnMz2IWXDdKEGJH3k5+KPxtqRsUYGtg==}

  test-exclude@7.0.1:
    resolution: {integrity: sha512-pFYqmTw68LXVjeWJMST4+borgQP2AyMNbg1BpZh9LbyhUeNkeaPF9gzfPGUAnSMV3qPYdWUwDIjjCLiSDOl7vg==}
    engines: {node: '>=18'}

  text-table@0.2.0:
    resolution: {integrity: sha512-N+8UisAXDGk8PFXP4HAzVR9nbfmVJ3zYLAWiTIoqC5v5isinhr+r5uaO8+7r3BMfuNIufIsA7RdpVgacC2cSpw==}

  through@2.3.8:
    resolution: {integrity: sha512-w89qg7PI8wAdvX60bMDP+bFoD5Dvhm9oLheFp5O4a2QF0cSBGsBX4qZmadPMvVqlLJBBci+WqGGOAPvcDeNSVg==}

  timed-out@4.0.1:
    resolution: {integrity: sha512-G7r3AhovYtr5YKOWQkta8RKAPb+J9IsO4uVmzjl8AZwfhs8UcUwTiD6gcJYSgOtzyjvQKrKYn41syHbUWMkafA==}
    engines: {node: '>=0.10.0'}

  tiny-bilibili-ws@1.0.1:
    resolution: {integrity: sha512-BpfvyFBITYl/28/CYtAGg7TICdhQyzKv1U6HX4GF46R3Mokz6cKxMWQVEdb5METMjFueQWo6hlvpuCfZt3+0xw==}

  tiny-typed-emitter@2.1.0:
    resolution: {integrity: sha512-qVtvMxeXbVej0cQWKqVSSAHmKZEHAvxdF8HEUBFWts8h+xEo5m/lEiPakuyZ3BnCBjOD8i24kzNOiOLLgsSxhA==}

  tinybench@2.9.0:
    resolution: {integrity: sha512-0+DUvqWMValLmha6lr4kD8iAMK1HzV0/aKnCtWb9v9641TnP/MFb7Pc2bxoxQjTXAErryXVgUOfv2YqNllqGeg==}

  tinyexec@0.3.1:
    resolution: {integrity: sha512-WiCJLEECkO18gwqIp6+hJg0//p23HXp4S+gGtAKu3mI2F2/sXC4FvHvXvB0zJVVaTPhx1/tOwdbRsa1sOBIKqQ==}

  tinyglobby@0.2.10:
    resolution: {integrity: sha512-Zc+8eJlFMvgatPZTl6A9L/yht8QqdmUNtURHaKZLmKBE12hNPSrqNkUp2cs3M/UKmNVVAMFQYSjYIVHDjW5zew==}
    engines: {node: '>=12.0.0'}

  tinypool@1.0.1:
    resolution: {integrity: sha512-URZYihUbRPcGv95En+sz6MfghfIc2OJ1sv/RmhWZLouPY0/8Vo80viwPvg3dlaS9fuq7fQMEfgRRK7BBZThBEA==}
    engines: {node: ^18.0.0 || >=20.0.0}

  tinyrainbow@1.2.0:
    resolution: {integrity: sha512-weEDEq7Z5eTHPDh4xjX789+fHfF+P8boiFB+0vbWzpbnbsEr/GRaohi/uMKxg8RZMXnl1ItAi/IUHWMsjDV7kQ==}
    engines: {node: '>=14.0.0'}

  tinyspy@3.0.2:
    resolution: {integrity: sha512-n1cw8k1k0x4pgA2+9XrOkFydTerNcJ1zWCO5Nn9scWHTD+5tp8dghT2x1uduQePZTZgd3Tupf+x9BxJjeJi77Q==}
    engines: {node: '>=14.0.0'}

  tmp-promise@3.0.3:
    resolution: {integrity: sha512-RwM7MoPojPxsOBYnyd2hy0bxtIlVrihNs9pj5SUvY8Zz1sQcQG2tG1hSr8PDxfgEB8RNKDhqbIlroIarSNDNsQ==}

  tmp@0.2.3:
    resolution: {integrity: sha512-nZD7m9iCPC5g0pYmcaxogYKggSfLsdxl8of3Q/oIbqCqLLIO9IAF0GWjX1z9NZRHPiXv8Wex4yDCaZsgEw0Y8w==}
    engines: {node: '>=14.14'}

  to-arraybuffer@1.0.1:
    resolution: {integrity: sha512-okFlQcoGTi4LQBG/PgSYblw9VOyptsz2KJZqc6qtgGdes8VktzUQkj4BI2blit072iS8VODNcMA+tvnS9dnuMA==}

  to-buffer@1.1.1:
    resolution: {integrity: sha512-lx9B5iv7msuFYE3dytT+KE5tap+rNYw+K4jVkb9R/asAb+pbBSM17jtunHplhBe6RRJdZx3Pn2Jph24O32mOVg==}

  to-regex-range@5.0.1:
    resolution: {integrity: sha512-65P7iz6X5yEr1cwcgvQxbbIw7Uk3gOy5dIdtZ4rDveLqhrdJP+Li/Hx6tyK0NEb+2GCyneCMJiGqrADCSNk8sQ==}
    engines: {node: '>=8.0'}

  toidentifier@1.0.1:
    resolution: {integrity: sha512-o5sSPKEkg/DIQNmH43V0/uerLrpzVedkUh8tGNvaeXpfpuwjKenlSox/2O/BTlZUtEe+JG7s5YhEz608PlAHRA==}
    engines: {node: '>=0.6'}

  tr46@0.0.3:
    resolution: {integrity: sha512-N3WMsuqV66lT30CrXNbEjx4GEwlow3v6rr4mCcv6prnfwhS01rkgyFdjPNBYd9br7LpXV1+Emh01fHnq2Gdgrw==}

  trash@8.1.1:
    resolution: {integrity: sha512-r15NUF+BJpDBKLTyOXaB+PhF8qh53TAOTpu/wCt6bqpu488jamsiOV7VdC//yPwAnyGIv1EJgetEnjLNer5XVw==}
    engines: {node: ^12.20.0 || ^14.13.1 || >=16.0.0}

  tree-kill@1.2.2:
    resolution: {integrity: sha512-L0Orpi8qGpRG//Nd+H90vFB+3iHnue1zSSGmNOOCh1GLJ7rUKVwV2HvijphGQS2UmhUZewS9VgvxYIdgr+fG1A==}
    hasBin: true

  treemate@0.3.11:
    resolution: {integrity: sha512-M8RGFoKtZ8dF+iwJfAJTOH/SM4KluKOKRJpjCMhI8bG3qB74zrFoArKZ62ll0Fr3mqkMJiQOmWYkdYgDeITYQg==}

  trim-repeated@1.0.0:
    resolution: {integrity: sha512-pkonvlKk8/ZuR0D5tLW8ljt5I8kmxp2XKymhepUeOdCEfKpZaktSArkLHZt76OB1ZvO9bssUsDty4SWhLvZpLg==}
    engines: {node: '>=0.10.0'}

  truncate-utf8-bytes@1.0.2:
    resolution: {integrity: sha512-95Pu1QXQvruGEhv62XCMO3Mm90GscOCClvrIUwCM0PYOXK3kaF3l3sIHxx71ThJfcbM2O5Au6SO3AWCSEfW4mQ==}

  ts-api-utils@1.4.0:
    resolution: {integrity: sha512-032cPxaEKwM+GT3vA5JXNzIaizx388rhsSW79vGRNGXfRRAdEAn2mvk36PvK5HnOchyWZ7afLEXqYCvPCrzuzQ==}
    engines: {node: '>=16'}
    peerDependencies:
      typescript: '>=4.2.0'

  tslib@2.8.1:
    resolution: {integrity: sha512-oJFu94HQb+KVduSUQL7wnpmqnfmLsOA/nAh6b6EH0wCEoK0/mPeXU6c3wKDV83MkOuHPRHtSXKKU99IBazS/2w==}

  tsscmp@1.0.6:
    resolution: {integrity: sha512-LxhtAkPDTkVCMQjt2h6eBVY28KCjikZqZfMcC15YBeNjkgUpdCfBu5HoiOTDu86v6smE8yOjyEktJ8hlbANHQA==}
    engines: {node: '>=0.6.x'}

  tsx@4.19.2:
    resolution: {integrity: sha512-pOUl6Vo2LUq/bSa8S5q7b91cgNSjctn9ugq/+Mvow99qW6x/UZYwzxy/3NmqoT66eHYfCVvFvACC58UBPFf28g==}
    engines: {node: '>=18.0.0'}
    hasBin: true

  tunnel-agent@0.6.0:
    resolution: {integrity: sha512-McnNiV1l8RYeY8tBgEpuodCC1mLUdbSN+CYBL7kJsJNInOP8UjDDEwdk6Mw60vdLLrr5NHKZhMAOSrR2NZuQ+w==}

  type-check@0.4.0:
    resolution: {integrity: sha512-XleUoc9uwGXqjWwXaUTZAmzMcFZ5858QA2vvx1Ur5xIcixXIP+8LnFDgRplU30us6teqdlskFfu+ae4K79Ooew==}
    engines: {node: '>= 0.8.0'}

  type-fest@0.13.1:
    resolution: {integrity: sha512-34R7HTnG0XIJcBSn5XhDd7nNFPRcXYRZrBB2O2jdKqYODldSzBAqzsWoZYYvduky73toYS/ESqxPvkDf/F0XMg==}
    engines: {node: '>=10'}

  type-fest@0.20.2:
    resolution: {integrity: sha512-Ne+eE4r0/iWnpAxD852z3A+N0Bt5RN//NjJwRd2VFHEmrywxf5vsZlh4R6lixl6B+wz/8d+maTSAkN1FIkI3LQ==}
    engines: {node: '>=10'}

  type-fest@4.26.1:
    resolution: {integrity: sha512-yOGpmOAL7CkKe/91I5O3gPICmJNLJ1G4zFYVAsRHg7M64biSnPtRj0WNQt++bRkjYOqjWXrhnUw1utzmVErAdg==}
    engines: {node: '>=16'}

  type-is@1.6.18:
    resolution: {integrity: sha512-TkRKr9sUTxEH8MdfuCSP7VizJyzRNMjj2J2do2Jr3Kym598JVdEksuzPQCnlFPW4ky9Q+iA+ma9BGm06XQBy8g==}
    engines: {node: '>= 0.6'}

  typescript@5.6.3:
    resolution: {integrity: sha512-hjcS1mhfuyi4WW8IWtjP7brDrG2cuDZukyrYrSauoXGNgx0S7zceP07adYkJycEr56BOUTNPzbInooiN3fn1qw==}
    engines: {node: '>=14.17'}
    hasBin: true

  ufo@1.5.4:
    resolution: {integrity: sha512-UsUk3byDzKd04EyoZ7U4DOlxQaD14JUKQl6/P7wiX4FNvUfm3XL246n9W5AmqwW5RSFJ27NAuM0iLscAOYUiGQ==}

  uint8array-extras@1.4.0:
    resolution: {integrity: sha512-ZPtzy0hu4cZjv3z5NW9gfKnNLjoz4y6uv4HlelAjDK7sY/xOkKZv9xK/WQpcsBB3jEybChz9DPC2U/+cusjJVQ==}
    engines: {node: '>=18'}

  unbzip2-stream@1.4.3:
    resolution: {integrity: sha512-mlExGW4w71ebDJviH16lQLtZS32VKqsSfk80GCfUlwT/4/hNRFsoscrF/c++9xinkMzECL1uL9DDwXqFWkruPg==}

  undici-types@5.26.5:
    resolution: {integrity: sha512-JlCMO+ehdEIKqlFxk6IfVoAUVmgz7cU7zD/h9XZ0qzeosSHmUJVOzSQvvYSYWXkFXC+IfLKSIffhv0sVZup6pA==}

  undici-types@6.19.8:
    resolution: {integrity: sha512-ve2KP6f/JnbPBFyobGHuerC9g1FYGn/F8n1LWTwNxCEzd6IfqTwUQcNXgEtmmQ6DlRrC1hrSrBnCZPokRrDHjw==}

  unicorn-magic@0.1.0:
    resolution: {integrity: sha512-lRfVq8fE8gz6QMBuDM6a+LO3IAzTi05H6gCVaUpir2E1Rwpo4ZUog45KpNXKC/Mn3Yb9UDuHumeFTo9iV/D9FQ==}
    engines: {node: '>=18'}

  unimport@3.13.1:
    resolution: {integrity: sha512-nNrVzcs93yrZQOW77qnyOVHtb68LegvhYFwxFMfuuWScmwQmyVCG/NBuN8tYsaGzgQUVYv34E/af+Cc9u4og4A==}

  unique-filename@2.0.1:
    resolution: {integrity: sha512-ODWHtkkdx3IAR+veKxFV+VBkUMcN+FaqzUUd7IZzt+0zhDZFPFxhlqwPF3YQvMHx1TD0tdgYl+kuPnJ8E6ql7A==}
    engines: {node: ^12.13.0 || ^14.15.0 || >=16.0.0}

  unique-slug@3.0.0:
    resolution: {integrity: sha512-8EyMynh679x/0gqE9fT9oilG+qEt+ibFyqjuVTsZn1+CMxH+XLlpvr2UZx4nVcCwTpx81nICr2JQFkM+HPLq4w==}
    engines: {node: ^12.13.0 || ^14.15.0 || >=16.0.0}

  universalify@0.1.2:
    resolution: {integrity: sha512-rBJeI5CXAlmy1pV+617WB9J63U6XcazHHF2f2dbJix4XzpUF0RS3Zbj0FGIOCAva5P/d/GBOYaACQ1w+0azUkg==}
    engines: {node: '>= 4.0.0'}

  universalify@2.0.1:
    resolution: {integrity: sha512-gptHNQghINnc/vTGIk0SOFGFNXw7JVrlRUtConJRlvaw6DuX0wO5Jeko9sWrMBhh+PsYAZ7oXAiOnf/UKogyiw==}
    engines: {node: '>= 10.0.0'}

  unpipe@1.0.0:
    resolution: {integrity: sha512-pjy2bYhSsufwWlKwPc+l3cN7+wuJlK6uz0YdJEOlQDbl6jo/YlPi4mb8agUkVC8BF7V8NuzeyPNqRksA3hztKQ==}
    engines: {node: '>= 0.8'}

  unplugin-auto-import@0.18.3:
    resolution: {integrity: sha512-q3FUtGQjYA2e+kb1WumyiQMjHM27MrTQ05QfVwtLRVhyYe+KF6TblBYaEX9L6Z0EibsqaXAiW+RFfkcQpfaXzg==}
    engines: {node: '>=14'}
    peerDependencies:
      '@nuxt/kit': ^3.2.2
      '@vueuse/core': '*'
    peerDependenciesMeta:
      '@nuxt/kit':
        optional: true
      '@vueuse/core':
        optional: true

  unplugin-vue-components@0.27.4:
    resolution: {integrity: sha512-1XVl5iXG7P1UrOMnaj2ogYa5YTq8aoh5jwDPQhemwO/OrXW+lPQKDXd1hMz15qxQPxgb/XXlbgo3HQ2rLEbmXQ==}
    engines: {node: '>=14'}
    peerDependencies:
      '@babel/parser': ^7.15.8
      '@nuxt/kit': ^3.2.2
      vue: 2 || 3
    peerDependenciesMeta:
      '@babel/parser':
        optional: true
      '@nuxt/kit':
        optional: true

  unplugin@1.15.0:
    resolution: {integrity: sha512-jTPIs63W+DUEDW207ztbaoO7cQ4p5aVaB823LSlxpsFEU3Mykwxf3ZGC/wzxFJeZlASZYgVrWeo7LgOrqJZ8RA==}
    engines: {node: '>=14.0.0'}
    peerDependencies:
      webpack-sources: ^3
    peerDependenciesMeta:
      webpack-sources:
        optional: true

  unused-filename@4.0.1:
    resolution: {integrity: sha512-ZX6U1J04K1FoSUeoX1OicAhw4d0aro2qo+L8RhJkiGTNtBNkd/Fi1Wxoc9HzcVu6HfOzm0si/N15JjxFmD1z6A==}
    engines: {node: ^12.20.0 || ^14.13.1 || >=16.0.0}

  unzip-crx-3@0.2.0:
    resolution: {integrity: sha512-0+JiUq/z7faJ6oifVB5nSwt589v1KCduqIJupNVDoWSXZtWDmjDGO3RAEOvwJ07w90aoXoP4enKsR7ecMrJtWQ==}

  unzipper@0.12.3:
    resolution: {integrity: sha512-PZ8hTS+AqcGxsaQntl3IRBw65QrBI6lxzqDEL7IAo/XCEqRTKGfOX56Vea5TH9SZczRVxuzk1re04z/YjuYCJA==}

  update-browserslist-db@1.1.1:
    resolution: {integrity: sha512-R8UzCaa9Az+38REPiJ1tXlImTJXlVfgHZsglwBD/k6nj76ctsH1E3q4doGrukiLQd3sGQYu56r5+lo5r94l29A==}
    hasBin: true
    peerDependencies:
      browserslist: '>= 4.21.0'

  uri-js@4.4.1:
    resolution: {integrity: sha512-7rKUyy33Q1yc98pQ1DAmLtwX109F7TIfWlW1Ydo8Wl1ii1SeHieeh0HHfPeL2fMXK6z0s8ecKs9frCuLJvndBg==}

  url-parse-lax@3.0.0:
    resolution: {integrity: sha512-NjFKA0DidqPa5ciFcSrXnAltTtzz84ogy+NebPvfEgAck0+TNg4UJ4IN+fB7zRZfbgUf0syOo9MDxFkDSMuFaQ==}
    engines: {node: '>=4'}

  url-to-options@1.0.1:
    resolution: {integrity: sha512-0kQLIzG4fdk/G5NONku64rSH/x32NOA39LVQqlK8Le6lvTF6GGRJpqaQFGgU+CLwySIqBSMdwYM0sYcW9f6P4A==}
    engines: {node: '>= 4'}

  user-home@2.0.0:
    resolution: {integrity: sha512-KMWqdlOcjCYdtIJpicDSFBQ8nFwS2i9sslAd6f4+CBGcU4gist2REnr2fxj2YocvJFxSF3ZOHLYLVZnUxv4BZQ==}
    engines: {node: '>=0.10.0'}

  utf-8-validate@6.0.5:
    resolution: {integrity: sha512-EYZR+OpIXp9Y1eG1iueg8KRsY8TuT8VNgnanZ0uA3STqhHQTLwbl+WX76/9X5OY12yQubymBpaBSmMPkSTQcKA==}
    engines: {node: '>=6.14.2'}

  utf8-byte-length@1.0.5:
    resolution: {integrity: sha512-Xn0w3MtiQ6zoz2vFyUVruaCL53O/DwUvkEeOvj+uulMm0BkUGYWmBYVyElqZaSLhY6ZD0ulfU3aBra2aVT4xfA==}

  util-deprecate@1.0.2:
    resolution: {integrity: sha512-EPD5q1uXyFxJpCrLnCc1nHnq3gOa6DZBocAIiI2TaSCA7VCJ1UJDMagCzIkXNsUYfD1daK//LTEQ8xiIbrHtcw==}

  uuid@10.0.0:
    resolution: {integrity: sha512-8XkAphELsDnEGrDxUOHB3RGvXz6TeuYSGEZBOjtTtPm2lwhGBjLgOzLHB63IUWfBpNucQjND6d3AOudO+H3RWQ==}
    hasBin: true

  uuid@8.3.2:
    resolution: {integrity: sha512-+NYs2QeMWy+GWFOEm9xnn6HCDp0l7QBD7ml8zLUmJ+93Q5NF0NocErnwkTkXVFNiX3/fpC6afS8Dhb/gz7R7eg==}
    hasBin: true

  vary@1.1.2:
    resolution: {integrity: sha512-BNGbWLfd0eUPabhkXUVm0j8uuvREyTh5ovRa/dyow/BqAbZJyC+5fU+IzQOzmAKzYqYRAISoRhdQr3eIZ/PXqg==}
    engines: {node: '>= 0.8'}

  vdirs@0.1.8:
    resolution: {integrity: sha512-H9V1zGRLQZg9b+GdMk8MXDN2Lva0zx72MPahDKc30v+DtwKjfyOSXWRIX4t2mhDubM1H09gPhWeth/BJWPHGUw==}
    peerDependencies:
      vue: ^3.0.11

  verror@1.10.1:
    resolution: {integrity: sha512-veufcmxri4e3XSrT0xwfUR7kguIkaxBeosDg00yDWhk49wdwkSUrvvsm7nc75e1PUyvIeZj6nS8VQRYz2/S4Xg==}
    engines: {node: '>=0.6.0'}

  vite-node@2.1.4:
    resolution: {integrity: sha512-kqa9v+oi4HwkG6g8ufRnb5AeplcRw8jUF6/7/Qz1qRQOXHImG8YnLbB+LLszENwFnoBl9xIf9nVdCFzNd7GQEg==}
    engines: {node: ^18.0.0 || >=20.0.0}
    hasBin: true

  vite@5.4.10:
    resolution: {integrity: sha512-1hvaPshuPUtxeQ0hsVH3Mud0ZanOLwVTneA1EgbAM5LhaZEqyPWGRQ7BtaMvUrTDeEaC8pxtj6a6jku3x4z6SQ==}
    engines: {node: ^18.0.0 || >=20.0.0}
    hasBin: true
    peerDependencies:
      '@types/node': ^18.0.0 || >=20.0.0
      less: '*'
      lightningcss: ^1.21.0
      sass: '*'
      sass-embedded: '*'
      stylus: '*'
      sugarss: '*'
      terser: ^5.4.0
    peerDependenciesMeta:
      '@types/node':
        optional: true
      less:
        optional: true
      lightningcss:
        optional: true
      sass:
        optional: true
      sass-embedded:
        optional: true
      stylus:
        optional: true
      sugarss:
        optional: true
      terser:
        optional: true

  vitest@2.1.4:
    resolution: {integrity: sha512-eDjxbVAJw1UJJCHr5xr/xM86Zx+YxIEXGAR+bmnEID7z9qWfoxpHw0zdobz+TQAFOLT+nEXz3+gx6nUJ7RgmlQ==}
    engines: {node: ^18.0.0 || >=20.0.0}
    hasBin: true
    peerDependencies:
      '@edge-runtime/vm': '*'
      '@types/node': ^18.0.0 || >=20.0.0
      '@vitest/browser': 2.1.4
      '@vitest/ui': 2.1.4
      happy-dom: '*'
      jsdom: '*'
    peerDependenciesMeta:
      '@edge-runtime/vm':
        optional: true
      '@types/node':
        optional: true
      '@vitest/browser':
        optional: true
      '@vitest/ui':
        optional: true
      happy-dom:
        optional: true
      jsdom:
        optional: true

  vooks@0.2.12:
    resolution: {integrity: sha512-iox0I3RZzxtKlcgYaStQYKEzWWGAduMmq+jS7OrNdQo1FgGfPMubGL3uGHOU9n97NIvfFDBGnpSvkWyb/NSn/Q==}
    peerDependencies:
      vue: ^3.0.0

  vscode-uri@3.0.8:
    resolution: {integrity: sha512-AyFQ0EVmsOZOlAnxoFOGOq1SQDWAB7C6aqMGS23svWAllfOaxbuFvcT8D1i8z3Gyn8fraVeZNNmN6e9bxxXkKw==}

  vue-demi@0.14.10:
    resolution: {integrity: sha512-nMZBOwuzabUO0nLgIcc6rycZEebF6eeUfaiQx9+WSk8e29IbLvPU9feI6tqW4kTo3hvoYAJkMh8n8D0fuISphg==}
    engines: {node: '>=12'}
    hasBin: true
    peerDependencies:
      '@vue/composition-api': ^1.0.0-rc.1
      vue: ^3.0.0-0 || ^2.6.0
    peerDependenciesMeta:
      '@vue/composition-api':
        optional: true

  vue-eslint-parser@9.4.3:
    resolution: {integrity: sha512-2rYRLWlIpaiN8xbPiDyXZXRgLGOtWxERV7ND5fFAv5qo1D2N9Fu9MNajBNc6o13lZ+24DAWCkQCvj4klgmcITg==}
    engines: {node: ^14.17.0 || >=16.0.0}
    peerDependencies:
      eslint: '>=6.0.0'

  vue-router@4.4.5:
    resolution: {integrity: sha512-4fKZygS8cH1yCyuabAXGUAsyi1b2/o/OKgu/RUb+znIYOxPRxdkytJEx+0wGcpBE1pX6vUgh5jwWOKRGvuA/7Q==}
    peerDependencies:
      vue: ^3.2.0

  vue-tsc@2.1.10:
    resolution: {integrity: sha512-RBNSfaaRHcN5uqVqJSZh++Gy/YUzryuv9u1aFWhsammDJXNtUiJMNoJ747lZcQ68wUQFx6E73y4FY3D8E7FGMA==}
    hasBin: true
    peerDependencies:
      typescript: '>=5.0.0'

  vue@3.5.12:
    resolution: {integrity: sha512-CLVZtXtn2ItBIi/zHZ0Sg1Xkb7+PU32bJJ8Bmy7ts3jxXTcbfsEfBivFYYWz1Hur+lalqGAh65Coin0r+HRUfg==}
    peerDependencies:
      typescript: '*'
    peerDependenciesMeta:
      typescript:
        optional: true

  vuedraggable@4.1.0:
    resolution: {integrity: sha512-FU5HCWBmsf20GpP3eudURW3WdWTKIbEIQxh9/8GE806hydR9qZqRRxRE3RjqX7PkuLuMQG/A7n3cfj9rCEchww==}
    peerDependencies:
      vue: ^3.0.1

  vueuc@0.4.64:
    resolution: {integrity: sha512-wlJQj7fIwKK2pOEoOq4Aro8JdPOGpX8aWQhV8YkTW9OgWD2uj2O8ANzvSsIGjx7LTOc7QbS7sXdxHi6XvRnHPA==}
    peerDependencies:
      vue: ^3.0.11

  wcwidth@1.0.1:
    resolution: {integrity: sha512-XHPEwS0q6TaxcvG85+8EYkbiCux2XtWG2mkc47Ng2A77BQu9+DqIOJldST4HgPkuea7dvKSj5VgX3P1d4rW8Tg==}

  webidl-conversions@3.0.1:
    resolution: {integrity: sha512-2JAn3z8AR6rjK8Sm8orRC0h/bcl/DqL7tRPdGZ4I1CjdF+EaMLmYxBHyXuKL849eucPFhvBoxMsflfOb8kxaeQ==}

  webpack-sources@3.2.3:
    resolution: {integrity: sha512-/DyMEOrDgLKKIG0fmvtz+4dUX/3Ghozwgm6iPp8KRhvn+eQf9+Q7GWxVNMk3+uCPWfdXYC4ExGBckIXdFEfH1w==}
    engines: {node: '>=10.13.0'}

  webpack-virtual-modules@0.6.2:
    resolution: {integrity: sha512-66/V2i5hQanC51vBQKPH4aI8NMAcBW59FVBs+rC7eGHupMyfn34q7rZIE+ETlJ+XTevqfUhVVBgSUNSW2flEUQ==}

  webworkify-webpack@2.1.5:
    resolution: {integrity: sha512-2akF8FIyUvbiBBdD+RoHpoTbHMQF2HwjcxfDvgztAX5YwbZNyrtfUMgvfgFVsgDhDPVTlkbb5vyasqDHfIDPQw==}

  whatwg-fetch@3.6.20:
    resolution: {integrity: sha512-EqhiFU6daOA8kpjOWTL0olhVOF3i7OrFzSYiGsEMB8GcXS+RrzauAERX65xMeNWVqxA6HXH2m69Z9LaKKdisfg==}

  whatwg-url@5.0.0:
    resolution: {integrity: sha512-saE57nupxk6v3HY35+jzBwYa0rKSy0XR8JSxZPwgLr7ys0IBzhGviA1/TUGJLmSVqs8pb9AnvICXEuOHLprYTw==}

  when-exit@2.1.3:
    resolution: {integrity: sha512-uVieSTccFIr/SFQdFWN/fFaQYmV37OKtuaGphMAzi4DmmUlrvRBJW5WSLkHyjNQY/ePJMz3LoiX9R3yy1Su6Hw==}

  which@1.3.1:
    resolution: {integrity: sha512-HxJdYWq1MTIQbJ3nw0cqssHoTNU267KlrDuGZ1WYlxDStUtKUhOaJmh112/TZmHxxUfuJqPXSOm7tDyas0OSIQ==}
    hasBin: true

  which@2.0.2:
    resolution: {integrity: sha512-BLI3Tl1TW3Pvl70l3yq3Y64i+awpwXqsGBYWkkqMtnbXgrMD+yj7rhW0kuEDxzJaYXGjEW5ogapKNMEKNMjibA==}
    engines: {node: '>= 8'}
    hasBin: true

  why-is-node-running@2.3.0:
    resolution: {integrity: sha512-hUrmaWBdVDcxvYqnyh09zunKzROWjbZTiNy8dBEjkS7ehEDQibXJ7XvlmtbwuTclUiIyN+CyXQD4Vmko8fNm8w==}
    engines: {node: '>=8'}
    hasBin: true

  word-wrap@1.2.5:
    resolution: {integrity: sha512-BN22B5eaMMI9UMtjrGd5g5eCYPpCPDUy0FJXbYsaT5zYxjFOckS53SQDE3pWkVoWpHXVb3BrYcEN4Twa55B5cA==}
    engines: {node: '>=0.10.0'}

  wrap-ansi@7.0.0:
    resolution: {integrity: sha512-YVGIj2kamLSTxw6NsZjoBxfSwsn0ycdesmc4p+Q21c5zPuZ1pl+NfxVdxPtdHvmNVOQ6XSYG4AUtyt/Fi7D16Q==}
    engines: {node: '>=10'}

  wrap-ansi@8.1.0:
    resolution: {integrity: sha512-si7QWI6zUMq56bESFvagtmzMdGOtoxfR+Sez11Mobfc7tm+VkUckk9bW2UeffTGVUbOksxmSw0AA2gs8g71NCQ==}
    engines: {node: '>=12'}

  wrappy@1.0.2:
    resolution: {integrity: sha512-l4Sp/DRseor9wL6EvV2+TuQn63dMkPjZ/sp9XkghTEbV9KlPS1xUsZ3u7/IQO4wxtcFB4bgpQPRcR3QCvezPcQ==}

  ws@4.1.0:
    resolution: {integrity: sha512-ZGh/8kF9rrRNffkLFV4AzhvooEclrOH0xaugmqGsIfFgOE/pIz4fMc4Ef+5HSQqTEug2S9JZIWDR47duDSLfaA==}
    peerDependencies:
      bufferutil: ^4.0.1
      utf-8-validate: ^5.0.2
    peerDependenciesMeta:
      bufferutil:
        optional: true
      utf-8-validate:
        optional: true

  ws@8.18.0:
    resolution: {integrity: sha512-8VbfWfHLbbwu3+N6OKsOMpBdT4kXPDDB9cJk2bJ6mh9ucxdlnNvH1e+roYkKmN9Nxw2yjz7VzeO9oOz2zJ04Pw==}
    engines: {node: '>=10.0.0'}
    peerDependencies:
      bufferutil: ^4.0.1
      utf-8-validate: '>=5.0.2'
    peerDependenciesMeta:
      bufferutil:
        optional: true
      utf-8-validate:
        optional: true

  xdg-basedir@4.0.0:
    resolution: {integrity: sha512-PSNhEJDejZYV7h50BohL09Er9VaIefr2LMAf3OEmpCkjOi34eYyQYAXUTjEQtZJTKcF0E2UKTh+osDLsgNim9Q==}
    engines: {node: '>=8'}

  xdg-trashdir@3.1.0:
    resolution: {integrity: sha512-N1XQngeqMBoj9wM4ZFadVV2MymImeiFfYD+fJrNlcVcOHsJFFQe7n3b+aBoTPwARuq2HQxukfzVpQmAk1gN4sQ==}
    engines: {node: '>=10'}

  xml-name-validator@4.0.0:
    resolution: {integrity: sha512-ICP2e+jsHvAj2E2lIHxa5tjXRlKDJo4IdvPvCXbXQGdzSfmSpNVyIKMvoZHjDY9DP0zV17iI85o90vRFXNccRw==}
    engines: {node: '>=12'}

  xmlbuilder@15.1.1:
    resolution: {integrity: sha512-yMqGBqtXyeN1e3TGYvgNgDVZ3j84W4cwkOXQswghol6APgZWaff9lnbvN7MHYJOiXsvGPXtjTYJEiC9J2wv9Eg==}
    engines: {node: '>=8.0'}

  xtend@4.0.2:
    resolution: {integrity: sha512-LKYU1iAXJXUgAXn9URjiu+MWhyUXHsvfp7mcuYm9dSUKK0/CjtrUwFAxD82/mCWbtLsGjFIad0wIsod4zrTAEQ==}
    engines: {node: '>=0.4'}

  y18n@5.0.8:
    resolution: {integrity: sha512-0pfFzegeDWJHJIAmTLRP2DwHjdF5s7jo9tuztdQxAhINCdvS+3nGINqPd00AphqJR/0LhANUS6/+7SCb98YOfA==}
    engines: {node: '>=10'}

  yaku@0.16.7:
    resolution: {integrity: sha512-Syu3IB3rZvKvYk7yTiyl1bo/jiEFaaStrgv1V2TIJTqYPStSMQVO8EQjg/z+DRzLq/4LIIharNT3iH1hylEIRw==}

  yallist@3.1.1:
    resolution: {integrity: sha512-a4UGQaWPH59mOXUYnAG2ewncQS4i4F43Tv3JoAM+s2VDAmS9NsK8GpDMLrCHPksFT7h3K6TOoUNn2pb7RoXx4g==}

  yallist@4.0.0:
    resolution: {integrity: sha512-3wdGidZyq5PB084XLES5TpOSRA3wjXAlIWMhum2kRcv/41Sn2emQ0dycQW4uZXLejwKvg6EsvbdlVL+FYEct7A==}

  yallist@5.0.0:
    resolution: {integrity: sha512-YgvUTfwqyc7UXVMrB+SImsVYSmTS8X/tSrtdNZMImM+n7+QTriRXyXim0mBrTXNeqzVF0KWGgHPeiyViFFrNDw==}
    engines: {node: '>=18'}

  yargs-parser@20.2.9:
    resolution: {integrity: sha512-y11nGElTIV+CT3Zv9t7VKl+Q3hTQoT9a1Qzezhhl6Rp21gJ/IVTW7Z3y9EWXhuUBC2Shnf+DX0antecpAwSP8w==}
    engines: {node: '>=10'}

  yargs-parser@21.1.1:
    resolution: {integrity: sha512-tVpsJW7DdjecAiFpbIB1e3qxIQsE6NoPc5/eTdrbbIC4h0LVsWhnoa3g+m2HclBIujHzsxZ4VJVA+GUuc2/LBw==}
    engines: {node: '>=12'}

  yargs@16.2.0:
    resolution: {integrity: sha512-D1mvvtDG0L5ft/jGWkLpG1+m0eQxOfaBvTNELraWj22wSVUMWxZUvYgJYcKh6jGGIkJFhH4IZPQhR4TKpc8mBw==}
    engines: {node: '>=10'}

  yargs@17.7.2:
    resolution: {integrity: sha512-7dSzzRQ++CKnNI/krKnYRV7JKKPUXMEh61soaHKg9mrWEhzFWhFnxPxGl+69cD1Ou63C13NUPCnmIcrvqCuM6w==}
    engines: {node: '>=12'}

  yauzl@2.10.0:
    resolution: {integrity: sha512-p4a9I6X6nu6IhoGmBqAcbJy1mlC4j27vEPZX9F4L4/vZT3Lyq1VkFHw/V/PUcB9Buo+DG3iHkT0x3Qya58zc3g==}

  ylru@1.4.0:
    resolution: {integrity: sha512-2OQsPNEmBCvXuFlIni/a+Rn+R2pHW9INm0BxXJ4hVDA8TirqMj+J/Rp9ItLatT/5pZqWwefVrTQcHpixsxnVlA==}
    engines: {node: '>= 4.0.0'}

  yocto-queue@0.1.0:
    resolution: {integrity: sha512-rVksvsnNCdJ/ohGc6xgPwyN8eheCxsiLM8mxuE/t/mOVqJewPuO1miLpTHQiRgTKCLexL4MeAFVagts7HmNZ2Q==}
    engines: {node: '>=10'}

  yocto-queue@1.1.1:
    resolution: {integrity: sha512-b4JR1PFR10y1mKjhHY9LaGo6tmrgjit7hxVIeAmyMw3jegXR4dhYqLaQF5zMXZxY7tLpMyJeLjr1C4rLmkVe8g==}
    engines: {node: '>=12.20'}

  zip-stream@4.1.1:
    resolution: {integrity: sha512-9qv4rlDiopXg4E69k+vMHjNN63YFMe9sZMrdlvKnCjlCRWeCBswPPMPUfx+ipsAWq1LXHe70RcbaHdJJpS6hyQ==}
    engines: {node: '>= 10'}

snapshots:

  7zip-bin@5.2.0: {}

  '@ampproject/remapping@2.3.0':
    dependencies:
      '@jridgewell/gen-mapping': 0.3.5
      '@jridgewell/trace-mapping': 0.3.25

  '@antfu/utils@0.7.10': {}

  '@babel/code-frame@7.26.2':
    dependencies:
      '@babel/helper-validator-identifier': 7.25.9
      js-tokens: 4.0.0
      picocolors: 1.1.1

  '@babel/compat-data@7.26.2': {}

  '@babel/core@7.26.0':
    dependencies:
      '@ampproject/remapping': 2.3.0
      '@babel/code-frame': 7.26.2
      '@babel/generator': 7.26.2
      '@babel/helper-compilation-targets': 7.25.9
      '@babel/helper-module-transforms': 7.26.0(@babel/core@7.26.0)
      '@babel/helpers': 7.26.0
      '@babel/parser': 7.26.2
      '@babel/template': 7.25.9
      '@babel/traverse': 7.25.9
      '@babel/types': 7.26.0
      convert-source-map: 2.0.0
      debug: 4.3.7
      gensync: 1.0.0-beta.2
      json5: 2.2.3
      semver: 6.3.1
    transitivePeerDependencies:
      - supports-color

  '@babel/generator@7.26.2':
    dependencies:
      '@babel/parser': 7.26.2
      '@babel/types': 7.26.0
      '@jridgewell/gen-mapping': 0.3.5
      '@jridgewell/trace-mapping': 0.3.25
      jsesc: 3.0.2

  '@babel/helper-compilation-targets@7.25.9':
    dependencies:
      '@babel/compat-data': 7.26.2
      '@babel/helper-validator-option': 7.25.9
      browserslist: 4.24.2
      lru-cache: 5.1.1
      semver: 6.3.1

  '@babel/helper-module-imports@7.25.9':
    dependencies:
      '@babel/traverse': 7.25.9
      '@babel/types': 7.26.0
    transitivePeerDependencies:
      - supports-color

  '@babel/helper-module-transforms@7.26.0(@babel/core@7.26.0)':
    dependencies:
      '@babel/core': 7.26.0
      '@babel/helper-module-imports': 7.25.9
      '@babel/helper-validator-identifier': 7.25.9
      '@babel/traverse': 7.25.9
    transitivePeerDependencies:
      - supports-color

  '@babel/helper-plugin-utils@7.25.9': {}

  '@babel/helper-string-parser@7.25.9': {}

  '@babel/helper-validator-identifier@7.25.9': {}

  '@babel/helper-validator-option@7.25.9': {}

  '@babel/helpers@7.26.0':
    dependencies:
      '@babel/template': 7.25.9
      '@babel/types': 7.26.0

  '@babel/parser@7.26.2':
    dependencies:
      '@babel/types': 7.26.0

  '@babel/plugin-transform-arrow-functions@7.25.9(@babel/core@7.26.0)':
    dependencies:
      '@babel/core': 7.26.0
      '@babel/helper-plugin-utils': 7.25.9

  '@babel/runtime@7.26.0':
    dependencies:
      regenerator-runtime: 0.14.1

  '@babel/template@7.25.9':
    dependencies:
      '@babel/code-frame': 7.26.2
      '@babel/parser': 7.26.2
      '@babel/types': 7.26.0

  '@babel/traverse@7.25.9':
    dependencies:
      '@babel/code-frame': 7.26.2
      '@babel/generator': 7.26.2
      '@babel/parser': 7.26.2
      '@babel/template': 7.25.9
      '@babel/types': 7.26.0
      debug: 4.3.7
      globals: 11.12.0
    transitivePeerDependencies:
      - supports-color

  '@babel/types@7.26.0':
    dependencies:
      '@babel/helper-string-parser': 7.25.9
      '@babel/helper-validator-identifier': 7.25.9

  '@css-render/plugin-bem@0.15.14(css-render@0.15.14)':
    dependencies:
      css-render: 0.15.14

  '@css-render/vue3-ssr@0.15.14(vue@3.5.12(typescript@5.6.3))':
    dependencies:
      vue: 3.5.12(typescript@5.6.3)

  '@develar/schema-utils@2.6.5':
    dependencies:
      ajv: 6.12.6
      ajv-keywords: 3.5.2(ajv@6.12.6)

  '@electron-toolkit/eslint-config-ts@2.0.0(eslint@8.57.1)(typescript@5.6.3)':
    dependencies:
      '@typescript-eslint/eslint-plugin': 7.18.0(@typescript-eslint/parser@7.18.0(eslint@8.57.1)(typescript@5.6.3))(eslint@8.57.1)(typescript@5.6.3)
      '@typescript-eslint/parser': 7.18.0(eslint@8.57.1)(typescript@5.6.3)
      eslint: 8.57.1
    optionalDependencies:
      typescript: 5.6.3
    transitivePeerDependencies:
      - supports-color

  '@electron-toolkit/eslint-config@1.0.2(eslint@8.57.1)':
    dependencies:
      eslint: 8.57.1

  '@electron-toolkit/preload@3.0.1(electron@33.2.0)':
    dependencies:
      electron: 33.2.0

  '@electron-toolkit/tsconfig@1.0.1(@types/node@22.9.0)':
    dependencies:
      '@types/node': 22.9.0

  '@electron-toolkit/utils@3.0.0(electron@33.2.0)':
    dependencies:
      electron: 33.2.0

  '@electron/asar@3.2.17':
    dependencies:
      commander: 5.1.0
      glob: 7.2.3
      minimatch: 3.1.2

  '@electron/get@2.0.3':
    dependencies:
      debug: 4.3.7
      env-paths: 2.2.1
      fs-extra: 8.1.0
      got: 11.8.6
      progress: 2.0.3
      semver: 6.3.1
      sumchecker: 3.0.1
    optionalDependencies:
      global-agent: 3.0.0
    transitivePeerDependencies:
      - supports-color

  '@electron/node-gyp@https://codeload.github.com/electron/node-gyp/tar.gz/06b29aafb7708acef8b3669835c8a7857ebc92d2':
    dependencies:
      env-paths: 2.2.1
      exponential-backoff: 3.1.1
      glob: 8.1.0
      graceful-fs: 4.2.11
      make-fetch-happen: 10.2.1
      nopt: 6.0.0
      proc-log: 2.0.1
      semver: 7.6.3
      tar: 6.2.1
      which: 2.0.2
    transitivePeerDependencies:
      - bluebird
      - supports-color

  '@electron/notarize@2.2.1':
    dependencies:
      debug: 4.3.7
      fs-extra: 9.1.0
      promise-retry: 2.0.1
    transitivePeerDependencies:
      - supports-color

  '@electron/osx-sign@1.0.5':
    dependencies:
      compare-version: 0.1.2
      debug: 4.3.7
      fs-extra: 10.1.0
      isbinaryfile: 4.0.10
      minimist: 1.2.8
      plist: 3.1.0
    transitivePeerDependencies:
      - supports-color

  '@electron/rebuild@3.7.0':
    dependencies:
      '@electron/node-gyp': https://codeload.github.com/electron/node-gyp/tar.gz/06b29aafb7708acef8b3669835c8a7857ebc92d2
      '@malept/cross-spawn-promise': 2.0.0
      chalk: 4.1.2
      debug: 4.3.7
      detect-libc: 2.0.3
      fs-extra: 10.1.0
      got: 11.8.6
      node-abi: 3.71.0
      node-api-version: 0.2.0
      ora: 5.4.1
      read-binary-file-arch: 1.0.6
      semver: 7.6.3
      tar: 6.2.1
      yargs: 17.7.2
    transitivePeerDependencies:
      - bluebird
      - supports-color

  '@electron/universal@1.5.1':
    dependencies:
      '@electron/asar': 3.2.17
      '@malept/cross-spawn-promise': 1.1.1
      debug: 4.3.7
      dir-compare: 3.3.0
      fs-extra: 9.1.0
      minimatch: 3.1.2
      plist: 3.1.0
    transitivePeerDependencies:
      - supports-color

  '@emotion/hash@0.8.0': {}

  '@esbuild/aix-ppc64@0.21.5':
    optional: true

  '@esbuild/aix-ppc64@0.23.1':
    optional: true

  '@esbuild/android-arm64@0.21.5':
    optional: true

  '@esbuild/android-arm64@0.23.1':
    optional: true

  '@esbuild/android-arm@0.21.5':
    optional: true

  '@esbuild/android-arm@0.23.1':
    optional: true

  '@esbuild/android-x64@0.21.5':
    optional: true

  '@esbuild/android-x64@0.23.1':
    optional: true

  '@esbuild/darwin-arm64@0.21.5':
    optional: true

  '@esbuild/darwin-arm64@0.23.1':
    optional: true

  '@esbuild/darwin-x64@0.21.5':
    optional: true

  '@esbuild/darwin-x64@0.23.1':
    optional: true

  '@esbuild/freebsd-arm64@0.21.5':
    optional: true

  '@esbuild/freebsd-arm64@0.23.1':
    optional: true

  '@esbuild/freebsd-x64@0.21.5':
    optional: true

  '@esbuild/freebsd-x64@0.23.1':
    optional: true

  '@esbuild/linux-arm64@0.21.5':
    optional: true

  '@esbuild/linux-arm64@0.23.1':
    optional: true

  '@esbuild/linux-arm@0.21.5':
    optional: true

  '@esbuild/linux-arm@0.23.1':
    optional: true

  '@esbuild/linux-ia32@0.21.5':
    optional: true

  '@esbuild/linux-ia32@0.23.1':
    optional: true

  '@esbuild/linux-loong64@0.21.5':
    optional: true

  '@esbuild/linux-loong64@0.23.1':
    optional: true

  '@esbuild/linux-mips64el@0.21.5':
    optional: true

  '@esbuild/linux-mips64el@0.23.1':
    optional: true

  '@esbuild/linux-ppc64@0.21.5':
    optional: true

  '@esbuild/linux-ppc64@0.23.1':
    optional: true

  '@esbuild/linux-riscv64@0.21.5':
    optional: true

  '@esbuild/linux-riscv64@0.23.1':
    optional: true

  '@esbuild/linux-s390x@0.21.5':
    optional: true

  '@esbuild/linux-s390x@0.23.1':
    optional: true

  '@esbuild/linux-x64@0.21.5':
    optional: true

  '@esbuild/linux-x64@0.23.1':
    optional: true

  '@esbuild/netbsd-x64@0.21.5':
    optional: true

  '@esbuild/netbsd-x64@0.23.1':
    optional: true

  '@esbuild/openbsd-arm64@0.23.1':
    optional: true

  '@esbuild/openbsd-x64@0.21.5':
    optional: true

  '@esbuild/openbsd-x64@0.23.1':
    optional: true

  '@esbuild/sunos-x64@0.21.5':
    optional: true

  '@esbuild/sunos-x64@0.23.1':
    optional: true

  '@esbuild/win32-arm64@0.21.5':
    optional: true

  '@esbuild/win32-arm64@0.23.1':
    optional: true

  '@esbuild/win32-ia32@0.21.5':
    optional: true

  '@esbuild/win32-ia32@0.23.1':
    optional: true

  '@esbuild/win32-x64@0.21.5':
    optional: true

  '@esbuild/win32-x64@0.23.1':
    optional: true

  '@eslint-community/eslint-utils@4.4.1(eslint@8.57.1)':
    dependencies:
      eslint: 8.57.1
      eslint-visitor-keys: 3.4.3

  '@eslint-community/regexpp@4.12.1': {}

  '@eslint/eslintrc@2.1.4':
    dependencies:
      ajv: 6.12.6
      debug: 4.3.7
      espree: 9.6.1
      globals: 13.24.0
      ignore: 5.3.2
      import-fresh: 3.3.0
      js-yaml: 4.1.0
      minimatch: 3.1.2
      strip-json-comments: 3.1.1
    transitivePeerDependencies:
      - supports-color

  '@eslint/js@8.57.1': {}

  '@gar/promisify@1.1.3': {}

  '@hapi/bourne@3.0.0': {}

  '@humanwhocodes/config-array@0.13.0':
    dependencies:
      '@humanwhocodes/object-schema': 2.0.3
      debug: 4.3.7
      minimatch: 3.1.2
    transitivePeerDependencies:
      - supports-color

  '@humanwhocodes/module-importer@1.0.1': {}

  '@humanwhocodes/object-schema@2.0.3': {}

  '@isaacs/cliui@8.0.2':
    dependencies:
      string-width: 5.1.2
      string-width-cjs: string-width@4.2.3
      strip-ansi: 7.1.0
      strip-ansi-cjs: strip-ansi@6.0.1
      wrap-ansi: 8.1.0
      wrap-ansi-cjs: wrap-ansi@7.0.0

  '@isaacs/fs-minipass@4.0.1':
    dependencies:
      minipass: 7.1.2

  '@istanbuljs/schema@0.1.3': {}

  '@jridgewell/gen-mapping@0.3.5':
    dependencies:
      '@jridgewell/set-array': 1.2.1
      '@jridgewell/sourcemap-codec': 1.5.0
      '@jridgewell/trace-mapping': 0.3.25

  '@jridgewell/resolve-uri@3.1.2': {}

  '@jridgewell/set-array@1.2.1': {}

  '@jridgewell/sourcemap-codec@1.5.0': {}

  '@jridgewell/trace-mapping@0.3.25':
    dependencies:
      '@jridgewell/resolve-uri': 3.1.2
      '@jridgewell/sourcemap-codec': 1.5.0

  '@juggle/resize-observer@3.4.0': {}

  '@kineticcafe/rollup-plugin-delete@3.0.1(rollup@4.24.4)':
    dependencies:
      globby: 14.0.2
      is-glob: 4.0.3
      is-path-cwd: 3.0.0
      is-path-inside: 4.0.0
      p-map: 7.0.2
      rimraf: 6.0.1
      rollup: 4.24.4
      slash: 5.1.0

  '@koa/bodyparser@5.1.1(koa@2.15.3)':
    dependencies:
      co-body: 6.2.0
      koa: 2.15.3
      lodash.merge: 4.6.2
      type-is: 1.6.18

  '@koa/cors@5.0.0':
    dependencies:
      vary: 1.1.2

  '@malept/cross-spawn-promise@1.1.1':
    dependencies:
      cross-spawn: 7.0.5

  '@malept/cross-spawn-promise@2.0.0':
    dependencies:
      cross-spawn: 7.0.5

  '@malept/flatpak-bundler@0.4.0':
    dependencies:
      debug: 4.3.7
      fs-extra: 9.1.0
      lodash: 4.17.21
      tmp-promise: 3.0.3
    transitivePeerDependencies:
      - supports-color

  '@napi-rs/canvas-android-arm64@0.1.60':
    optional: true

  '@napi-rs/canvas-darwin-arm64@0.1.60':
    optional: true

  '@napi-rs/canvas-darwin-x64@0.1.60':
    optional: true

  '@napi-rs/canvas-linux-arm-gnueabihf@0.1.60':
    optional: true

  '@napi-rs/canvas-linux-arm64-gnu@0.1.60':
    optional: true

  '@napi-rs/canvas-linux-arm64-musl@0.1.60':
    optional: true

  '@napi-rs/canvas-linux-x64-gnu@0.1.60':
    optional: true

  '@napi-rs/canvas-linux-x64-musl@0.1.60':
    optional: true

  '@napi-rs/canvas-win32-x64-msvc@0.1.60':
    optional: true

  '@napi-rs/canvas@0.1.60':
    optionalDependencies:
      '@napi-rs/canvas-android-arm64': 0.1.60
      '@napi-rs/canvas-darwin-arm64': 0.1.60
      '@napi-rs/canvas-darwin-x64': 0.1.60
      '@napi-rs/canvas-linux-arm-gnueabihf': 0.1.60
      '@napi-rs/canvas-linux-arm64-gnu': 0.1.60
      '@napi-rs/canvas-linux-arm64-musl': 0.1.60
      '@napi-rs/canvas-linux-x64-gnu': 0.1.60
      '@napi-rs/canvas-linux-x64-musl': 0.1.60
      '@napi-rs/canvas-win32-x64-msvc': 0.1.60

  '@nodelib/fs.scandir@2.1.5':
    dependencies:
      '@nodelib/fs.stat': 2.0.5
      run-parallel: 1.2.0

  '@nodelib/fs.stat@2.0.5': {}

  '@nodelib/fs.walk@1.2.8':
    dependencies:
      '@nodelib/fs.scandir': 2.1.5
      fastq: 1.17.1

  '@npmcli/fs@2.1.2':
    dependencies:
      '@gar/promisify': 1.1.3
      semver: 7.6.3

  '@npmcli/move-file@2.0.1':
    dependencies:
      mkdirp: 1.0.4
      rimraf: 3.0.2

  '@pkgjs/parseargs@0.11.0':
    optional: true

  '@pkgr/core@0.1.1': {}

  '@protobufjs/aspromise@1.1.2': {}

  '@protobufjs/base64@1.1.2': {}

  '@protobufjs/codegen@2.0.4': {}

  '@protobufjs/eventemitter@1.1.0': {}

  '@protobufjs/fetch@1.1.0':
    dependencies:
      '@protobufjs/aspromise': 1.1.2
      '@protobufjs/inquire': 1.1.0

  '@protobufjs/float@1.0.2': {}

  '@protobufjs/inquire@1.1.0': {}

  '@protobufjs/path@1.1.2': {}

  '@protobufjs/pool@1.1.0': {}

  '@protobufjs/utf8@1.1.0': {}

  '@renmu/bili-api@2.0.2':
    dependencies:
      axios: 1.7.7
      axios-retry: 4.5.0(axios@1.7.7)
      fast-xml-parser: 4.5.0
      p-queue: 8.0.1
      protobufjs: 7.4.0
      tiny-typed-emitter: 2.1.0
    transitivePeerDependencies:
      - debug

  '@renmu/fluent-ffmpeg@2.3.0':
    dependencies:
      async: 0.2.10
      which: 1.3.1

  '@renmu/m3u8-downloader@0.3.1':
    dependencies:
      axios: 1.7.7
      axios-retry: 4.5.0(axios@1.7.7)
      fs-extra: 11.2.0
      m3u8-parser: 7.2.0
      p-queue: 8.0.1
      tiny-typed-emitter: 2.1.0
    transitivePeerDependencies:
      - debug

  '@rollup/plugin-commonjs@26.0.3(rollup@4.24.4)':
    dependencies:
      '@rollup/pluginutils': 5.1.3(rollup@4.24.4)
      commondir: 1.0.1
      estree-walker: 2.0.2
      glob: 10.4.5
      is-reference: 1.2.1
      magic-string: 0.30.12
    optionalDependencies:
      rollup: 4.24.4

  '@rollup/plugin-json@6.1.0(rollup@4.24.4)':
    dependencies:
      '@rollup/pluginutils': 5.1.3(rollup@4.24.4)
    optionalDependencies:
      rollup: 4.24.4

  '@rollup/plugin-node-resolve@15.3.0(rollup@4.24.4)':
    dependencies:
      '@rollup/pluginutils': 5.1.3(rollup@4.24.4)
      '@types/resolve': 1.20.2
      deepmerge: 4.3.1
      is-module: 1.0.0
      resolve: 1.22.8
    optionalDependencies:
      rollup: 4.24.4

  '@rollup/plugin-typescript@11.1.6(rollup@4.24.4)(tslib@2.8.1)(typescript@5.6.3)':
    dependencies:
      '@rollup/pluginutils': 5.1.3(rollup@4.24.4)
      resolve: 1.22.8
      typescript: 5.6.3
    optionalDependencies:
      rollup: 4.24.4
      tslib: 2.8.1

  '@rollup/pluginutils@5.1.3(rollup@4.24.4)':
    dependencies:
      '@types/estree': 1.0.6
      estree-walker: 2.0.2
      picomatch: 4.0.2
    optionalDependencies:
      rollup: 4.24.4

  '@rollup/rollup-android-arm-eabi@4.24.4':
    optional: true

  '@rollup/rollup-android-arm64@4.24.4':
    optional: true

  '@rollup/rollup-darwin-arm64@4.24.4':
    optional: true

  '@rollup/rollup-darwin-x64@4.24.4':
    optional: true

  '@rollup/rollup-freebsd-arm64@4.24.4':
    optional: true

  '@rollup/rollup-freebsd-x64@4.24.4':
    optional: true

  '@rollup/rollup-linux-arm-gnueabihf@4.24.4':
    optional: true

  '@rollup/rollup-linux-arm-musleabihf@4.24.4':
    optional: true

  '@rollup/rollup-linux-arm64-gnu@4.24.4':
    optional: true

  '@rollup/rollup-linux-arm64-musl@4.24.4':
    optional: true

  '@rollup/rollup-linux-powerpc64le-gnu@4.24.4':
    optional: true

  '@rollup/rollup-linux-riscv64-gnu@4.24.4':
    optional: true

  '@rollup/rollup-linux-s390x-gnu@4.24.4':
    optional: true

  '@rollup/rollup-linux-x64-gnu@4.24.4':
    optional: true

  '@rollup/rollup-linux-x64-musl@4.24.4':
    optional: true

  '@rollup/rollup-win32-arm64-msvc@4.24.4':
    optional: true

  '@rollup/rollup-win32-ia32-msvc@4.24.4':
    optional: true

  '@rollup/rollup-win32-x64-msvc@4.24.4':
    optional: true

  '@rushstack/eslint-patch@1.10.4': {}

  '@sindresorhus/chunkify@0.2.0': {}

  '@sindresorhus/df@1.0.1': {}

  '@sindresorhus/df@3.1.1':
    dependencies:
      execa: 2.1.0

  '@sindresorhus/is@0.7.0': {}

  '@sindresorhus/is@4.6.0': {}

  '@sindresorhus/merge-streams@2.3.0': {}

  '@stroncium/procfs@1.2.1': {}

  '@szmarczak/http-timer@4.0.6':
    dependencies:
      defer-to-connect: 2.0.1

  '@tootallnate/once@2.0.0': {}

  '@types/accepts@1.3.7':
    dependencies:
      '@types/node': 20.17.6

  '@types/better-sqlite3@7.6.11':
    dependencies:
      '@types/node': 22.9.0

  '@types/body-parser@1.19.5':
    dependencies:
      '@types/connect': 3.4.38
      '@types/node': 20.17.6

  '@types/cacheable-request@6.0.3':
    dependencies:
      '@types/http-cache-semantics': 4.0.4
      '@types/keyv': 3.1.4
      '@types/node': 20.17.6
      '@types/responselike': 1.0.3

  '@types/cli-progress@3.11.6':
    dependencies:
      '@types/node': 22.9.0

  '@types/connect@3.4.38':
    dependencies:
      '@types/node': 20.17.6

  '@types/content-disposition@0.5.8': {}

  '@types/cookies@0.9.0':
    dependencies:
      '@types/connect': 3.4.38
      '@types/express': 5.0.0
      '@types/keygrip': 1.0.6
      '@types/node': 20.17.6

  '@types/debug@4.1.12':
    dependencies:
      '@types/ms': 0.7.34

  '@types/estree@1.0.6': {}

  '@types/express-serve-static-core@5.0.1':
    dependencies:
      '@types/node': 20.17.6
      '@types/qs': 6.9.17
      '@types/range-parser': 1.2.7
      '@types/send': 0.17.4

  '@types/express@5.0.0':
    dependencies:
      '@types/body-parser': 1.19.5
      '@types/express-serve-static-core': 5.0.1
      '@types/qs': 6.9.17
      '@types/serve-static': 1.15.7

  '@types/fluent-ffmpeg@2.1.27':
    dependencies:
      '@types/node': 22.9.0

  '@types/fs-extra@9.0.13':
    dependencies:
      '@types/node': 20.17.6

  '@types/http-assert@1.5.6': {}

  '@types/http-cache-semantics@4.0.4': {}

  '@types/http-errors@2.0.4': {}

  '@types/katex@0.16.7': {}

  '@types/keygrip@1.0.6': {}

  '@types/keyv@3.1.4':
    dependencies:
      '@types/node': 20.17.6

  '@types/koa-compose@3.2.8':
    dependencies:
      '@types/koa': 2.15.0

  '@types/koa-router@7.4.8':
    dependencies:
      '@types/koa': 2.15.0

  '@types/koa@2.15.0':
    dependencies:
      '@types/accepts': 1.3.7
      '@types/content-disposition': 0.5.8
      '@types/cookies': 0.9.0
      '@types/http-assert': 1.5.6
      '@types/http-errors': 2.0.4
      '@types/keygrip': 1.0.6
      '@types/koa-compose': 3.2.8
      '@types/node': 22.9.0

  '@types/lodash-es@4.17.12':
    dependencies:
      '@types/lodash': 4.17.13

  '@types/lodash@4.17.13': {}

  '@types/mime@1.3.5': {}

  '@types/ms@0.7.34': {}

  '@types/multipipe@3.0.5':
    dependencies:
      '@types/node': 20.17.6

  '@types/node@20.12.2':
    dependencies:
      undici-types: 5.26.5

  '@types/node@20.17.6':
    dependencies:
      undici-types: 6.19.8

  '@types/node@22.9.0':
    dependencies:
      undici-types: 6.19.8

  '@types/nodemailer@6.4.16':
    dependencies:
      '@types/node': 22.9.0

  '@types/path-browserify@1.0.3': {}

  '@types/plist@3.0.5':
    dependencies:
      '@types/node': 20.17.6
      xmlbuilder: 15.1.1
    optional: true

  '@types/qs@6.9.17': {}

  '@types/range-parser@1.2.7': {}

  '@types/resolve@1.20.2': {}

  '@types/responselike@1.0.3':
    dependencies:
      '@types/node': 20.17.6

  '@types/send@0.17.4':
    dependencies:
      '@types/mime': 1.3.5
      '@types/node': 20.17.6

  '@types/serve-static@1.15.7':
    dependencies:
      '@types/http-errors': 2.0.4
      '@types/node': 20.17.6
      '@types/send': 0.17.4

  '@types/uuid@10.0.0': {}

  '@types/verror@1.10.10':
    optional: true

  '@types/web-bluetooth@0.0.20': {}

  '@types/ws@8.5.13':
    dependencies:
      '@types/node': 22.9.0

  '@types/yauzl@2.10.3':
    dependencies:
      '@types/node': 20.17.6
    optional: true

  '@typescript-eslint/eslint-plugin@7.18.0(@typescript-eslint/parser@7.18.0(eslint@8.57.1)(typescript@5.6.3))(eslint@8.57.1)(typescript@5.6.3)':
    dependencies:
      '@eslint-community/regexpp': 4.12.1
      '@typescript-eslint/parser': 7.18.0(eslint@8.57.1)(typescript@5.6.3)
      '@typescript-eslint/scope-manager': 7.18.0
      '@typescript-eslint/type-utils': 7.18.0(eslint@8.57.1)(typescript@5.6.3)
      '@typescript-eslint/utils': 7.18.0(eslint@8.57.1)(typescript@5.6.3)
      '@typescript-eslint/visitor-keys': 7.18.0
      eslint: 8.57.1
      graphemer: 1.4.0
      ignore: 5.3.2
      natural-compare: 1.4.0
      ts-api-utils: 1.4.0(typescript@5.6.3)
    optionalDependencies:
      typescript: 5.6.3
    transitivePeerDependencies:
      - supports-color

  '@typescript-eslint/parser@7.18.0(eslint@8.57.1)(typescript@5.6.3)':
    dependencies:
      '@typescript-eslint/scope-manager': 7.18.0
      '@typescript-eslint/types': 7.18.0
      '@typescript-eslint/typescript-estree': 7.18.0(typescript@5.6.3)
      '@typescript-eslint/visitor-keys': 7.18.0
      debug: 4.3.7
      eslint: 8.57.1
    optionalDependencies:
      typescript: 5.6.3
    transitivePeerDependencies:
      - supports-color

  '@typescript-eslint/scope-manager@7.18.0':
    dependencies:
      '@typescript-eslint/types': 7.18.0
      '@typescript-eslint/visitor-keys': 7.18.0

  '@typescript-eslint/type-utils@7.18.0(eslint@8.57.1)(typescript@5.6.3)':
    dependencies:
      '@typescript-eslint/typescript-estree': 7.18.0(typescript@5.6.3)
      '@typescript-eslint/utils': 7.18.0(eslint@8.57.1)(typescript@5.6.3)
      debug: 4.3.7
      eslint: 8.57.1
      ts-api-utils: 1.4.0(typescript@5.6.3)
    optionalDependencies:
      typescript: 5.6.3
    transitivePeerDependencies:
      - supports-color

  '@typescript-eslint/types@7.18.0': {}

  '@typescript-eslint/typescript-estree@7.18.0(typescript@5.6.3)':
    dependencies:
      '@typescript-eslint/types': 7.18.0
      '@typescript-eslint/visitor-keys': 7.18.0
      debug: 4.3.7
      globby: 11.1.0
      is-glob: 4.0.3
      minimatch: 9.0.5
      semver: 7.6.3
      ts-api-utils: 1.4.0(typescript@5.6.3)
    optionalDependencies:
      typescript: 5.6.3
    transitivePeerDependencies:
      - supports-color

  '@typescript-eslint/utils@7.18.0(eslint@8.57.1)(typescript@5.6.3)':
    dependencies:
      '@eslint-community/eslint-utils': 4.4.1(eslint@8.57.1)
      '@typescript-eslint/scope-manager': 7.18.0
      '@typescript-eslint/types': 7.18.0
      '@typescript-eslint/typescript-estree': 7.18.0(typescript@5.6.3)
      eslint: 8.57.1
    transitivePeerDependencies:
      - supports-color
      - typescript

  '@typescript-eslint/visitor-keys@7.18.0':
    dependencies:
      '@typescript-eslint/types': 7.18.0
      eslint-visitor-keys: 3.4.3

  '@ungap/structured-clone@1.2.0': {}

  '@vicons/fluent@0.12.0': {}

  '@vicons/ionicons5@0.12.0': {}

  '@vicons/material@0.12.0': {}

  '@videojs/vhs-utils@4.1.1':
    dependencies:
      '@babel/runtime': 7.26.0
      global: 4.4.0

  '@vitejs/plugin-vue@5.1.4(vite@5.4.10(@types/node@22.9.0)(less@4.2.0))(vue@3.5.12(typescript@5.6.3))':
    dependencies:
      vite: 5.4.10(@types/node@22.9.0)(less@4.2.0)
      vue: 3.5.12(typescript@5.6.3)

  '@vitest/coverage-istanbul@2.1.4(vitest@2.1.4(@types/node@20.17.6)(less@4.2.0))':
    dependencies:
      '@istanbuljs/schema': 0.1.3
      debug: 4.3.7
      istanbul-lib-coverage: 3.2.2
      istanbul-lib-instrument: 6.0.3
      istanbul-lib-report: 3.0.1
      istanbul-lib-source-maps: 5.0.6
      istanbul-reports: 3.1.7
      magicast: 0.3.5
      test-exclude: 7.0.1
      tinyrainbow: 1.2.0
      vitest: 2.1.4(@types/node@20.17.6)(less@4.2.0)
    transitivePeerDependencies:
      - supports-color

  '@vitest/expect@2.1.4':
    dependencies:
      '@vitest/spy': 2.1.4
      '@vitest/utils': 2.1.4
      chai: 5.1.2
      tinyrainbow: 1.2.0

  '@vitest/mocker@2.1.4(vite@5.4.10(@types/node@20.17.6)(less@4.2.0))':
    dependencies:
      '@vitest/spy': 2.1.4
      estree-walker: 3.0.3
      magic-string: 0.30.12
    optionalDependencies:
      vite: 5.4.10(@types/node@20.17.6)(less@4.2.0)

  '@vitest/pretty-format@2.1.4':
    dependencies:
      tinyrainbow: 1.2.0

  '@vitest/runner@2.1.4':
    dependencies:
      '@vitest/utils': 2.1.4
      pathe: 1.1.2

  '@vitest/snapshot@2.1.4':
    dependencies:
      '@vitest/pretty-format': 2.1.4
      magic-string: 0.30.12
      pathe: 1.1.2

  '@vitest/spy@2.1.4':
    dependencies:
      tinyspy: 3.0.2

  '@vitest/utils@2.1.4':
    dependencies:
      '@vitest/pretty-format': 2.1.4
      loupe: 3.1.2
      tinyrainbow: 1.2.0

  '@volar/language-core@2.4.9':
    dependencies:
      '@volar/source-map': 2.4.9

  '@volar/source-map@2.4.9': {}

  '@volar/typescript@2.4.9':
    dependencies:
      '@volar/language-core': 2.4.9
      path-browserify: 1.0.1
      vscode-uri: 3.0.8

  '@vue/compiler-core@3.5.12':
    dependencies:
      '@babel/parser': 7.26.2
      '@vue/shared': 3.5.12
      entities: 4.5.0
      estree-walker: 2.0.2
      source-map-js: 1.2.1

  '@vue/compiler-dom@3.5.12':
    dependencies:
      '@vue/compiler-core': 3.5.12
      '@vue/shared': 3.5.12

  '@vue/compiler-sfc@3.5.12':
    dependencies:
      '@babel/parser': 7.26.2
      '@vue/compiler-core': 3.5.12
      '@vue/compiler-dom': 3.5.12
      '@vue/compiler-ssr': 3.5.12
      '@vue/shared': 3.5.12
      estree-walker: 2.0.2
      magic-string: 0.30.12
      postcss: 8.4.47
      source-map-js: 1.2.1

  '@vue/compiler-ssr@3.5.12':
    dependencies:
      '@vue/compiler-dom': 3.5.12
      '@vue/shared': 3.5.12

  '@vue/compiler-vue2@2.7.16':
    dependencies:
      de-indent: 1.0.2
      he: 1.2.0

  '@vue/devtools-api@6.6.4': {}

  '@vue/eslint-config-prettier@9.0.0(eslint@8.57.1)(prettier@3.3.3)':
    dependencies:
      eslint: 8.57.1
      eslint-config-prettier: 9.1.0(eslint@8.57.1)
      eslint-plugin-prettier: 5.2.1(eslint-config-prettier@9.1.0(eslint@8.57.1))(eslint@8.57.1)(prettier@3.3.3)
      prettier: 3.3.3
    transitivePeerDependencies:
      - '@types/eslint'

  '@vue/eslint-config-typescript@13.0.0(eslint-plugin-vue@9.30.0(eslint@8.57.1))(eslint@8.57.1)(typescript@5.6.3)':
    dependencies:
      '@typescript-eslint/eslint-plugin': 7.18.0(@typescript-eslint/parser@7.18.0(eslint@8.57.1)(typescript@5.6.3))(eslint@8.57.1)(typescript@5.6.3)
      '@typescript-eslint/parser': 7.18.0(eslint@8.57.1)(typescript@5.6.3)
      eslint: 8.57.1
      eslint-plugin-vue: 9.30.0(eslint@8.57.1)
      vue-eslint-parser: 9.4.3(eslint@8.57.1)
    optionalDependencies:
      typescript: 5.6.3
    transitivePeerDependencies:
      - supports-color

  '@vue/language-core@2.1.10(typescript@5.6.3)':
    dependencies:
      '@volar/language-core': 2.4.9
      '@vue/compiler-dom': 3.5.12
      '@vue/compiler-vue2': 2.7.16
      '@vue/shared': 3.5.12
      alien-signals: 0.2.0
      minimatch: 9.0.5
      muggle-string: 0.4.1
      path-browserify: 1.0.1
    optionalDependencies:
      typescript: 5.6.3

  '@vue/reactivity@3.5.12':
    dependencies:
      '@vue/shared': 3.5.12

  '@vue/runtime-core@3.5.12':
    dependencies:
      '@vue/reactivity': 3.5.12
      '@vue/shared': 3.5.12

  '@vue/runtime-dom@3.5.12':
    dependencies:
      '@vue/reactivity': 3.5.12
      '@vue/runtime-core': 3.5.12
      '@vue/shared': 3.5.12
      csstype: 3.1.3

  '@vue/server-renderer@3.5.12(vue@3.5.12(typescript@5.6.3))':
    dependencies:
      '@vue/compiler-ssr': 3.5.12
      '@vue/shared': 3.5.12
      vue: 3.5.12(typescript@5.6.3)

  '@vue/shared@3.5.12': {}

  '@vueuse/components@11.2.0(vue@3.5.12(typescript@5.6.3))':
    dependencies:
      '@vueuse/core': 11.2.0(vue@3.5.12(typescript@5.6.3))
      '@vueuse/shared': 11.2.0(vue@3.5.12(typescript@5.6.3))
      vue-demi: 0.14.10(vue@3.5.12(typescript@5.6.3))
    transitivePeerDependencies:
      - '@vue/composition-api'
      - vue

  '@vueuse/core@11.2.0(vue@3.5.12(typescript@5.6.3))':
    dependencies:
      '@types/web-bluetooth': 0.0.20
      '@vueuse/metadata': 11.2.0
      '@vueuse/shared': 11.2.0(vue@3.5.12(typescript@5.6.3))
      vue-demi: 0.14.10(vue@3.5.12(typescript@5.6.3))
    transitivePeerDependencies:
      - '@vue/composition-api'
      - vue

  '@vueuse/metadata@11.2.0': {}

  '@vueuse/shared@11.2.0(vue@3.5.12(typescript@5.6.3))':
    dependencies:
      vue-demi: 0.14.10(vue@3.5.12(typescript@5.6.3))
    transitivePeerDependencies:
      - '@vue/composition-api'
      - vue

  '@xmldom/xmldom@0.8.10': {}

  '@yao-pkg/pkg-fetch@3.5.17(encoding@0.1.13)':
    dependencies:
      https-proxy-agent: 5.0.1
      node-fetch: 2.7.0(encoding@0.1.13)
      picocolors: 1.1.1
      progress: 2.0.3
      semver: 7.6.3
      tar-fs: 2.1.1
      yargs: 16.2.0
    transitivePeerDependencies:
      - encoding
      - supports-color

  '@yao-pkg/pkg@6.1.0(encoding@0.1.13)':
    dependencies:
      '@babel/generator': 7.26.2
      '@babel/parser': 7.26.2
      '@babel/types': 7.26.0
      '@yao-pkg/pkg-fetch': 3.5.17(encoding@0.1.13)
      into-stream: 6.0.0
      minimist: 1.2.8
      multistream: 4.1.0
      picocolors: 1.1.1
      picomatch: 4.0.2
      prebuild-install: 7.1.2
      resolve: 1.22.8
      stream-meter: 1.0.4
      tar: 7.4.3
      tinyglobby: 0.2.10
      unzipper: 0.12.3
    transitivePeerDependencies:
      - encoding
      - supports-color

  abbrev@1.1.1: {}

  accepts@1.3.8:
    dependencies:
      mime-types: 2.1.35
      negotiator: 0.6.3

  acorn-jsx@5.3.2(acorn@8.14.0):
    dependencies:
      acorn: 8.14.0

  acorn@8.14.0: {}

  agent-base@4.3.0:
    dependencies:
      es6-promisify: 5.0.0

  agent-base@6.0.2:
    dependencies:
      debug: 4.3.7
    transitivePeerDependencies:
      - supports-color

  agentkeepalive@4.5.0:
    dependencies:
      humanize-ms: 1.2.1

  aggregate-error@3.1.0:
    dependencies:
      clean-stack: 2.2.0
      indent-string: 4.0.0

  aggregate-error@4.0.1:
    dependencies:
      clean-stack: 4.2.0
      indent-string: 5.0.0

  ajv-formats@3.0.1(ajv@8.17.1):
    optionalDependencies:
      ajv: 8.17.1

  ajv-keywords@3.5.2(ajv@6.12.6):
    dependencies:
      ajv: 6.12.6

  ajv@6.12.6:
    dependencies:
      fast-deep-equal: 3.1.3
      fast-json-stable-stringify: 2.1.0
      json-schema-traverse: 0.4.1
      uri-js: 4.4.1

  ajv@8.17.1:
    dependencies:
      fast-deep-equal: 3.1.3
      fast-uri: 3.0.3
      json-schema-traverse: 1.0.0
      require-from-string: 2.0.2

  alien-signals@0.2.0: {}

  ansi-regex@5.0.1: {}

  ansi-regex@6.1.0: {}

  ansi-styles@4.3.0:
    dependencies:
      color-convert: 2.0.1

  ansi-styles@6.2.1: {}

  anymatch@3.1.3:
    dependencies:
      normalize-path: 3.0.0
      picomatch: 2.3.1

  app-builder-bin@4.0.0: {}

  app-builder-lib@24.13.3(dmg-builder@24.13.3)(electron-builder-squirrel-windows@24.13.3):
    dependencies:
      '@develar/schema-utils': 2.6.5
      '@electron/notarize': 2.2.1
      '@electron/osx-sign': 1.0.5
      '@electron/universal': 1.5.1
      '@malept/flatpak-bundler': 0.4.0
      '@types/fs-extra': 9.0.13
      async-exit-hook: 2.0.1
      bluebird-lst: 1.0.9
      builder-util: 24.13.1
      builder-util-runtime: 9.2.4
      chromium-pickle-js: 0.2.0
      debug: 4.3.7
      dmg-builder: 24.13.3(electron-builder-squirrel-windows@24.13.3)
      ejs: 3.1.10
      electron-builder-squirrel-windows: 24.13.3(dmg-builder@24.13.3)
      electron-publish: 24.13.1
      form-data: 4.0.1
      fs-extra: 10.1.0
      hosted-git-info: 4.1.0
      is-ci: 3.0.1
      isbinaryfile: 5.0.4
      js-yaml: 4.1.0
      lazy-val: 1.0.5
      minimatch: 5.1.6
      read-config-file: 6.3.2
      sanitize-filename: 1.6.3
      semver: 7.6.3
      tar: 6.2.1
      temp-file: 3.4.0
    transitivePeerDependencies:
      - supports-color

  archive-type@4.0.0:
    dependencies:
      file-type: 4.4.0

  archiver-utils@2.1.0:
    dependencies:
      glob: 7.2.3
      graceful-fs: 4.2.11
      lazystream: 1.0.1
      lodash.defaults: 4.2.0
      lodash.difference: 4.5.0
      lodash.flatten: 4.4.0
      lodash.isplainobject: 4.0.6
      lodash.union: 4.6.0
      normalize-path: 3.0.0
      readable-stream: 2.3.8

  archiver-utils@3.0.4:
    dependencies:
      glob: 7.2.3
      graceful-fs: 4.2.11
      lazystream: 1.0.1
      lodash.defaults: 4.2.0
      lodash.difference: 4.5.0
      lodash.flatten: 4.4.0
      lodash.isplainobject: 4.0.6
      lodash.union: 4.6.0
      normalize-path: 3.0.0
      readable-stream: 3.6.2

  archiver@5.3.2:
    dependencies:
      archiver-utils: 2.1.0
      async: 3.2.6
      buffer-crc32: 0.2.13
      readable-stream: 3.6.2
      readdir-glob: 1.1.3
      tar-stream: 2.2.0
      zip-stream: 4.1.1

  argparse@2.0.1: {}

  array-union@1.0.2:
    dependencies:
      array-uniq: 1.0.3

  array-union@2.1.0: {}

  array-uniq@1.0.3: {}

  artplayer@5.2.1:
    dependencies:
      option-validator: 2.0.6

  ass-compiler@0.1.14: {}

  assert-plus@1.0.0:
    optional: true

  assertion-error@2.0.1: {}

  assjs@0.1.2: {}

  astral-regex@2.0.0:
    optional: true

  async-exit-hook@2.0.1: {}

  async-limiter@1.0.1: {}

  async-validator@4.2.5: {}

  async@0.2.10: {}

  async@3.2.6: {}

  asynckit@0.4.0: {}

  at-least-node@1.0.0: {}

  atomically@2.0.3:
    dependencies:
      stubborn-fs: 1.2.5
      when-exit: 2.1.3

  awilix@11.0.4:
    dependencies:
      camel-case: 4.1.2
      fast-glob: 3.3.2

  axios-retry@4.5.0(axios@1.7.7):
    dependencies:
      axios: 1.7.7
      is-retry-allowed: 2.2.0

  axios@1.7.4:
    dependencies:
      follow-redirects: 1.15.9
      form-data: 4.0.1
      proxy-from-env: 1.1.0
    transitivePeerDependencies:
      - debug

  axios@1.7.7:
    dependencies:
      follow-redirects: 1.15.9
      form-data: 4.0.1
      proxy-from-env: 1.1.0
    transitivePeerDependencies:
      - debug

  balanced-match@1.0.2: {}

  base64-js@1.5.1: {}

  bestzip@2.2.1:
    dependencies:
      archiver: 5.3.2
      async: 3.2.6
      glob: 7.2.3
      which: 2.0.2
      yargs: 16.2.0

  better-sqlite3@11.5.0:
    dependencies:
      bindings: 1.5.0
      prebuild-install: 7.1.2

  binary-extensions@2.3.0: {}

  bindings@1.5.0:
    dependencies:
      file-uri-to-path: 1.0.0

  bl@1.2.3:
    dependencies:
      readable-stream: 2.3.8
      safe-buffer: 5.2.1

  bl@4.1.0:
    dependencies:
      buffer: 5.7.1
      inherits: 2.0.4
      readable-stream: 3.6.2

  blive-message-listener@0.5.0(bufferutil@4.0.8)(utf-8-validate@6.0.5):
    dependencies:
      tiny-bilibili-ws: 1.0.1(bufferutil@4.0.8)(utf-8-validate@6.0.5)
    transitivePeerDependencies:
      - bufferutil
      - utf-8-validate

  bluebird-lst@1.0.9:
    dependencies:
      bluebird: 3.7.2

  bluebird@3.7.2: {}

  boolbase@1.0.0: {}

  boolean@3.2.0:
    optional: true

  brace-expansion@1.1.11:
    dependencies:
      balanced-match: 1.0.2
      concat-map: 0.0.1

  brace-expansion@2.0.1:
    dependencies:
      balanced-match: 1.0.2

  braces@3.0.3:
    dependencies:
      fill-range: 7.1.1

  browserslist@4.24.2:
    dependencies:
      caniuse-lite: 1.0.30001678
      electron-to-chromium: 1.5.55
      node-releases: 2.0.18
      update-browserslist-db: 1.1.1(browserslist@4.24.2)

  buffer-alloc-unsafe@1.1.0: {}

  buffer-alloc@1.2.0:
    dependencies:
      buffer-alloc-unsafe: 1.1.0
      buffer-fill: 1.0.0

  buffer-crc32@0.2.13: {}

  buffer-equal@1.0.1: {}

  buffer-fill@1.0.0: {}

  buffer-from@1.1.2: {}

  buffer@5.7.1:
    dependencies:
      base64-js: 1.5.1
      ieee754: 1.2.1

  bufferutil@4.0.8:
    dependencies:
      node-gyp-build: 4.8.2

  builder-util-runtime@9.2.10:
    dependencies:
      debug: 4.3.7
      sax: 1.4.1
    transitivePeerDependencies:
      - supports-color

  builder-util-runtime@9.2.4:
    dependencies:
      debug: 4.3.7
      sax: 1.4.1
    transitivePeerDependencies:
      - supports-color

  builder-util@24.13.1:
    dependencies:
      7zip-bin: 5.2.0
      '@types/debug': 4.1.12
      app-builder-bin: 4.0.0
      bluebird-lst: 1.0.9
      builder-util-runtime: 9.2.4
      chalk: 4.1.2
      cross-spawn: 7.0.5
      debug: 4.3.7
      fs-extra: 10.1.0
      http-proxy-agent: 5.0.0
      https-proxy-agent: 5.0.1
      is-ci: 3.0.1
      js-yaml: 4.1.0
      source-map-support: 0.5.21
      stat-mode: 1.0.0
      temp-file: 3.4.0
    transitivePeerDependencies:
      - supports-color

  bytes@3.1.2: {}

  cac@6.7.14: {}

  cacache@16.1.3:
    dependencies:
      '@npmcli/fs': 2.1.2
      '@npmcli/move-file': 2.0.1
      chownr: 2.0.0
      fs-minipass: 2.1.0
      glob: 8.1.0
      infer-owner: 1.0.4
      lru-cache: 7.18.3
      minipass: 3.3.6
      minipass-collect: 1.0.2
      minipass-flush: 1.0.5
      minipass-pipeline: 1.2.4
      mkdirp: 1.0.4
      p-map: 4.0.0
      promise-inflight: 1.0.1
      rimraf: 3.0.2
      ssri: 9.0.1
      tar: 6.2.1
      unique-filename: 2.0.1
    transitivePeerDependencies:
      - bluebird

  cache-content-type@1.0.1:
    dependencies:
      mime-types: 2.1.35
      ylru: 1.4.0

  cacheable-lookup@5.0.4: {}

  cacheable-request@2.1.4:
    dependencies:
      clone-response: 1.0.2
      get-stream: 3.0.0
      http-cache-semantics: 3.8.1
      keyv: 3.0.0
      lowercase-keys: 1.0.0
      normalize-url: 2.0.1
      responselike: 1.0.2

  cacheable-request@7.0.4:
    dependencies:
      clone-response: 1.0.3
      get-stream: 5.2.0
      http-cache-semantics: 4.1.1
      keyv: 4.5.4
      lowercase-keys: 2.0.0
      normalize-url: 6.1.0
      responselike: 2.0.1

  call-bind@1.0.7:
    dependencies:
      es-define-property: 1.0.0
      es-errors: 1.3.0
      function-bind: 1.1.2
      get-intrinsic: 1.2.4
      set-function-length: 1.2.2

  callsites@3.1.0: {}

  camel-case@4.1.2:
    dependencies:
      pascal-case: 3.1.2
      tslib: 2.8.1

  caniuse-lite@1.0.30001678: {}

  chai@5.1.2:
    dependencies:
      assertion-error: 2.0.1
      check-error: 2.1.1
      deep-eql: 5.0.2
      loupe: 3.1.2
      pathval: 2.0.0

  chalk@4.1.2:
    dependencies:
      ansi-styles: 4.3.0
      supports-color: 7.2.0

  check-error@2.1.1: {}

  chokidar@3.6.0:
    dependencies:
      anymatch: 3.1.3
      braces: 3.0.3
      glob-parent: 5.1.2
      is-binary-path: 2.1.0
      is-glob: 4.0.3
      normalize-path: 3.0.0
      readdirp: 3.6.0
    optionalDependencies:
      fsevents: 2.3.3

  chownr@1.1.4: {}

  chownr@2.0.0: {}

  chownr@3.0.0: {}

  chromium-pickle-js@0.2.0: {}

  ci-info@3.9.0: {}

  clean-stack@2.2.0: {}

  clean-stack@4.2.0:
    dependencies:
      escape-string-regexp: 5.0.0

  cli-cursor@3.1.0:
    dependencies:
      restore-cursor: 3.1.0

  cli-progress@3.12.0:
    dependencies:
      string-width: 4.2.3

  cli-spinners@2.9.2: {}

  cli-truncate@2.1.0:
    dependencies:
      slice-ansi: 3.0.0
      string-width: 4.2.3
    optional: true

  cli-truncate@4.0.0:
    dependencies:
      slice-ansi: 5.0.0
      string-width: 7.2.0

  cliui@7.0.4:
    dependencies:
      string-width: 4.2.3
      strip-ansi: 6.0.1
      wrap-ansi: 7.0.0

  cliui@8.0.1:
    dependencies:
      string-width: 4.2.3
      strip-ansi: 6.0.1
      wrap-ansi: 7.0.0

  clone-response@1.0.2:
    dependencies:
      mimic-response: 1.0.1

  clone-response@1.0.3:
    dependencies:
      mimic-response: 1.0.1

  clone@1.0.4: {}

  co-body@6.2.0:
    dependencies:
      '@hapi/bourne': 3.0.0
      inflation: 2.1.0
      qs: 6.13.0
      raw-body: 2.5.2
      type-is: 1.6.18

  co@4.6.0: {}

  color-convert@2.0.1:
    dependencies:
      color-name: 1.1.4

  color-name@1.1.4: {}

  combined-stream@1.0.8:
    dependencies:
      delayed-stream: 1.0.0

  commander@12.1.0: {}

  commander@2.20.3: {}

  commander@5.1.0: {}

  commondir@1.0.1: {}

  compare-version@0.1.2: {}

  compress-commons@4.1.2:
    dependencies:
      buffer-crc32: 0.2.13
      crc32-stream: 4.0.3
      normalize-path: 3.0.0
      readable-stream: 3.6.2

  concat-map@0.0.1: {}

  conf@13.0.1:
    dependencies:
      ajv: 8.17.1
      ajv-formats: 3.0.1(ajv@8.17.1)
      atomically: 2.0.3
      debounce-fn: 6.0.0
      dot-prop: 9.0.0
      env-paths: 3.0.0
      json-schema-typed: 8.0.1
      semver: 7.6.3
      uint8array-extras: 1.4.0

  confbox@0.1.8: {}

  config-file-ts@0.2.6:
    dependencies:
      glob: 10.4.5
      typescript: 5.6.3

  content-disposition@0.5.4:
    dependencies:
      safe-buffer: 5.2.1

  content-type@1.0.5: {}

  convert-source-map@2.0.0: {}

  cookies@0.9.1:
    dependencies:
      depd: 2.0.0
      keygrip: 1.1.0

  copy-anything@2.0.6:
    dependencies:
      is-what: 3.14.1

  core-util-is@1.0.2:
    optional: true

  core-util-is@1.0.3: {}

  crc-32@1.2.2: {}

  crc32-stream@4.0.3:
    dependencies:
      crc-32: 1.2.2
      readable-stream: 3.6.2

  crc@3.8.0:
    dependencies:
      buffer: 5.7.1
    optional: true

  cross-fetch@4.0.0(encoding@0.1.13):
    dependencies:
      node-fetch: 2.7.0(encoding@0.1.13)
    transitivePeerDependencies:
      - encoding

  cross-spawn@7.0.5:
    dependencies:
      path-key: 3.1.1
      shebang-command: 2.0.0
      which: 2.0.2

  css-render@0.15.14:
    dependencies:
      '@emotion/hash': 0.8.0
      csstype: 3.0.11

  cssesc@3.0.0: {}

  csstype@3.0.11: {}

  csstype@3.1.3: {}

  date-fns-tz@3.2.0(date-fns@3.6.0):
    dependencies:
      date-fns: 3.6.0

  date-fns@3.6.0: {}

  de-indent@1.0.2: {}

  debounce-fn@6.0.0:
    dependencies:
      mimic-function: 5.0.1

  debug@4.3.7:
    dependencies:
      ms: 2.1.3

  decode-uri-component@0.2.2: {}

  decode-uri-component@0.4.1: {}

  decompress-response@3.3.0:
    dependencies:
      mimic-response: 1.0.1

  decompress-response@6.0.0:
    dependencies:
      mimic-response: 3.1.0

  decompress-tar@4.1.1:
    dependencies:
      file-type: 5.2.0
      is-stream: 1.1.0
      tar-stream: 1.6.2

  decompress-tarbz2@4.1.1:
    dependencies:
      decompress-tar: 4.1.1
      file-type: 6.2.0
      is-stream: 1.1.0
      seek-bzip: 1.0.6
      unbzip2-stream: 1.4.3

  decompress-targz@4.1.1:
    dependencies:
      decompress-tar: 4.1.1
      file-type: 5.2.0
      is-stream: 1.1.0

  decompress-unzip@4.0.1:
    dependencies:
      file-type: 3.9.0
      get-stream: 2.3.1
      pify: 2.3.0
      yauzl: 2.10.0

  decompress@4.2.1:
    dependencies:
      decompress-tar: 4.1.1
      decompress-tarbz2: 4.1.1
      decompress-targz: 4.1.1
      decompress-unzip: 4.0.1
      graceful-fs: 4.2.11
      make-dir: 1.3.0
      pify: 2.3.0
      strip-dirs: 2.1.0

  deep-eql@5.0.2: {}

  deep-equal@1.0.1: {}

  deep-extend@0.6.0: {}

  deep-is@0.1.4: {}

  deepmerge@4.3.1: {}

  defaults@1.0.4:
    dependencies:
      clone: 1.0.4

  defer-to-connect@2.0.1: {}

  define-data-property@1.1.4:
    dependencies:
      es-define-property: 1.0.0
      es-errors: 1.3.0
      gopd: 1.0.1

  define-properties@1.2.1:
    dependencies:
      define-data-property: 1.1.4
      has-property-descriptors: 1.0.2
      object-keys: 1.1.1
    optional: true

  delayed-stream@1.0.0: {}

  delegates@1.0.0: {}

  depd@1.1.2: {}

  depd@2.0.0: {}

  destroy@1.2.0: {}

  detect-libc@2.0.3: {}

  detect-node@2.1.0:
    optional: true

  dir-compare@3.3.0:
    dependencies:
      buffer-equal: 1.0.1
      minimatch: 3.1.2

  dir-glob@2.2.2:
    dependencies:
      path-type: 3.0.0

  dir-glob@3.0.1:
    dependencies:
      path-type: 4.0.0

  dmg-builder@24.13.3(electron-builder-squirrel-windows@24.13.3):
    dependencies:
      app-builder-lib: 24.13.3(dmg-builder@24.13.3)(electron-builder-squirrel-windows@24.13.3)
      builder-util: 24.13.1
      builder-util-runtime: 9.2.4
      fs-extra: 10.1.0
      iconv-lite: 0.6.3
      js-yaml: 4.1.0
    optionalDependencies:
      dmg-license: 1.0.11
    transitivePeerDependencies:
      - electron-builder-squirrel-windows
      - supports-color

  dmg-license@1.0.11:
    dependencies:
      '@types/plist': 3.0.5
      '@types/verror': 1.10.10
      ajv: 6.12.6
      crc: 3.8.0
      iconv-corefoundation: 1.1.7
      plist: 3.1.0
      smart-buffer: 4.2.0
      verror: 1.10.1
    optional: true

  doctrine@3.0.0:
    dependencies:
      esutils: 2.0.3

  dom-walk@0.1.2: {}

  dot-prop@9.0.0:
    dependencies:
      type-fest: 4.26.1

  dotenv-expand@5.1.0: {}

  dotenv@9.0.2: {}

  douyu-api@0.1.0:
    dependencies:
      axios: 1.7.7
      fast-xml-parser: 4.5.0
      safe-eval: 0.4.1
    transitivePeerDependencies:
      - debug

  download@8.0.0:
    dependencies:
      archive-type: 4.0.0
      content-disposition: 0.5.4
      decompress: 4.2.1
      ext-name: 5.0.0
      file-type: 11.1.0
      filenamify: 3.0.0
      get-stream: 4.1.0
      got: 8.3.2
      make-dir: 2.1.0
      p-event: 2.3.1
      pify: 4.0.1

  driver.js@1.3.1: {}

  duplexer2@0.1.4:
    dependencies:
      readable-stream: 2.3.8

  duplexer3@0.1.5: {}

  eastasianwidth@0.2.0: {}

  ee-first@1.1.1: {}

  ejs@3.1.10:
    dependencies:
      jake: 10.9.2

  electron-builder-squirrel-windows@24.13.3(dmg-builder@24.13.3):
    dependencies:
      app-builder-lib: 24.13.3(dmg-builder@24.13.3)(electron-builder-squirrel-windows@24.13.3)
      archiver: 5.3.2
      builder-util: 24.13.1
      fs-extra: 10.1.0
    transitivePeerDependencies:
      - dmg-builder
      - supports-color

  electron-builder@24.13.3(electron-builder-squirrel-windows@24.13.3):
    dependencies:
      app-builder-lib: 24.13.3(dmg-builder@24.13.3)(electron-builder-squirrel-windows@24.13.3)
      builder-util: 24.13.1
      builder-util-runtime: 9.2.4
      chalk: 4.1.2
      dmg-builder: 24.13.3(electron-builder-squirrel-windows@24.13.3)
      fs-extra: 10.1.0
      is-ci: 3.0.1
      lazy-val: 1.0.5
      read-config-file: 6.3.2
      simple-update-notifier: 2.0.0
      yargs: 17.7.2
    transitivePeerDependencies:
      - electron-builder-squirrel-windows
      - supports-color

  electron-context-menu@4.0.4:
    dependencies:
      cli-truncate: 4.0.0
      electron-dl: 4.0.0
      electron-is-dev: 3.0.1

  electron-devtools-installer@3.2.0:
    dependencies:
      rimraf: 3.0.2
      semver: 7.6.3
      tslib: 2.8.1
      unzip-crx-3: 0.2.0

  electron-dl@4.0.0:
    dependencies:
      ext-name: 5.0.0
      pupa: 3.1.0
      unused-filename: 4.0.1

  electron-is-dev@3.0.1: {}

  electron-log@5.2.2: {}

  electron-publish@24.13.1:
    dependencies:
      '@types/fs-extra': 9.0.13
      builder-util: 24.13.1
      builder-util-runtime: 9.2.4
      chalk: 4.1.2
      fs-extra: 10.1.0
      lazy-val: 1.0.5
      mime: 2.6.0
    transitivePeerDependencies:
      - supports-color

  electron-store@10.0.0:
    dependencies:
      conf: 13.0.1
      type-fest: 4.26.1

  electron-to-chromium@1.5.55: {}

  electron-updater@6.3.9:
    dependencies:
      builder-util-runtime: 9.2.10
      fs-extra: 10.1.0
      js-yaml: 4.1.0
      lazy-val: 1.0.5
      lodash.escaperegexp: 4.1.2
      lodash.isequal: 4.5.0
      semver: 7.6.3
      tiny-typed-emitter: 2.1.0
    transitivePeerDependencies:
      - supports-color

  electron-vite@2.3.0(vite@5.4.10(@types/node@22.9.0)(less@4.2.0)):
    dependencies:
      '@babel/core': 7.26.0
      '@babel/plugin-transform-arrow-functions': 7.25.9(@babel/core@7.26.0)
      cac: 6.7.14
      esbuild: 0.21.5
      magic-string: 0.30.12
      picocolors: 1.1.1
      vite: 5.4.10(@types/node@22.9.0)(less@4.2.0)
    transitivePeerDependencies:
      - supports-color

  electron@33.2.0:
    dependencies:
      '@electron/get': 2.0.3
      '@types/node': 20.12.2
      extract-zip: 2.0.1
    transitivePeerDependencies:
      - supports-color

  emitter-component@1.1.2: {}

  emoji-regex@10.4.0: {}

  emoji-regex@8.0.0: {}

  emoji-regex@9.2.2: {}

  encodeurl@1.0.2: {}

  encoding@0.1.13:
    dependencies:
      iconv-lite: 0.6.3
    optional: true

  end-of-stream@1.4.4:
    dependencies:
      once: 1.4.0

  entities@4.5.0: {}

  env-paths@2.2.1: {}

  env-paths@3.0.0: {}

  err-code@2.0.3: {}

  errno@0.1.8:
    dependencies:
      prr: 1.0.1
    optional: true

  es-define-property@1.0.0:
    dependencies:
      get-intrinsic: 1.2.4

  es-errors@1.3.0: {}

  es6-error@4.1.1:
    optional: true

  es6-promise@4.2.8: {}

  es6-promisify@5.0.0:
    dependencies:
      es6-promise: 4.2.8

  esbuild@0.21.5:
    optionalDependencies:
      '@esbuild/aix-ppc64': 0.21.5
      '@esbuild/android-arm': 0.21.5
      '@esbuild/android-arm64': 0.21.5
      '@esbuild/android-x64': 0.21.5
      '@esbuild/darwin-arm64': 0.21.5
      '@esbuild/darwin-x64': 0.21.5
      '@esbuild/freebsd-arm64': 0.21.5
      '@esbuild/freebsd-x64': 0.21.5
      '@esbuild/linux-arm': 0.21.5
      '@esbuild/linux-arm64': 0.21.5
      '@esbuild/linux-ia32': 0.21.5
      '@esbuild/linux-loong64': 0.21.5
      '@esbuild/linux-mips64el': 0.21.5
      '@esbuild/linux-ppc64': 0.21.5
      '@esbuild/linux-riscv64': 0.21.5
      '@esbuild/linux-s390x': 0.21.5
      '@esbuild/linux-x64': 0.21.5
      '@esbuild/netbsd-x64': 0.21.5
      '@esbuild/openbsd-x64': 0.21.5
      '@esbuild/sunos-x64': 0.21.5
      '@esbuild/win32-arm64': 0.21.5
      '@esbuild/win32-ia32': 0.21.5
      '@esbuild/win32-x64': 0.21.5

  esbuild@0.23.1:
    optionalDependencies:
      '@esbuild/aix-ppc64': 0.23.1
      '@esbuild/android-arm': 0.23.1
      '@esbuild/android-arm64': 0.23.1
      '@esbuild/android-x64': 0.23.1
      '@esbuild/darwin-arm64': 0.23.1
      '@esbuild/darwin-x64': 0.23.1
      '@esbuild/freebsd-arm64': 0.23.1
      '@esbuild/freebsd-x64': 0.23.1
      '@esbuild/linux-arm': 0.23.1
      '@esbuild/linux-arm64': 0.23.1
      '@esbuild/linux-ia32': 0.23.1
      '@esbuild/linux-loong64': 0.23.1
      '@esbuild/linux-mips64el': 0.23.1
      '@esbuild/linux-ppc64': 0.23.1
      '@esbuild/linux-riscv64': 0.23.1
      '@esbuild/linux-s390x': 0.23.1
      '@esbuild/linux-x64': 0.23.1
      '@esbuild/netbsd-x64': 0.23.1
      '@esbuild/openbsd-arm64': 0.23.1
      '@esbuild/openbsd-x64': 0.23.1
      '@esbuild/sunos-x64': 0.23.1
      '@esbuild/win32-arm64': 0.23.1
      '@esbuild/win32-ia32': 0.23.1
      '@esbuild/win32-x64': 0.23.1

  escalade@3.2.0: {}

  escape-goat@4.0.0: {}

  escape-html@1.0.3: {}

  escape-string-regexp@1.0.5: {}

  escape-string-regexp@4.0.0: {}

  escape-string-regexp@5.0.0: {}

  eslint-config-prettier@9.1.0(eslint@8.57.1):
    dependencies:
      eslint: 8.57.1

  eslint-plugin-prettier@5.2.1(eslint-config-prettier@9.1.0(eslint@8.57.1))(eslint@8.57.1)(prettier@3.3.3):
    dependencies:
      eslint: 8.57.1
      prettier: 3.3.3
      prettier-linter-helpers: 1.0.0
      synckit: 0.9.2
    optionalDependencies:
      eslint-config-prettier: 9.1.0(eslint@8.57.1)

  eslint-plugin-vue@9.30.0(eslint@8.57.1):
    dependencies:
      '@eslint-community/eslint-utils': 4.4.1(eslint@8.57.1)
      eslint: 8.57.1
      globals: 13.24.0
      natural-compare: 1.4.0
      nth-check: 2.1.1
      postcss-selector-parser: 6.1.2
      semver: 7.6.3
      vue-eslint-parser: 9.4.3(eslint@8.57.1)
      xml-name-validator: 4.0.0
    transitivePeerDependencies:
      - supports-color

  eslint-scope@7.2.2:
    dependencies:
      esrecurse: 4.3.0
      estraverse: 5.3.0

  eslint-visitor-keys@3.4.3: {}

  eslint@8.57.1:
    dependencies:
      '@eslint-community/eslint-utils': 4.4.1(eslint@8.57.1)
      '@eslint-community/regexpp': 4.12.1
      '@eslint/eslintrc': 2.1.4
      '@eslint/js': 8.57.1
      '@humanwhocodes/config-array': 0.13.0
      '@humanwhocodes/module-importer': 1.0.1
      '@nodelib/fs.walk': 1.2.8
      '@ungap/structured-clone': 1.2.0
      ajv: 6.12.6
      chalk: 4.1.2
      cross-spawn: 7.0.5
      debug: 4.3.7
      doctrine: 3.0.0
      escape-string-regexp: 4.0.0
      eslint-scope: 7.2.2
      eslint-visitor-keys: 3.4.3
      espree: 9.6.1
      esquery: 1.6.0
      esutils: 2.0.3
      fast-deep-equal: 3.1.3
      file-entry-cache: 6.0.1
      find-up: 5.0.0
      glob-parent: 6.0.2
      globals: 13.24.0
      graphemer: 1.4.0
      ignore: 5.3.2
      imurmurhash: 0.1.4
      is-glob: 4.0.3
      is-path-inside: 3.0.3
      js-yaml: 4.1.0
      json-stable-stringify-without-jsonify: 1.0.1
      levn: 0.4.1
      lodash.merge: 4.6.2
      minimatch: 3.1.2
      natural-compare: 1.4.0
      optionator: 0.9.4
      strip-ansi: 6.0.1
      text-table: 0.2.0
    transitivePeerDependencies:
      - supports-color

  espree@9.6.1:
    dependencies:
      acorn: 8.14.0
      acorn-jsx: 5.3.2(acorn@8.14.0)
      eslint-visitor-keys: 3.4.3

  esquery@1.6.0:
    dependencies:
      estraverse: 5.3.0

  esrecurse@4.3.0:
    dependencies:
      estraverse: 5.3.0

  estraverse@5.3.0: {}

  estree-walker@2.0.2: {}

  estree-walker@3.0.3:
    dependencies:
      '@types/estree': 1.0.6

  esutils@2.0.3: {}

  eventemitter3@5.0.1: {}

  evtd@0.2.4: {}

  execa@2.1.0:
    dependencies:
      cross-spawn: 7.0.5
      get-stream: 5.2.0
      is-stream: 2.0.1
      merge-stream: 2.0.0
      npm-run-path: 3.1.0
      onetime: 5.1.2
      p-finally: 2.0.1
      signal-exit: 3.0.7
      strip-final-newline: 2.0.0

  expand-template@2.0.3: {}

  expect-type@1.1.0: {}

  exponential-backoff@3.1.1: {}

  ext-list@2.2.2:
    dependencies:
      mime-db: 1.53.0

  ext-name@5.0.0:
    dependencies:
      ext-list: 2.2.2
      sort-keys-length: 1.0.1

  extract-zip@2.0.1:
    dependencies:
      debug: 4.3.7
      get-stream: 5.2.0
      yauzl: 2.10.0
    optionalDependencies:
      '@types/yauzl': 2.10.3
    transitivePeerDependencies:
      - supports-color

  extsprintf@1.4.1:
    optional: true

  fast-deep-equal@3.1.3: {}

  fast-diff@1.3.0: {}

  fast-glob@3.3.2:
    dependencies:
      '@nodelib/fs.stat': 2.0.5
      '@nodelib/fs.walk': 1.2.8
      glob-parent: 5.1.2
      merge2: 1.4.1
      micromatch: 4.0.8

  fast-json-stable-stringify@2.1.0: {}

  fast-levenshtein@2.0.6: {}

  fast-uri@3.0.3: {}

  fast-xml-parser@4.5.0:
    dependencies:
      strnum: 1.0.5

  fastq@1.17.1:
    dependencies:
      reusify: 1.0.4

  fd-slicer@1.1.0:
    dependencies:
      pend: 1.2.0

  fdir@6.4.2(picomatch@4.0.2):
    optionalDependencies:
      picomatch: 4.0.2

  file-entry-cache@6.0.1:
    dependencies:
      flat-cache: 3.2.0

  file-type@11.1.0: {}

  file-type@3.9.0: {}

  file-type@4.4.0: {}

  file-type@5.2.0: {}

  file-type@6.2.0: {}

  file-uri-to-path@1.0.0: {}

  filelist@1.0.4:
    dependencies:
      minimatch: 5.1.6

  filename-reserved-regex@2.0.0: {}

  filename-reserved-regex@3.0.0: {}

  filenamify@3.0.0:
    dependencies:
      filename-reserved-regex: 2.0.0
      strip-outer: 1.0.1
      trim-repeated: 1.0.0

  filenamify@6.0.0:
    dependencies:
      filename-reserved-regex: 3.0.0

  fill-range@7.1.1:
    dependencies:
      to-regex-range: 5.0.1

  filter-obj@5.1.0: {}

  find-up@5.0.0:
    dependencies:
      locate-path: 6.0.0
      path-exists: 4.0.0

  flat-cache@3.2.0:
    dependencies:
      flatted: 3.3.1
      keyv: 4.5.4
      rimraf: 3.0.2

  flatted@3.3.1: {}

  flv.js@1.6.2:
    dependencies:
      es6-promise: 4.2.8
      webworkify-webpack: 2.1.5

  follow-redirects@1.15.9: {}

  foreground-child@3.3.0:
    dependencies:
      cross-spawn: 7.0.5
      signal-exit: 4.1.0

  form-data@4.0.1:
    dependencies:
      asynckit: 0.4.0
      combined-stream: 1.0.8
      mime-types: 2.1.35

  fresh@0.5.2: {}

  from2@2.3.0:
    dependencies:
      inherits: 2.0.4
      readable-stream: 2.3.8

  fs-constants@1.0.0: {}

  fs-extra@10.1.0:
    dependencies:
      graceful-fs: 4.2.11
      jsonfile: 6.1.0
      universalify: 2.0.1

  fs-extra@11.2.0:
    dependencies:
      graceful-fs: 4.2.11
      jsonfile: 6.1.0
      universalify: 2.0.1

  fs-extra@8.1.0:
    dependencies:
      graceful-fs: 4.2.11
      jsonfile: 4.0.0
      universalify: 0.1.2

  fs-extra@9.1.0:
    dependencies:
      at-least-node: 1.0.0
      graceful-fs: 4.2.11
      jsonfile: 6.1.0
      universalify: 2.0.1

  fs-minipass@2.1.0:
    dependencies:
      minipass: 3.3.6

  fs.realpath@1.0.0: {}

  fsevents@2.3.3:
    optional: true

  function-bind@1.1.2: {}

  gensync@1.0.0-beta.2: {}

  get-caller-file@2.0.5: {}

  get-east-asian-width@1.3.0: {}

  get-intrinsic@1.2.4:
    dependencies:
      es-errors: 1.3.0
      function-bind: 1.1.2
      has-proto: 1.0.3
      has-symbols: 1.0.3
      hasown: 2.0.2

  get-stream@2.3.1:
    dependencies:
      object-assign: 4.1.1
      pinkie-promise: 2.0.1

  get-stream@3.0.0: {}

  get-stream@4.1.0:
    dependencies:
      pump: 3.0.2

  get-stream@5.2.0:
    dependencies:
      pump: 3.0.2

  get-tsconfig@4.8.1:
    dependencies:
      resolve-pkg-maps: 1.0.0

  github-from-package@0.0.0: {}

  glob-parent@5.1.2:
    dependencies:
      is-glob: 4.0.3

  glob-parent@6.0.2:
    dependencies:
      is-glob: 4.0.3

  glob@10.4.5:
    dependencies:
      foreground-child: 3.3.0
      jackspeak: 3.4.3
      minimatch: 9.0.5
      minipass: 7.1.2
      package-json-from-dist: 1.0.1
      path-scurry: 1.11.1

  glob@11.0.0:
    dependencies:
      foreground-child: 3.3.0
      jackspeak: 4.0.2
      minimatch: 10.0.1
      minipass: 7.1.2
      package-json-from-dist: 1.0.1
      path-scurry: 2.0.0

  glob@7.2.3:
    dependencies:
      fs.realpath: 1.0.0
      inflight: 1.0.6
      inherits: 2.0.4
      minimatch: 3.1.2
      once: 1.4.0
      path-is-absolute: 1.0.1

  glob@8.1.0:
    dependencies:
      fs.realpath: 1.0.0
      inflight: 1.0.6
      inherits: 2.0.4
      minimatch: 5.1.6
      once: 1.4.0

  global-agent@3.0.0:
    dependencies:
      boolean: 3.2.0
      es6-error: 4.1.1
      matcher: 3.0.0
      roarr: 2.15.4
      semver: 7.6.3
      serialize-error: 7.0.1
    optional: true

  global@4.4.0:
    dependencies:
      min-document: 2.19.0
      process: 0.11.10

  globals@11.12.0: {}

  globals@13.24.0:
    dependencies:
      type-fest: 0.20.2

  globalthis@1.0.4:
    dependencies:
      define-properties: 1.2.1
      gopd: 1.0.1
    optional: true

  globby@11.1.0:
    dependencies:
      array-union: 2.1.0
      dir-glob: 3.0.1
      fast-glob: 3.3.2
      ignore: 5.3.2
      merge2: 1.4.1
      slash: 3.0.0

  globby@14.0.2:
    dependencies:
      '@sindresorhus/merge-streams': 2.3.0
      fast-glob: 3.3.2
      ignore: 5.3.2
      path-type: 5.0.0
      slash: 5.1.0
      unicorn-magic: 0.1.0

  globby@7.1.1:
    dependencies:
      array-union: 1.0.2
      dir-glob: 2.2.2
      glob: 7.2.3
      ignore: 3.3.10
      pify: 3.0.0
      slash: 1.0.0

  gopd@1.0.1:
    dependencies:
      get-intrinsic: 1.2.4

  got@11.8.6:
    dependencies:
      '@sindresorhus/is': 4.6.0
      '@szmarczak/http-timer': 4.0.6
      '@types/cacheable-request': 6.0.3
      '@types/responselike': 1.0.3
      cacheable-lookup: 5.0.4
      cacheable-request: 7.0.4
      decompress-response: 6.0.0
      http2-wrapper: 1.0.3
      lowercase-keys: 2.0.0
      p-cancelable: 2.1.1
      responselike: 2.0.1

  got@8.3.2:
    dependencies:
      '@sindresorhus/is': 0.7.0
      '@types/keyv': 3.1.4
      '@types/responselike': 1.0.3
      cacheable-request: 2.1.4
      decompress-response: 3.3.0
      duplexer3: 0.1.5
      get-stream: 3.0.0
      into-stream: 3.1.0
      is-retry-allowed: 1.2.0
      isurl: 1.0.0
      lowercase-keys: 1.0.1
      mimic-response: 1.0.1
      p-cancelable: 0.4.1
      p-timeout: 2.0.1
      pify: 3.0.0
      safe-buffer: 5.2.1
      timed-out: 4.0.1
      url-parse-lax: 3.0.0
      url-to-options: 1.0.1

  graceful-fs@4.2.11: {}

  graphemer@1.4.0: {}

  has-flag@4.0.0: {}

  has-property-descriptors@1.0.2:
    dependencies:
      es-define-property: 1.0.0

  has-proto@1.0.3: {}

  has-symbol-support-x@1.4.2: {}

  has-symbols@1.0.3: {}

  has-to-string-tag-x@1.4.1:
    dependencies:
      has-symbol-support-x: 1.4.2

  has-tostringtag@1.0.2:
    dependencies:
      has-symbols: 1.0.3

  hasown@2.0.2:
    dependencies:
      function-bind: 1.1.2

  he@1.2.0: {}

  highlight.js@11.10.0: {}

  hosted-git-info@4.1.0:
    dependencies:
      lru-cache: 6.0.0

  hotkeys-js@3.13.7: {}

  html-escaper@2.0.2: {}

  http-assert@1.5.0:
    dependencies:
      deep-equal: 1.0.1
      http-errors: 1.8.1

  http-cache-semantics@3.8.1: {}

  http-cache-semantics@4.1.1: {}

  http-errors@1.8.1:
    dependencies:
      depd: 1.1.2
      inherits: 2.0.4
      setprototypeof: 1.2.0
      statuses: 1.5.0
      toidentifier: 1.0.1

  http-errors@2.0.0:
    dependencies:
      depd: 2.0.0
      inherits: 2.0.4
      setprototypeof: 1.2.0
      statuses: 2.0.1
      toidentifier: 1.0.1

  http-proxy-agent@5.0.0:
    dependencies:
      '@tootallnate/once': 2.0.0
      agent-base: 6.0.2
      debug: 4.3.7
    transitivePeerDependencies:
      - supports-color

  http2-wrapper@1.0.3:
    dependencies:
      quick-lru: 5.1.1
      resolve-alpn: 1.2.1

  https-proxy-agent@5.0.1:
    dependencies:
      agent-base: 6.0.2
      debug: 4.3.7
    transitivePeerDependencies:
      - supports-color

  humanize-ms@1.2.1:
    dependencies:
      ms: 2.1.3

  iconv-corefoundation@1.1.7:
    dependencies:
      cli-truncate: 2.1.0
      node-addon-api: 1.7.2
    optional: true

  iconv-lite@0.4.24:
    dependencies:
      safer-buffer: 2.1.2

  iconv-lite@0.6.3:
    dependencies:
      safer-buffer: 2.1.2

  ieee754@1.2.1: {}

  ignore@3.3.10: {}

  ignore@5.3.2: {}

  image-size@0.5.5:
    optional: true

  immediate@3.0.6: {}

  import-fresh@3.3.0:
    dependencies:
      parent-module: 1.0.1
      resolve-from: 4.0.0

  imurmurhash@0.1.4: {}

  indent-string@4.0.0: {}

  indent-string@5.0.0: {}

  infer-owner@1.0.4: {}

  inflation@2.1.0: {}

  inflight@1.0.6:
    dependencies:
      once: 1.4.0
      wrappy: 1.0.2

  inherits@2.0.4: {}

  ini@1.3.8: {}

  into-stream@3.1.0:
    dependencies:
      from2: 2.3.0
      p-is-promise: 1.1.0

  into-stream@6.0.0:
    dependencies:
      from2: 2.3.0
      p-is-promise: 3.0.0

  ip-address@9.0.5:
    dependencies:
      jsbn: 1.1.0
      sprintf-js: 1.1.3

  ip@1.1.9: {}

  is-binary-path@2.1.0:
    dependencies:
      binary-extensions: 2.3.0

  is-ci@3.0.1:
    dependencies:
      ci-info: 3.9.0

  is-core-module@2.15.1:
    dependencies:
      hasown: 2.0.2

  is-extglob@2.1.1: {}

  is-fullwidth-code-point@3.0.0: {}

  is-fullwidth-code-point@4.0.0: {}

  is-generator-function@1.0.10:
    dependencies:
      has-tostringtag: 1.0.2

  is-glob@4.0.3:
    dependencies:
      is-extglob: 2.1.1

  is-interactive@1.0.0: {}

  is-lambda@1.0.1: {}

  is-module@1.0.0: {}

  is-natural-number@4.0.1: {}

  is-number@7.0.0: {}

  is-object@1.0.2: {}

  is-path-cwd@3.0.0: {}

  is-path-inside@3.0.3: {}

  is-path-inside@4.0.0: {}

  is-plain-obj@1.1.0: {}

  is-reference@1.2.1:
    dependencies:
      '@types/estree': 1.0.6

  is-retry-allowed@1.2.0: {}

  is-retry-allowed@2.2.0: {}

  is-stream@1.1.0: {}

  is-stream@2.0.1: {}

  is-unicode-supported@0.1.0: {}

  is-what@3.14.1: {}

  isarray@1.0.0: {}

  isbinaryfile@4.0.10: {}

  isbinaryfile@5.0.4: {}

  isexe@2.0.0: {}

  istanbul-lib-coverage@3.2.2: {}

  istanbul-lib-instrument@6.0.3:
    dependencies:
      '@babel/core': 7.26.0
      '@babel/parser': 7.26.2
      '@istanbuljs/schema': 0.1.3
      istanbul-lib-coverage: 3.2.2
      semver: 7.6.3
    transitivePeerDependencies:
      - supports-color

  istanbul-lib-report@3.0.1:
    dependencies:
      istanbul-lib-coverage: 3.2.2
      make-dir: 4.0.0
      supports-color: 7.2.0

  istanbul-lib-source-maps@5.0.6:
    dependencies:
      '@jridgewell/trace-mapping': 0.3.25
      debug: 4.3.7
      istanbul-lib-coverage: 3.2.2
    transitivePeerDependencies:
      - supports-color

  istanbul-reports@3.1.7:
    dependencies:
      html-escaper: 2.0.2
      istanbul-lib-report: 3.0.1

  isurl@1.0.0:
    dependencies:
      has-to-string-tag-x: 1.4.1
      is-object: 1.0.2

  jackspeak@3.4.3:
    dependencies:
      '@isaacs/cliui': 8.0.2
    optionalDependencies:
      '@pkgjs/parseargs': 0.11.0

  jackspeak@4.0.2:
    dependencies:
      '@isaacs/cliui': 8.0.2

  jake@10.9.2:
    dependencies:
      async: 3.2.6
      chalk: 4.1.2
      filelist: 1.0.4
      minimatch: 3.1.2

  js-tokens@4.0.0: {}

  js-tokens@9.0.0: {}

  js-yaml@4.1.0:
    dependencies:
      argparse: 2.0.1

  jsbn@1.1.0: {}

  jsesc@3.0.2: {}

  json-buffer@3.0.0: {}

  json-buffer@3.0.1: {}

  json-schema-traverse@0.4.1: {}

  json-schema-traverse@1.0.0: {}

  json-schema-typed@8.0.1: {}

  json-stable-stringify-without-jsonify@1.0.1: {}

  json-stringify-safe@5.0.1:
    optional: true

  json5@2.2.3: {}

  jsonfile@4.0.0:
    optionalDependencies:
      graceful-fs: 4.2.11

  jsonfile@6.1.0:
    dependencies:
      universalify: 2.0.1
    optionalDependencies:
      graceful-fs: 4.2.11

  jszip@3.10.1:
    dependencies:
      lie: 3.3.0
      pako: 1.0.11
      readable-stream: 2.3.8
      setimmediate: 1.0.5

  keygrip@1.1.0:
    dependencies:
      tsscmp: 1.0.6

  keyv@3.0.0:
    dependencies:
      json-buffer: 3.0.0

  keyv@4.5.4:
    dependencies:
      json-buffer: 3.0.1

  kind-of@6.0.3: {}

  koa-compose@4.1.0: {}

  koa-convert@2.0.0:
    dependencies:
      co: 4.6.0
      koa-compose: 4.1.0

  koa-router@13.0.1:
    dependencies:
      http-errors: 2.0.0
      koa-compose: 4.1.0
      path-to-regexp: 8.2.0

  koa-sse-stream@0.2.0:
    dependencies:
      stream: 0.0.2

  koa@2.15.3:
    dependencies:
      accepts: 1.3.8
      cache-content-type: 1.0.1
      content-disposition: 0.5.4
      content-type: 1.0.5
      cookies: 0.9.1
      debug: 4.3.7
      delegates: 1.0.0
      depd: 2.0.0
      destroy: 1.2.0
      encodeurl: 1.0.2
      escape-html: 1.0.3
      fresh: 0.5.2
      http-assert: 1.5.0
      http-errors: 1.8.1
      is-generator-function: 1.0.10
      koa-compose: 4.1.0
      koa-convert: 2.0.0
      on-finished: 2.4.1
      only: 0.0.2
      parseurl: 1.3.3
      statuses: 1.5.0
      type-is: 1.6.18
      vary: 1.1.2
    transitivePeerDependencies:
      - supports-color

  lazy-val@1.0.5: {}

  lazystream@1.0.1:
    dependencies:
      readable-stream: 2.3.8

  less@4.2.0:
    dependencies:
      copy-anything: 2.0.6
      parse-node-version: 1.0.1
      tslib: 2.8.1
    optionalDependencies:
      errno: 0.1.8
      graceful-fs: 4.2.11
      image-size: 0.5.5
      make-dir: 2.1.0
      mime: 1.6.0
      needle: 3.3.1
      source-map: 0.6.1

  levn@0.4.1:
    dependencies:
      prelude-ls: 1.2.1
      type-check: 0.4.0

  lie@3.3.0:
    dependencies:
      immediate: 3.0.6

  local-pkg@0.5.0:
    dependencies:
      mlly: 1.7.2
      pkg-types: 1.2.1

  locate-path@6.0.0:
    dependencies:
      p-locate: 5.0.0

  lodash-es@4.17.21: {}

  lodash.defaults@4.2.0: {}

  lodash.difference@4.5.0: {}

  lodash.escaperegexp@4.1.2: {}

  lodash.flatten@4.4.0: {}

  lodash.isequal@4.5.0: {}

  lodash.isplainobject@4.0.6: {}

  lodash.merge@4.6.2: {}

  lodash.union@4.6.0: {}

  lodash@4.17.21: {}

  log-symbols@4.1.0:
    dependencies:
      chalk: 4.1.2
      is-unicode-supported: 0.1.0

  long@5.2.3: {}

  loupe@3.1.2: {}

  lower-case@2.0.2:
    dependencies:
      tslib: 2.8.1

  lowercase-keys@1.0.0: {}

  lowercase-keys@1.0.1: {}

  lowercase-keys@2.0.0: {}

  lru-cache@10.4.3: {}

  lru-cache@11.0.2: {}

  lru-cache@5.1.1:
    dependencies:
      yallist: 3.1.1

  lru-cache@6.0.0:
    dependencies:
      yallist: 4.0.0

  lru-cache@7.18.3: {}

  m3u8-parser@7.2.0:
    dependencies:
      '@babel/runtime': 7.26.0
      '@videojs/vhs-utils': 4.1.1
      global: 4.4.0

  magic-string@0.30.12:
    dependencies:
      '@jridgewell/sourcemap-codec': 1.5.0

  magicast@0.3.5:
    dependencies:
      '@babel/parser': 7.26.2
      '@babel/types': 7.26.0
      source-map-js: 1.2.1

  make-dir@1.3.0:
    dependencies:
      pify: 3.0.0

  make-dir@2.1.0:
    dependencies:
      pify: 4.0.1
      semver: 5.7.2

  make-dir@4.0.0:
    dependencies:
      semver: 7.6.3

  make-fetch-happen@10.2.1:
    dependencies:
      agentkeepalive: 4.5.0
      cacache: 16.1.3
      http-cache-semantics: 4.1.1
      http-proxy-agent: 5.0.0
      https-proxy-agent: 5.0.1
      is-lambda: 1.0.1
      lru-cache: 7.18.3
      minipass: 3.3.6
      minipass-collect: 1.0.2
      minipass-fetch: 2.1.2
      minipass-flush: 1.0.5
      minipass-pipeline: 1.2.4
      negotiator: 0.6.4
      promise-retry: 2.0.1
      socks-proxy-agent: 7.0.0
      ssri: 9.0.1
    transitivePeerDependencies:
      - bluebird
      - supports-color

  marked@14.1.4: {}

  matcher@3.0.0:
    dependencies:
      escape-string-regexp: 4.0.0
    optional: true

  media-typer@0.3.0: {}

  merge-stream@2.0.0: {}

  merge2@1.4.1: {}

  micromatch@4.0.8:
    dependencies:
      braces: 3.0.3
      picomatch: 2.3.1

  mime-db@1.52.0: {}

  mime-db@1.53.0: {}

  mime-types@2.1.35:
    dependencies:
      mime-db: 1.52.0

  mime@1.6.0:
    optional: true

  mime@2.6.0: {}

  mimic-fn@2.1.0: {}

  mimic-function@5.0.1: {}

  mimic-response@1.0.1: {}

  mimic-response@3.1.0: {}

  min-document@2.19.0:
    dependencies:
      dom-walk: 0.1.2

  minimatch@10.0.1:
    dependencies:
      brace-expansion: 2.0.1

  minimatch@3.1.2:
    dependencies:
      brace-expansion: 1.1.11

  minimatch@5.1.6:
    dependencies:
      brace-expansion: 2.0.1

  minimatch@9.0.5:
    dependencies:
      brace-expansion: 2.0.1

  minimist@1.2.8: {}

  minipass-collect@1.0.2:
    dependencies:
      minipass: 3.3.6

  minipass-fetch@2.1.2:
    dependencies:
      minipass: 3.3.6
      minipass-sized: 1.0.3
      minizlib: 2.1.2
    optionalDependencies:
      encoding: 0.1.13

  minipass-flush@1.0.5:
    dependencies:
      minipass: 3.3.6

  minipass-pipeline@1.2.4:
    dependencies:
      minipass: 3.3.6

  minipass-sized@1.0.3:
    dependencies:
      minipass: 3.3.6

  minipass@3.3.6:
    dependencies:
      yallist: 4.0.0

  minipass@5.0.0: {}

  minipass@7.1.2: {}

  minizlib@2.1.2:
    dependencies:
      minipass: 3.3.6
      yallist: 4.0.0

  minizlib@3.0.1:
    dependencies:
      minipass: 7.1.2
      rimraf: 5.0.10

  mitt@3.0.1: {}

  mkdirp-classic@0.5.3: {}

  mkdirp@0.5.6:
    dependencies:
      minimist: 1.2.8

  mkdirp@1.0.4: {}

  mkdirp@3.0.1: {}

  mlly@1.7.2:
    dependencies:
      acorn: 8.14.0
      pathe: 1.1.2
      pkg-types: 1.2.1
      ufo: 1.5.4

  mount-point@3.0.0:
    dependencies:
      '@sindresorhus/df': 1.0.1
      pify: 2.3.0
      pinkie-promise: 2.0.1

  move-file@3.1.0:
    dependencies:
      path-exists: 5.0.0

  ms@2.1.3: {}

  muggle-string@0.4.1: {}

  multipipe@4.0.0:
    dependencies:
      duplexer2: 0.1.4
      object-assign: 4.1.1

  multistream@4.1.0:
    dependencies:
      once: 1.4.0
      readable-stream: 3.6.2

  naive-ui@2.40.1(vue@3.5.12(typescript@5.6.3)):
    dependencies:
      '@css-render/plugin-bem': 0.15.14(css-render@0.15.14)
      '@css-render/vue3-ssr': 0.15.14(vue@3.5.12(typescript@5.6.3))
      '@types/katex': 0.16.7
      '@types/lodash': 4.17.13
      '@types/lodash-es': 4.17.12
      async-validator: 4.2.5
      css-render: 0.15.14
      csstype: 3.1.3
      date-fns: 3.6.0
      date-fns-tz: 3.2.0(date-fns@3.6.0)
      evtd: 0.2.4
      highlight.js: 11.10.0
      lodash: 4.17.21
      lodash-es: 4.17.21
      seemly: 0.3.9
      treemate: 0.3.11
      vdirs: 0.1.8(vue@3.5.12(typescript@5.6.3))
      vooks: 0.2.12(vue@3.5.12(typescript@5.6.3))
      vue: 3.5.12(typescript@5.6.3)
      vueuc: 0.4.64(vue@3.5.12(typescript@5.6.3))

  nanoid@3.3.7: {}

  napi-build-utils@1.0.2: {}

  natural-compare@1.4.0: {}

  needle@3.3.1:
    dependencies:
      iconv-lite: 0.6.3
      sax: 1.4.1
    optional: true

  negotiator@0.6.3: {}

  negotiator@0.6.4: {}

  no-case@3.0.4:
    dependencies:
      lower-case: 2.0.2
      tslib: 2.8.1

  node-abi@3.71.0:
    dependencies:
      semver: 7.6.3

  node-addon-api@1.7.2:
    optional: true

  node-api-version@0.2.0:
    dependencies:
      semver: 7.6.3

  node-fetch@2.7.0(encoding@0.1.13):
    dependencies:
      whatwg-url: 5.0.0
    optionalDependencies:
      encoding: 0.1.13

  node-gyp-build@4.8.2: {}

  node-int64@0.4.0: {}

  node-releases@2.0.18: {}

  nodemailer@6.9.16: {}

  nopt@6.0.0:
    dependencies:
      abbrev: 1.1.1

  normalize-path@3.0.0: {}

  normalize-url@2.0.1:
    dependencies:
      prepend-http: 2.0.0
      query-string: 5.1.1
      sort-keys: 2.0.0

  normalize-url@6.1.0: {}

  npm-run-path@3.1.0:
    dependencies:
      path-key: 3.1.1

  nth-check@2.1.1:
    dependencies:
      boolbase: 1.0.0

  ntsuspend@1.0.2: {}

  object-assign@4.1.1: {}

  object-inspect@1.13.2: {}

  object-keys@1.1.1:
    optional: true

  ollama@0.5.9:
    dependencies:
      whatwg-fetch: 3.6.20

  on-finished@2.4.1:
    dependencies:
      ee-first: 1.1.1

  once@1.4.0:
    dependencies:
      wrappy: 1.0.2

  onetime@5.1.2:
    dependencies:
      mimic-fn: 2.1.0

  only@0.0.2: {}

  option-validator@2.0.6:
    dependencies:
      kind-of: 6.0.3

  optionator@0.9.4:
    dependencies:
      deep-is: 0.1.4
      fast-levenshtein: 2.0.6
      levn: 0.4.1
      prelude-ls: 1.2.1
      type-check: 0.4.0
      word-wrap: 1.2.5

  ora@5.4.1:
    dependencies:
      bl: 4.1.0
      chalk: 4.1.2
      cli-cursor: 3.1.0
      cli-spinners: 2.9.2
      is-interactive: 1.0.0
      is-unicode-supported: 0.1.0
      log-symbols: 4.1.0
      strip-ansi: 6.0.1
      wcwidth: 1.0.1

  os-homedir@1.0.2: {}

  p-cancelable@0.4.1: {}

  p-cancelable@2.1.1: {}

  p-event@2.3.1:
    dependencies:
      p-timeout: 2.0.1

  p-finally@1.0.0: {}

  p-finally@2.0.1: {}

  p-is-promise@1.1.0: {}

  p-is-promise@3.0.0: {}

  p-limit@3.1.0:
    dependencies:
      yocto-queue: 0.1.0

  p-limit@6.1.0:
    dependencies:
      yocto-queue: 1.1.1

  p-locate@5.0.0:
    dependencies:
      p-limit: 3.1.0

  p-map@4.0.0:
    dependencies:
      aggregate-error: 3.1.0

  p-map@5.5.0:
    dependencies:
      aggregate-error: 4.0.1

  p-map@7.0.2: {}

  p-queue@8.0.1:
    dependencies:
      eventemitter3: 5.0.1
      p-timeout: 6.1.3

  p-timeout@2.0.1:
    dependencies:
      p-finally: 1.0.0

  p-timeout@6.1.3: {}

  package-json-from-dist@1.0.1: {}

  pako@1.0.11: {}

  pako@2.1.0: {}

  parent-module@1.0.1:
    dependencies:
      callsites: 3.1.0

  parse-node-version@1.0.1: {}

  parseurl@1.3.3: {}

  pascal-case@3.1.2:
    dependencies:
      no-case: 3.0.4
      tslib: 2.8.1

  path-browserify@1.0.1: {}

  path-exists@4.0.0: {}

  path-exists@5.0.0: {}

  path-is-absolute@1.0.1: {}

  path-key@3.1.1: {}

  path-parse@1.0.7: {}

  path-scurry@1.11.1:
    dependencies:
      lru-cache: 10.4.3
      minipass: 7.1.2

  path-scurry@2.0.0:
    dependencies:
      lru-cache: 11.0.2
      minipass: 7.1.2

  path-to-regexp@8.2.0: {}

  path-type@3.0.0:
    dependencies:
      pify: 3.0.0

  path-type@4.0.0: {}

  path-type@5.0.0: {}

  pathe@1.1.2: {}

  pathval@2.0.0: {}

  pend@1.2.0: {}

  picocolors@1.1.1: {}

  picomatch@2.3.1: {}

  picomatch@4.0.2: {}

  pify@2.3.0: {}

  pify@3.0.0: {}

  pify@4.0.1: {}

  pinia@2.2.6(typescript@5.6.3)(vue@3.5.12(typescript@5.6.3)):
    dependencies:
      '@vue/devtools-api': 6.6.4
      vue: 3.5.12(typescript@5.6.3)
      vue-demi: 0.14.10(vue@3.5.12(typescript@5.6.3))
    optionalDependencies:
      typescript: 5.6.3

  pinkie-promise@2.0.1:
    dependencies:
      pinkie: 2.0.4

  pinkie@2.0.4: {}

  pkg-types@1.2.1:
    dependencies:
      confbox: 0.1.8
      mlly: 1.7.2
      pathe: 1.1.2

  plist@3.1.0:
    dependencies:
      '@xmldom/xmldom': 0.8.10
      base64-js: 1.5.1
      xmlbuilder: 15.1.1

  postcss-selector-parser@6.1.2:
    dependencies:
      cssesc: 3.0.0
      util-deprecate: 1.0.2

  postcss@8.4.47:
    dependencies:
      nanoid: 3.3.7
      picocolors: 1.1.1
      source-map-js: 1.2.1

  prebuild-install@7.1.2:
    dependencies:
      detect-libc: 2.0.3
      expand-template: 2.0.3
      github-from-package: 0.0.0
      minimist: 1.2.8
      mkdirp-classic: 0.5.3
      napi-build-utils: 1.0.2
      node-abi: 3.71.0
      pump: 3.0.2
      rc: 1.2.8
      simple-get: 4.0.1
      tar-fs: 2.1.1
      tunnel-agent: 0.6.0

  prelude-ls@1.2.1: {}

  prepend-http@2.0.0: {}

  prettier-linter-helpers@1.0.0:
    dependencies:
      fast-diff: 1.3.0

  prettier@3.3.3: {}

  proc-log@2.0.1: {}

  process-nextick-args@2.0.1: {}

  process@0.11.10: {}

  progress@2.0.3: {}

  promise-inflight@1.0.1: {}

  promise-retry@2.0.1:
    dependencies:
      err-code: 2.0.3
      retry: 0.12.0

  protobufjs@7.4.0:
    dependencies:
      '@protobufjs/aspromise': 1.1.2
      '@protobufjs/base64': 1.1.2
      '@protobufjs/codegen': 2.0.4
      '@protobufjs/eventemitter': 1.1.0
      '@protobufjs/fetch': 1.1.0
      '@protobufjs/float': 1.0.2
      '@protobufjs/inquire': 1.1.0
      '@protobufjs/path': 1.1.2
      '@protobufjs/pool': 1.1.0
      '@protobufjs/utf8': 1.1.0
      '@types/node': 20.17.6
      long: 5.2.3

  proxy-from-env@1.1.0: {}

  prr@1.0.1:
    optional: true

  pump@3.0.2:
    dependencies:
      end-of-stream: 1.4.4
      once: 1.4.0

  punycode@2.3.1: {}

  pupa@3.1.0:
    dependencies:
      escape-goat: 4.0.0

  qs@6.13.0:
    dependencies:
      side-channel: 1.0.6

  query-string@5.1.1:
    dependencies:
      decode-uri-component: 0.2.2
      object-assign: 4.1.1
      strict-uri-encode: 1.1.0

  query-string@9.1.1:
    dependencies:
      decode-uri-component: 0.4.1
      filter-obj: 5.1.0
      split-on-first: 3.0.0

  queue-microtask@1.2.3: {}

  quick-lru@5.1.1: {}

  raw-body@2.5.2:
    dependencies:
      bytes: 3.1.2
      http-errors: 2.0.0
      iconv-lite: 0.4.24
      unpipe: 1.0.0

  rc@1.2.8:
    dependencies:
      deep-extend: 0.6.0
      ini: 1.3.8
      minimist: 1.2.8
      strip-json-comments: 2.0.1

  read-binary-file-arch@1.0.6:
    dependencies:
      debug: 4.3.7
    transitivePeerDependencies:
      - supports-color

  read-config-file@6.3.2:
    dependencies:
      config-file-ts: 0.2.6
      dotenv: 9.0.2
      dotenv-expand: 5.1.0
      js-yaml: 4.1.0
      json5: 2.2.3
      lazy-val: 1.0.5

  readable-stream@2.3.8:
    dependencies:
      core-util-is: 1.0.3
      inherits: 2.0.4
      isarray: 1.0.0
      process-nextick-args: 2.0.1
      safe-buffer: 5.1.2
      string_decoder: 1.1.1
      util-deprecate: 1.0.2

  readable-stream@3.6.2:
    dependencies:
      inherits: 2.0.4
      string_decoder: 1.3.0
      util-deprecate: 1.0.2

  readdir-glob@1.1.3:
    dependencies:
      minimatch: 5.1.6

  readdirp@3.6.0:
    dependencies:
      picomatch: 2.3.1

  regenerator-runtime@0.14.1: {}

  require-directory@2.1.1: {}

  require-from-string@2.0.2: {}

  resolve-alpn@1.2.1: {}

  resolve-from@4.0.0: {}

  resolve-pkg-maps@1.0.0: {}

  resolve@1.22.8:
    dependencies:
      is-core-module: 2.15.1
      path-parse: 1.0.7
      supports-preserve-symlinks-flag: 1.0.0

  responselike@1.0.2:
    dependencies:
      lowercase-keys: 1.0.1

  responselike@2.0.1:
    dependencies:
      lowercase-keys: 2.0.0

  restore-cursor@3.1.0:
    dependencies:
      onetime: 5.1.2
      signal-exit: 3.0.7

  retry@0.12.0: {}

  reusify@1.0.4: {}

  rimraf@3.0.2:
    dependencies:
      glob: 7.2.3

  rimraf@5.0.10:
    dependencies:
      glob: 10.4.5

  rimraf@6.0.1:
    dependencies:
      glob: 11.0.0
      package-json-from-dist: 1.0.1

  roarr@2.15.4:
    dependencies:
      boolean: 3.2.0
      detect-node: 2.1.0
      globalthis: 1.0.4
      json-stringify-safe: 5.0.1
      semver-compare: 1.0.0
      sprintf-js: 1.1.3
    optional: true

  rollup@4.24.4:
    dependencies:
      '@types/estree': 1.0.6
    optionalDependencies:
      '@rollup/rollup-android-arm-eabi': 4.24.4
      '@rollup/rollup-android-arm64': 4.24.4
      '@rollup/rollup-darwin-arm64': 4.24.4
      '@rollup/rollup-darwin-x64': 4.24.4
      '@rollup/rollup-freebsd-arm64': 4.24.4
      '@rollup/rollup-freebsd-x64': 4.24.4
      '@rollup/rollup-linux-arm-gnueabihf': 4.24.4
      '@rollup/rollup-linux-arm-musleabihf': 4.24.4
      '@rollup/rollup-linux-arm64-gnu': 4.24.4
      '@rollup/rollup-linux-arm64-musl': 4.24.4
      '@rollup/rollup-linux-powerpc64le-gnu': 4.24.4
      '@rollup/rollup-linux-riscv64-gnu': 4.24.4
      '@rollup/rollup-linux-s390x-gnu': 4.24.4
      '@rollup/rollup-linux-x64-gnu': 4.24.4
      '@rollup/rollup-linux-x64-musl': 4.24.4
      '@rollup/rollup-win32-arm64-msvc': 4.24.4
      '@rollup/rollup-win32-ia32-msvc': 4.24.4
      '@rollup/rollup-win32-x64-msvc': 4.24.4
      fsevents: 2.3.3

  run-parallel@1.2.0:
    dependencies:
      queue-microtask: 1.2.3

  safe-buffer@5.1.2: {}

  safe-buffer@5.2.1: {}

  safe-eval@0.4.1: {}

  safer-buffer@2.1.2: {}

  sanitize-filename@1.6.3:
    dependencies:
      truncate-utf8-bytes: 1.0.2

  sax@1.4.1: {}

  scule@1.3.0: {}

  seek-bzip@1.0.6:
    dependencies:
      commander: 2.20.3

  seemly@0.3.9: {}

  semver-compare@1.0.0:
    optional: true

  semver@5.7.2: {}

  semver@6.3.1: {}

  semver@7.6.3: {}

  serialize-error@7.0.1:
    dependencies:
      type-fest: 0.13.1
    optional: true

  serverchan-sdk@1.0.6(encoding@0.1.13):
    dependencies:
      cross-fetch: 4.0.0(encoding@0.1.13)
    transitivePeerDependencies:
      - encoding

  set-function-length@1.2.2:
    dependencies:
      define-data-property: 1.1.4
      es-errors: 1.3.0
      function-bind: 1.1.2
      get-intrinsic: 1.2.4
      gopd: 1.0.1
      has-property-descriptors: 1.0.2

  setimmediate@1.0.5: {}

  setprototypeof@1.2.0: {}

  shebang-command@2.0.0:
    dependencies:
      shebang-regex: 3.0.0

  shebang-regex@3.0.0: {}

  side-channel@1.0.6:
    dependencies:
      call-bind: 1.0.7
      es-errors: 1.3.0
      get-intrinsic: 1.2.4
      object-inspect: 1.13.2

  siginfo@2.0.0: {}

  signal-exit@3.0.7: {}

  signal-exit@4.1.0: {}

  simple-concat@1.0.1: {}

  simple-get@4.0.1:
    dependencies:
      decompress-response: 6.0.0
      once: 1.4.0
      simple-concat: 1.0.1

  simple-update-notifier@2.0.0:
    dependencies:
      semver: 7.6.3

  slash@1.0.0: {}

  slash@3.0.0: {}

  slash@5.1.0: {}

  slice-ansi@3.0.0:
    dependencies:
      ansi-styles: 4.3.0
      astral-regex: 2.0.0
      is-fullwidth-code-point: 3.0.0
    optional: true

  slice-ansi@5.0.0:
    dependencies:
      ansi-styles: 6.2.1
      is-fullwidth-code-point: 4.0.0

  smart-buffer@1.1.15: {}

  smart-buffer@4.2.0: {}

  socks-proxy-agent@3.0.1:
    dependencies:
      agent-base: 4.3.0
      socks: 1.1.10

  socks-proxy-agent@7.0.0:
    dependencies:
      agent-base: 6.0.2
      debug: 4.3.7
      socks: 2.8.3
    transitivePeerDependencies:
      - supports-color

  socks@1.1.10:
    dependencies:
      ip: 1.1.9
      smart-buffer: 1.1.15

  socks@2.8.3:
    dependencies:
      ip-address: 9.0.5
      smart-buffer: 4.2.0

  sort-keys-length@1.0.1:
    dependencies:
      sort-keys: 1.1.2

  sort-keys@1.1.2:
    dependencies:
      is-plain-obj: 1.1.0

  sort-keys@2.0.0:
    dependencies:
      is-plain-obj: 1.1.0

  sortablejs@1.14.0: {}

  sortablejs@1.15.3: {}

  source-map-js@1.2.1: {}

  source-map-support@0.5.21:
    dependencies:
      buffer-from: 1.1.2
      source-map: 0.6.1

  source-map@0.6.1: {}

  split-on-first@3.0.0: {}

  split2@3.2.2:
    dependencies:
      readable-stream: 3.6.2

  sprintf-js@1.1.3: {}

  ssri@9.0.1:
    dependencies:
      minipass: 3.3.6

  stackback@0.0.2: {}

  stat-mode@1.0.0: {}

  statuses@1.5.0: {}

  statuses@2.0.1: {}

  std-env@3.7.0: {}

  stream-meter@1.0.4:
    dependencies:
      readable-stream: 2.3.8

  stream@0.0.2:
    dependencies:
      emitter-component: 1.1.2

  strict-uri-encode@1.1.0: {}

  string-argv@0.3.2: {}

  string-width@4.2.3:
    dependencies:
      emoji-regex: 8.0.0
      is-fullwidth-code-point: 3.0.0
      strip-ansi: 6.0.1

  string-width@5.1.2:
    dependencies:
      eastasianwidth: 0.2.0
      emoji-regex: 9.2.2
      strip-ansi: 7.1.0

  string-width@7.2.0:
    dependencies:
      emoji-regex: 10.4.0
      get-east-asian-width: 1.3.0
      strip-ansi: 7.1.0

  string_decoder@1.1.1:
    dependencies:
      safe-buffer: 5.1.2

  string_decoder@1.3.0:
    dependencies:
      safe-buffer: 5.2.1

  strip-ansi@6.0.1:
    dependencies:
      ansi-regex: 5.0.1

  strip-ansi@7.1.0:
    dependencies:
      ansi-regex: 6.1.0

  strip-bom@4.0.0: {}

  strip-dirs@2.1.0:
    dependencies:
      is-natural-number: 4.0.1

  strip-final-newline@2.0.0: {}

  strip-json-comments@2.0.1: {}

  strip-json-comments@3.1.1: {}

  strip-literal@2.1.0:
    dependencies:
      js-tokens: 9.0.0

  strip-outer@1.0.1:
    dependencies:
      escape-string-regexp: 1.0.5

  strnum@1.0.5: {}

  stubborn-fs@1.2.5: {}

  subtitle@4.2.1:
    dependencies:
      '@types/multipipe': 3.0.5
      multipipe: 4.0.0
      split2: 3.2.2
      strip-bom: 4.0.0

  sumchecker@3.0.1:
    dependencies:
      debug: 4.3.7
    transitivePeerDependencies:
      - supports-color

  supports-color@7.2.0:
    dependencies:
      has-flag: 4.0.0

  supports-preserve-symlinks-flag@1.0.0: {}

  synckit@0.9.2:
    dependencies:
      '@pkgr/core': 0.1.1
      tslib: 2.8.1

  tar-fs@2.1.1:
    dependencies:
      chownr: 1.1.4
      mkdirp-classic: 0.5.3
      pump: 3.0.2
      tar-stream: 2.2.0

  tar-stream@1.6.2:
    dependencies:
      bl: 1.2.3
      buffer-alloc: 1.2.0
      end-of-stream: 1.4.4
      fs-constants: 1.0.0
      readable-stream: 2.3.8
      to-buffer: 1.1.1
      xtend: 4.0.2

  tar-stream@2.2.0:
    dependencies:
      bl: 4.1.0
      end-of-stream: 1.4.4
      fs-constants: 1.0.0
      inherits: 2.0.4
      readable-stream: 3.6.2

  tar@6.2.1:
    dependencies:
      chownr: 2.0.0
      fs-minipass: 2.1.0
      minipass: 5.0.0
      minizlib: 2.1.2
      mkdirp: 1.0.4
      yallist: 4.0.0

  tar@7.4.3:
    dependencies:
      '@isaacs/fs-minipass': 4.0.1
      chownr: 3.0.0
      minipass: 7.1.2
      minizlib: 3.0.1
      mkdirp: 3.0.1
      yallist: 5.0.0

  temp-file@3.4.0:
    dependencies:
      async-exit-hook: 2.0.1
      fs-extra: 10.1.0

  test-exclude@7.0.1:
    dependencies:
      '@istanbuljs/schema': 0.1.3
      glob: 10.4.5
      minimatch: 9.0.5

  text-table@0.2.0: {}

  through@2.3.8: {}

  timed-out@4.0.1: {}

  tiny-bilibili-ws@1.0.1(bufferutil@4.0.8)(utf-8-validate@6.0.5):
    dependencies:
      eventemitter3: 5.0.1
      pako: 2.1.0
      ws: 8.18.0(bufferutil@4.0.8)(utf-8-validate@6.0.5)
    transitivePeerDependencies:
      - bufferutil
      - utf-8-validate

  tiny-typed-emitter@2.1.0: {}

  tinybench@2.9.0: {}

  tinyexec@0.3.1: {}

  tinyglobby@0.2.10:
    dependencies:
      fdir: 6.4.2(picomatch@4.0.2)
      picomatch: 4.0.2

  tinypool@1.0.1: {}

  tinyrainbow@1.2.0: {}

  tinyspy@3.0.2: {}

  tmp-promise@3.0.3:
    dependencies:
      tmp: 0.2.3

  tmp@0.2.3: {}

  to-arraybuffer@1.0.1: {}

  to-buffer@1.1.1: {}

  to-regex-range@5.0.1:
    dependencies:
      is-number: 7.0.0

  toidentifier@1.0.1: {}

  tr46@0.0.3: {}

  trash@8.1.1:
    dependencies:
      '@sindresorhus/chunkify': 0.2.0
      '@stroncium/procfs': 1.2.1
      globby: 7.1.1
      is-path-inside: 4.0.0
      move-file: 3.1.0
      p-map: 5.5.0
      uuid: 8.3.2
      xdg-trashdir: 3.1.0

  tree-kill@1.2.2: {}

  treemate@0.3.11: {}

  trim-repeated@1.0.0:
    dependencies:
      escape-string-regexp: 1.0.5

  truncate-utf8-bytes@1.0.2:
    dependencies:
      utf8-byte-length: 1.0.5

  ts-api-utils@1.4.0(typescript@5.6.3):
    dependencies:
      typescript: 5.6.3

  tslib@2.8.1: {}

  tsscmp@1.0.6: {}

  tsx@4.19.2:
    dependencies:
      esbuild: 0.23.1
      get-tsconfig: 4.8.1
    optionalDependencies:
      fsevents: 2.3.3

  tunnel-agent@0.6.0:
    dependencies:
      safe-buffer: 5.2.1

  type-check@0.4.0:
    dependencies:
      prelude-ls: 1.2.1

  type-fest@0.13.1:
    optional: true

  type-fest@0.20.2: {}

  type-fest@4.26.1: {}

  type-is@1.6.18:
    dependencies:
      media-typer: 0.3.0
      mime-types: 2.1.35

  typescript@5.6.3: {}

  ufo@1.5.4: {}

  uint8array-extras@1.4.0: {}

  unbzip2-stream@1.4.3:
    dependencies:
      buffer: 5.7.1
      through: 2.3.8

  undici-types@5.26.5: {}

  undici-types@6.19.8: {}

  unicorn-magic@0.1.0: {}

  unimport@3.13.1(rollup@4.24.4)(webpack-sources@3.2.3):
    dependencies:
      '@rollup/pluginutils': 5.1.3(rollup@4.24.4)
      acorn: 8.14.0
      escape-string-regexp: 5.0.0
      estree-walker: 3.0.3
      fast-glob: 3.3.2
      local-pkg: 0.5.0
      magic-string: 0.30.12
      mlly: 1.7.2
      pathe: 1.1.2
      pkg-types: 1.2.1
      scule: 1.3.0
      strip-literal: 2.1.0
      unplugin: 1.15.0(webpack-sources@3.2.3)
    transitivePeerDependencies:
      - rollup
      - webpack-sources

  unique-filename@2.0.1:
    dependencies:
      unique-slug: 3.0.0

  unique-slug@3.0.0:
    dependencies:
      imurmurhash: 0.1.4

  universalify@0.1.2: {}

  universalify@2.0.1: {}

  unpipe@1.0.0: {}

  unplugin-auto-import@0.18.3(@vueuse/core@11.2.0(vue@3.5.12(typescript@5.6.3)))(rollup@4.24.4)(webpack-sources@3.2.3):
    dependencies:
      '@antfu/utils': 0.7.10
      '@rollup/pluginutils': 5.1.3(rollup@4.24.4)
      fast-glob: 3.3.2
      local-pkg: 0.5.0
      magic-string: 0.30.12
      minimatch: 9.0.5
      unimport: 3.13.1(rollup@4.24.4)(webpack-sources@3.2.3)
      unplugin: 1.15.0(webpack-sources@3.2.3)
    optionalDependencies:
      '@vueuse/core': 11.2.0(vue@3.5.12(typescript@5.6.3))
    transitivePeerDependencies:
      - rollup
      - webpack-sources

  unplugin-vue-components@0.27.4(@babel/parser@7.26.2)(rollup@4.24.4)(vue@3.5.12(typescript@5.6.3))(webpack-sources@3.2.3):
    dependencies:
      '@antfu/utils': 0.7.10
      '@rollup/pluginutils': 5.1.3(rollup@4.24.4)
      chokidar: 3.6.0
      debug: 4.3.7
      fast-glob: 3.3.2
      local-pkg: 0.5.0
      magic-string: 0.30.12
      minimatch: 9.0.5
      mlly: 1.7.2
      unplugin: 1.15.0(webpack-sources@3.2.3)
      vue: 3.5.12(typescript@5.6.3)
    optionalDependencies:
      '@babel/parser': 7.26.2
    transitivePeerDependencies:
      - rollup
      - supports-color
      - webpack-sources

  unplugin@1.15.0(webpack-sources@3.2.3):
    dependencies:
      acorn: 8.14.0
      webpack-virtual-modules: 0.6.2
    optionalDependencies:
      webpack-sources: 3.2.3

  unused-filename@4.0.1:
    dependencies:
      escape-string-regexp: 5.0.0
      path-exists: 5.0.0

  unzip-crx-3@0.2.0:
    dependencies:
      jszip: 3.10.1
      mkdirp: 0.5.6
      yaku: 0.16.7

  unzipper@0.12.3:
    dependencies:
      bluebird: 3.7.2
      duplexer2: 0.1.4
      fs-extra: 11.2.0
      graceful-fs: 4.2.11
      node-int64: 0.4.0

  update-browserslist-db@1.1.1(browserslist@4.24.2):
    dependencies:
      browserslist: 4.24.2
      escalade: 3.2.0
      picocolors: 1.1.1

  uri-js@4.4.1:
    dependencies:
      punycode: 2.3.1

  url-parse-lax@3.0.0:
    dependencies:
      prepend-http: 2.0.0

  url-to-options@1.0.1: {}

  user-home@2.0.0:
    dependencies:
      os-homedir: 1.0.2

  utf-8-validate@6.0.5:
    dependencies:
      node-gyp-build: 4.8.2

  utf8-byte-length@1.0.5: {}

  util-deprecate@1.0.2: {}

  uuid@10.0.0: {}

  uuid@8.3.2: {}

  vary@1.1.2: {}

  vdirs@0.1.8(vue@3.5.12(typescript@5.6.3)):
    dependencies:
      evtd: 0.2.4
      vue: 3.5.12(typescript@5.6.3)

  verror@1.10.1:
    dependencies:
      assert-plus: 1.0.0
      core-util-is: 1.0.2
      extsprintf: 1.4.1
    optional: true

  vite-node@2.1.4(@types/node@20.17.6)(less@4.2.0):
    dependencies:
      cac: 6.7.14
      debug: 4.3.7
      pathe: 1.1.2
      vite: 5.4.10(@types/node@20.17.6)(less@4.2.0)
    transitivePeerDependencies:
      - '@types/node'
      - less
      - lightningcss
      - sass
      - sass-embedded
      - stylus
      - sugarss
      - supports-color
      - terser

  vite@5.4.10(@types/node@20.17.6)(less@4.2.0):
    dependencies:
      esbuild: 0.21.5
      postcss: 8.4.47
      rollup: 4.24.4
    optionalDependencies:
      '@types/node': 20.17.6
      fsevents: 2.3.3
      less: 4.2.0

  vite@5.4.10(@types/node@22.9.0)(less@4.2.0):
    dependencies:
      esbuild: 0.21.5
      postcss: 8.4.47
      rollup: 4.24.4
    optionalDependencies:
      '@types/node': 22.9.0
      fsevents: 2.3.3
      less: 4.2.0

  vitest@2.1.4(@types/node@20.17.6)(less@4.2.0):
    dependencies:
      '@vitest/expect': 2.1.4
      '@vitest/mocker': 2.1.4(vite@5.4.10(@types/node@20.17.6)(less@4.2.0))
      '@vitest/pretty-format': 2.1.4
      '@vitest/runner': 2.1.4
      '@vitest/snapshot': 2.1.4
      '@vitest/spy': 2.1.4
      '@vitest/utils': 2.1.4
      chai: 5.1.2
      debug: 4.3.7
      expect-type: 1.1.0
      magic-string: 0.30.12
      pathe: 1.1.2
      std-env: 3.7.0
      tinybench: 2.9.0
      tinyexec: 0.3.1
      tinypool: 1.0.1
      tinyrainbow: 1.2.0
      vite: 5.4.10(@types/node@20.17.6)(less@4.2.0)
      vite-node: 2.1.4(@types/node@20.17.6)(less@4.2.0)
      why-is-node-running: 2.3.0
    optionalDependencies:
      '@types/node': 20.17.6
    transitivePeerDependencies:
      - less
      - lightningcss
      - msw
      - sass
      - sass-embedded
      - stylus
      - sugarss
      - supports-color
      - terser

  vooks@0.2.12(vue@3.5.12(typescript@5.6.3)):
    dependencies:
      evtd: 0.2.4
      vue: 3.5.12(typescript@5.6.3)

  vscode-uri@3.0.8: {}

  vue-demi@0.14.10(vue@3.5.12(typescript@5.6.3)):
    dependencies:
      vue: 3.5.12(typescript@5.6.3)

  vue-eslint-parser@9.4.3(eslint@8.57.1):
    dependencies:
      debug: 4.3.7
      eslint: 8.57.1
      eslint-scope: 7.2.2
      eslint-visitor-keys: 3.4.3
      espree: 9.6.1
      esquery: 1.6.0
      lodash: 4.17.21
      semver: 7.6.3
    transitivePeerDependencies:
      - supports-color

  vue-router@4.4.5(vue@3.5.12(typescript@5.6.3)):
    dependencies:
      '@vue/devtools-api': 6.6.4
      vue: 3.5.12(typescript@5.6.3)

  vue-tsc@2.1.10(typescript@5.6.3):
    dependencies:
      '@volar/typescript': 2.4.9
      '@vue/language-core': 2.1.10(typescript@5.6.3)
      semver: 7.6.3
      typescript: 5.6.3

  vue@3.5.12(typescript@5.6.3):
    dependencies:
      '@vue/compiler-dom': 3.5.12
      '@vue/compiler-sfc': 3.5.12
      '@vue/runtime-dom': 3.5.12
      '@vue/server-renderer': 3.5.12(vue@3.5.12(typescript@5.6.3))
      '@vue/shared': 3.5.12
    optionalDependencies:
      typescript: 5.6.3

  vuedraggable@4.1.0(vue@3.5.12(typescript@5.6.3)):
    dependencies:
      sortablejs: 1.14.0
      vue: 3.5.12(typescript@5.6.3)

  vueuc@0.4.64(vue@3.5.12(typescript@5.6.3)):
    dependencies:
      '@css-render/vue3-ssr': 0.15.14(vue@3.5.12(typescript@5.6.3))
      '@juggle/resize-observer': 3.4.0
      css-render: 0.15.14
      evtd: 0.2.4
      seemly: 0.3.9
      vdirs: 0.1.8(vue@3.5.12(typescript@5.6.3))
      vooks: 0.2.12(vue@3.5.12(typescript@5.6.3))
      vue: 3.5.12(typescript@5.6.3)

  wcwidth@1.0.1:
    dependencies:
      defaults: 1.0.4

  webidl-conversions@3.0.1: {}

  webpack-sources@3.2.3:
    optional: true

  webpack-virtual-modules@0.6.2: {}

  webworkify-webpack@2.1.5: {}

  whatwg-fetch@3.6.20: {}

  whatwg-url@5.0.0:
    dependencies:
      tr46: 0.0.3
      webidl-conversions: 3.0.1

  when-exit@2.1.3: {}

  which@1.3.1:
    dependencies:
      isexe: 2.0.0

  which@2.0.2:
    dependencies:
      isexe: 2.0.0

  why-is-node-running@2.3.0:
    dependencies:
      siginfo: 2.0.0
      stackback: 0.0.2

  word-wrap@1.2.5: {}

  wrap-ansi@7.0.0:
    dependencies:
      ansi-styles: 4.3.0
      string-width: 4.2.3
      strip-ansi: 6.0.1

  wrap-ansi@8.1.0:
    dependencies:
      ansi-styles: 6.2.1
      string-width: 5.1.2
      strip-ansi: 7.1.0

  wrappy@1.0.2: {}

  ws@4.1.0(bufferutil@4.0.8):
    dependencies:
      async-limiter: 1.0.1
      safe-buffer: 5.1.2
    optionalDependencies:
      bufferutil: 4.0.8

  ws@8.18.0(bufferutil@4.0.8)(utf-8-validate@6.0.5):
    optionalDependencies:
      bufferutil: 4.0.8
      utf-8-validate: 6.0.5

  xdg-basedir@4.0.0: {}

  xdg-trashdir@3.1.0:
    dependencies:
      '@sindresorhus/df': 3.1.1
      mount-point: 3.0.0
      user-home: 2.0.0
      xdg-basedir: 4.0.0

  xml-name-validator@4.0.0: {}

  xmlbuilder@15.1.1: {}

  xtend@4.0.2: {}

  y18n@5.0.8: {}

  yaku@0.16.7: {}

  yallist@3.1.1: {}

  yallist@4.0.0: {}

  yallist@5.0.0: {}

  yargs-parser@20.2.9: {}

  yargs-parser@21.1.1: {}

  yargs@16.2.0:
    dependencies:
      cliui: 7.0.4
      escalade: 3.2.0
      get-caller-file: 2.0.5
      require-directory: 2.1.1
      string-width: 4.2.3
      y18n: 5.0.8
      yargs-parser: 20.2.9

  yargs@17.7.2:
    dependencies:
      cliui: 8.0.1
      escalade: 3.2.0
      get-caller-file: 2.0.5
      require-directory: 2.1.1
      string-width: 4.2.3
      y18n: 5.0.8
      yargs-parser: 21.1.1

  yauzl@2.10.0:
    dependencies:
      buffer-crc32: 0.2.13
      fd-slicer: 1.1.0

  ylru@1.4.0: {}

  yocto-queue@0.1.0: {}

  yocto-queue@1.1.1: {}

  zip-stream@4.1.1:
    dependencies:
      archiver-utils: 3.0.4
      compress-commons: 4.1.2
      readable-stream: 3.6.2<|MERGE_RESOLUTION|>--- conflicted
+++ resolved
@@ -208,16 +208,8 @@
         specifier: ^10.0.0
         version: 10.0.0
       electron-updater:
-<<<<<<< HEAD
         specifier: ^6.3.9
         version: 6.3.9
-=======
-        specifier: ^6.3.4
-        version: 6.3.4
-      ntsuspend:
-        specifier: ^1.0.2
-        version: 1.0.2
->>>>>>> 613a0ef7
       semver:
         specifier: ^7.6.3
         version: 7.6.3
