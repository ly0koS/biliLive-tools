<<<<<<< HEAD
# 0.9.0

## 特性

1. 根据弹幕进行视频切分
2. 支持审核完成后生成报告并自动评论
3. 下载视频功能
4. 支持只在某些时段处理视频
5. webhook的上传帐号支持设置为无，如果设置为无，弹幕压制仍将进行，将不会上传
6. 支持自定义webhook

## Bug修复

1. 修复部分任务错误显示“中止”按钮
=======
# 0.8.1

**修复兼容性导致的新用户配置生成错误** 新用户请勿使用0.8.0版本

## Bug fix

1. 修复未勾选“高能进度条”时，ass文件无法用于压制的bug
2. 修复兼容性导致的新用户配置生成错误

## 特性

1. 为上传预设增加重命名操作
2. 为另存为与重命名操作增加回车快捷方式
3. 修改检查更新的代理github域名，我不D了
4. 取消ffmpeg任务的中断操作，中断操作的行为更换为中止操作
>>>>>>> ae3de4b7

# 0.8.0

## Breaking change

webhook配置黑名单支持通配符，配置从黑名单优先修改为房间优先。  
之前为：黑名单优先，如果配置了黑名单，那么房间配置为开启也是没有效果的。  
现在修改为：房间配置优先，即如果房间配置了开启，那么即使配置黑名单也是无效的

## Bug fix

1. 修复某些情况下主页“完成后打开文件夹”选项失效
2. 修复主页弹幕预设没有“保存预设”选项
3. 修复webhook中弹幕自适应分辨率bug
4. 修复某些情况下上传预设设置错误的bug

## 特性

1. webhook支持使用直播间封面
2. 支持高能进度条
3. webhook标题支持更多参数
4. 上传预设支持合集参数
5. 优化房间配置
6. 增加录播姬工作目录可用性检查
7. 中断任务不再被认为完成状态，不会执行后续操作
8. UI优化
9. 为主页面的部分配置添加持久化

## 其他

依赖升级
UI优化

# 0.7.0

支持了非biliup上传，如需使用biliup上传，请在设置修改
房间支持单独开启关闭，已有数据默认为关，请手动开启

## 特性

1. 多账号支持
2. 移除biliup登录选项
3. 房间支持单独开启关闭，与黑名单共存
4. “断播续传”支持自定义时间间隔
5. 上传支持更多配置项，如关闭弹幕，关闭评论，开启精选评论，自制声明，开启充电面板
6. **支持非biliup上传**
7. 简介增加艾特用户功能
8. 增加赞赏功能
9. 退出时如果有任务存在增加提醒
10. 如果检测到webhook server从关闭更改为开启状态，提醒用户重启
11. 弹幕分辨率支持自适应视频分辨率

## 其他

1. 重构webhook房间配置
2. 重构配置项相关代码
3. 依赖升级

## Bug修复

1. 修复上传视频验证失效的bug

# 0.6.0

1. 支持同场直播上传到同一投稿
2. 如果预设正在被使用，删除时增加额外提醒
3. 重构弹幕预设的实现
4. 修复登录时未保存cookie的bug

# 0.5.0

1. 优化webhook，支持弹幕压制后上传
2. electron升级到28.0.0
3. 修复更换b站账号后cookie未刷新的问题
4. 增加非biliup实现的登录
5. 增加ffmpeg的预设设置
6. ffmpeg任务区分中断和中止操作
7. 修复弹幕密度默认设置错误
8. 修复续传视频后不提醒的bug

# 0.4.0

新增blrec的webhook支持
增加队列页面，所有任务移入队列执行
修复合并功能的ffmpeg参数错误
优化压制功能
优化合并功能的进度条计算

# 0.3.1

修复“弹幕设置-画面设置-调试”选项无法使用
卸载时删除用户数据
增加弹幕的预设功能
修改ffmpeg中断信号
修复上传预设不同步bug
修复confirm组件的bug
增加压制时预计剩余时间的显示

# 0.3.0

支持上传视频至b站
支持合并视频工具
支持选择删除文件或者删除至回收站
增加自动更新检测

# 0.2.0

1. 打包自动化
2. 修复找不到 ffprobe 的 bug
3. 修复弹幕文件无法覆盖的 bug
4. 支持修改 ffmpeg 和 ffprobe 的可执行文件路径
5. 打包了没有 ffmpeg 和 ffprobe 可执行文件的安装包

# 0.1.0

1. 支持 Danmufactory GUI
2. 支持 ffmpeg 转封装
3. 支持视频与弹幕压制
4. 支持压制时修改 ffmpeg 部分配置项<|MERGE_RESOLUTION|>--- conflicted
+++ resolved
@@ -1,4 +1,3 @@
-<<<<<<< HEAD
 # 0.9.0
 
 ## 特性
@@ -13,7 +12,7 @@
 ## Bug修复
 
 1. 修复部分任务错误显示“中止”按钮
-=======
+
 # 0.8.1
 
 **修复兼容性导致的新用户配置生成错误** 新用户请勿使用0.8.0版本
@@ -29,7 +28,6 @@
 2. 为另存为与重命名操作增加回车快捷方式
 3. 修改检查更新的代理github域名，我不D了
 4. 取消ffmpeg任务的中断操作，中断操作的行为更换为中止操作
->>>>>>> ae3de4b7
 
 # 0.8.0
 
